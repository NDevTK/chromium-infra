# Copyright 2008 Google Inc.
#
# Licensed under the Apache License, Version 2.0 (the "License");
# you may not use this file except in compliance with the License.
# You may obtain a copy of the License at
#
#     http://www.apache.org/licenses/LICENSE-2.0
#
# Unless required by applicable law or agreed to in writing, software
# distributed under the License is distributed on an "AS IS" BASIS,
# WITHOUT WARRANTIES OR CONDITIONS OF ANY KIND, either express or implied.
# See the License for the specific language governing permissions and
# limitations under the License.

"""Views for Rietveld."""

import binascii
import calendar
<<<<<<< HEAD
import cgi
import collections
=======
>>>>>>> 885b11b2
import datetime
import email  # see incoming_mail()
import email.utils
import itertools
import json
import logging
import md5
import os
import random
import re
import tarfile
import tempfile
import time
import urllib
from cStringIO import StringIO
from xml.etree import ElementTree

from google.appengine.api import mail
from google.appengine.api import memcache
from google.appengine.api import taskqueue
from google.appengine.api import urlfetch
from google.appengine.api import users
from google.appengine.api import xmpp
from google.appengine.datastore import datastore_query
from google.appengine.ext import db
from google.appengine.ext import ndb
from google.appengine.runtime import DeadlineExceededError
from google.appengine.runtime import apiproxy_errors

from django import forms
# Import settings as django_settings to avoid name conflict with settings().
from django.conf import settings as django_settings
from django.http import HttpResponse, HttpResponseRedirect, HttpResponseNotFound
from django.shortcuts import render_to_response
import django.template
from django.template import RequestContext
from django.utils import encoding
from django.utils.html import strip_tags
from django.utils.html import urlize
from django.utils.safestring import mark_safe
from django.core.urlresolvers import reverse
from django.core.servers.basehttp import FileWrapper

import httplib2
from oauth2client.appengine import _parse_state_value
from oauth2client.appengine import _safe_html
from oauth2client.appengine import CredentialsNDBModel
from oauth2client.appengine import StorageByKeyName
from oauth2client.appengine import xsrf_secret_key
from oauth2client.client import AccessTokenRefreshError
from oauth2client.client import OAuth2WebServerFlow
from oauth2client import xsrfutil

from codereview import auth_utils
from codereview import engine
from codereview import library
from codereview import models
from codereview import models_chromium
from codereview import patching
from codereview import utils
from codereview.common import IS_DEV
from codereview.exceptions import FetchError
from codereview.responses import HttpTextResponse, HttpHtmlResponse, respond
import codereview.decorators as deco


# Add our own custom template tags library.
django.template.add_to_builtins('codereview.library')


### Constants ###


OAUTH_DEFAULT_ERROR_MESSAGE = 'OAuth 2.0 error occurred.'
_ACCESS_TOKEN_TEMPLATE_ROOT = 'http://localhost:%(port)d?'
ACCESS_TOKEN_REDIRECT_TEMPLATE = (_ACCESS_TOKEN_TEMPLATE_ROOT +
                                  'access_token=%(token)s')
ACCESS_TOKEN_FAIL_REDIRECT_TEMPLATE = (_ACCESS_TOKEN_TEMPLATE_ROOT +
                                       'error=%(error)s')
# Maximum forms fields length
MAX_SUBJECT = 100
MAX_DESCRIPTION = 10000
MAX_URL = 2083
MAX_REVIEWERS = 1000
MAX_CC = 2000
MAX_MESSAGE = 10000
MAX_FILENAME = 255
MAX_DB_KEY_LENGTH = 1000


### Form classes ###


class AccountInput(forms.TextInput):
  # Associates the necessary css/js files for the control.  See
  # http://docs.djangoproject.com/en/dev/topics/forms/media/.
  #
  # Don't forget to place {{formname.media}} into html header
  # when using this html control.
  class Media:
    css = {
      'all': ('autocomplete/jquery.autocomplete.css',)
    }
    js = (
      'autocomplete/lib/jquery.js',
      'autocomplete/lib/jquery.bgiframe.min.js',
      'autocomplete/lib/jquery.ajaxQueue.js',
      'autocomplete/jquery.autocomplete.js'
    )

  def render(self, name, value, attrs=None):
    output = super(AccountInput, self).render(name, value, attrs)
    if models.Account.current_user_account is not None:
      # TODO(anatoli): move this into .js media for this form
      data = {'name': name, 'url': reverse(account),
              'multiple': 'true'}
      if self.attrs.get('multiple', True) == False:
        data['multiple'] = 'false'
      output += mark_safe(u'''
      <script type="text/javascript">
          jQuery("#id_%(name)s").autocomplete("%(url)s", {
          max: 10,
          highlight: false,
          multiple: %(multiple)s,
          multipleSeparator: ", ",
          scroll: true,
          scrollHeight: 300,
          matchContains: true,
          formatResult : function(row) {
          return row[0].replace(/ .+/gi, '');
          }
          });
      </script>''' % data)
    return output


class IssueBaseForm(forms.Form):

  subject = forms.CharField(max_length=MAX_SUBJECT,
                            widget=forms.TextInput(attrs={'size': 60}))
  description = forms.CharField(required=False,
                                max_length=MAX_DESCRIPTION,
                                widget=forms.Textarea(attrs={'cols': 60}))
  branch = forms.ChoiceField(required=False, label='Base URL')
  base = forms.CharField(required=False,
                         max_length=MAX_URL,
                         widget=forms.TextInput(attrs={'size': 60}))
  reviewers = forms.CharField(required=False,
                              max_length=MAX_REVIEWERS,
                              widget=AccountInput(attrs={'size': 60}))
  cc = forms.CharField(required=False,
                       max_length=MAX_CC,
                       label = 'CC',
                       widget=AccountInput(attrs={'size': 60}))
  private = forms.BooleanField(required=False, initial=False)

  def set_branch_choices(self, base=None):
    branches = models.Branch.all()
    bound_field = self['branch']
    choices = []
    default = None
    for b in branches:
      if not b.repo_name:
        b.repo_name = b.repo.name
        b.put()
      pair = (b.key(), '%s - %s - %s' % (b.repo_name, b.category, b.name))
      choices.append(pair)
      if default is None and (base is None or b.url == base):
        default = b.key()
    choices.sort(key=lambda pair: pair[1].lower())
    choices.insert(0, ('', '[See Base]'))
    bound_field.field.choices = choices
    if default is not None:
      self.initial['branch'] = default

  def get_base(self):
    base = self.cleaned_data.get('base')
    if not base:
      key = self.cleaned_data['branch']
      if key:
        branch = models.Branch.get(key)
        if branch is not None:
          base = branch.url
    if not base:
      self.errors['base'] = ['You must specify a base']
    return base or None


class NewForm(IssueBaseForm):

  data = forms.FileField(required=False)
  url = forms.URLField(required=False,
                       max_length=MAX_URL,
                       widget=forms.TextInput(attrs={'size': 60}))
  send_mail = forms.BooleanField(required=False, initial=True)


class AddForm(forms.Form):

  message = forms.CharField(max_length=MAX_SUBJECT,
                            widget=forms.TextInput(attrs={'size': 60}))
  data = forms.FileField(required=False)
  url = forms.URLField(required=False,
                       max_length=MAX_URL,
                       widget=forms.TextInput(attrs={'size': 60}))
  reviewers = forms.CharField(max_length=MAX_REVIEWERS, required=False,
                              widget=AccountInput(attrs={'size': 60}))
  send_mail = forms.BooleanField(required=False, initial=True)


class UploadForm(forms.Form):

  subject = forms.CharField(max_length=MAX_SUBJECT)
  description = forms.CharField(max_length=MAX_DESCRIPTION, required=False)
  content_upload = forms.BooleanField(required=False)
  separate_patches = forms.BooleanField(required=False)
  base = forms.CharField(max_length=MAX_URL, required=False)
  data = forms.FileField(required=False)
  issue = forms.IntegerField(required=False)
  reviewers = forms.CharField(max_length=MAX_REVIEWERS, required=False)
  cc = forms.CharField(max_length=MAX_CC, required=False)
  private = forms.BooleanField(required=False, initial=False)
  send_mail = forms.BooleanField(required=False)
  base_hashes = forms.CharField(required=False)
  commit = forms.BooleanField(required=False)
  repo_guid = forms.CharField(required=False, max_length=MAX_URL)

  def clean_base(self):
    base = self.cleaned_data.get('base')
    if not base and not self.cleaned_data.get('content_upload', False):
      raise forms.ValidationError, 'Base URL is required.'
    return self.cleaned_data.get('base')

  def get_base(self):
    return self.cleaned_data.get('base')


class UploadContentForm(forms.Form):
  filename = forms.CharField(max_length=MAX_FILENAME)
  status = forms.CharField(required=False, max_length=20)
  checksum = forms.CharField(max_length=32)
  file_too_large = forms.BooleanField(required=False)
  is_binary = forms.BooleanField(required=False)
  is_current = forms.BooleanField(required=False)

  def clean(self):
    # Check presence of 'data'. We cannot use FileField because
    # it disallows empty files.
    super(UploadContentForm, self).clean()
    if not self.files and 'data' not in self.files:
      raise forms.ValidationError, 'No content uploaded.'
    return self.cleaned_data

  def get_uploaded_content(self):
    return self.files['data'].read()


class UploadPatchForm(forms.Form):
  filename = forms.CharField(max_length=MAX_FILENAME)
  content_upload = forms.BooleanField(required=False)

  def get_uploaded_patch(self):
    return self.files['data'].read()


class UploadBuildResult(forms.Form):
  platform_id = forms.CharField(max_length=255)
  # Not specifying a status removes this build result
  status = forms.CharField(max_length=255, required=False)
  details_url = forms.URLField(max_length=2083, required=False)

  SEPARATOR = '|'
  _VALID_STATUS = ['failure', 'pending', 'success', '']

  def is_valid(self):
    if not super(UploadBuildResult, self).is_valid():
      return False
    if self.cleaned_data['status'] not in UploadBuildResult._VALID_STATUS:
      self.errors['status'] = ['"%s" is not a valid build result status' %
                               self.cleaned_data['status']]
      return False
    return True

  def __str__(self):
    return '%s%s%s%s%s' % (strip_tags(self.cleaned_data['platform_id']),
                           UploadBuildResult.SEPARATOR,
                           strip_tags(self.cleaned_data['status']),
                           UploadBuildResult.SEPARATOR,
                           strip_tags(self.cleaned_data['details_url']))


class EditForm(IssueBaseForm):

  closed = forms.BooleanField(required=False)


class EditLocalBaseForm(forms.Form):
  subject = forms.CharField(max_length=MAX_SUBJECT,
                            widget=forms.TextInput(attrs={'size': 60}))
  description = forms.CharField(required=False,
                                max_length=MAX_DESCRIPTION,
                                widget=forms.Textarea(attrs={'cols': 60}))
  reviewers = forms.CharField(required=False,
                              max_length=MAX_REVIEWERS,
                              widget=AccountInput(attrs={'size': 60}))
  cc = forms.CharField(required=False,
                       max_length=MAX_CC,
                       label = 'CC',
                       widget=AccountInput(attrs={'size': 60}))
  private = forms.BooleanField(required=False, initial=False)
  closed = forms.BooleanField(required=False)

  def get_base(self):
    return None


class RepoForm(forms.Form):
  name = forms.CharField()
  url = forms.URLField()
  guid = forms.CharField(required=False)


class BranchForm(forms.Form):
  category = forms.CharField(
    widget=forms.Select(choices=[(ch, ch)
                                 for ch in models.Branch.category.choices]))
  name = forms.CharField()
  url = forms.URLField()


class PublishForm(forms.Form):

  subject = forms.CharField(max_length=MAX_SUBJECT,
                            widget=forms.TextInput(attrs={'size': 60}))
  reviewers = forms.CharField(required=False,
                              max_length=MAX_REVIEWERS,
                              widget=AccountInput(attrs={'size': 60}))
  cc = forms.CharField(required=False,
                       max_length=MAX_CC,
                       label = 'CC',
                       widget=AccountInput(attrs={'size': 60}))
  send_mail = forms.BooleanField(required=False)
  add_as_reviewer = forms.BooleanField(required=False, initial=True)
  message = forms.CharField(required=False,
                            max_length=MAX_MESSAGE,
                            widget=forms.Textarea(attrs={'cols': 60}))
  message_only = forms.BooleanField(required=False,
                                    widget=forms.HiddenInput())
  no_redirect = forms.BooleanField(required=False,
                                   widget=forms.HiddenInput())
  commit = forms.BooleanField(required=False, widget=forms.HiddenInput())
  in_reply_to = forms.CharField(required=False,
                                max_length=MAX_DB_KEY_LENGTH,
                                widget=forms.HiddenInput())
  automated = forms.BooleanField(required=False, widget=forms.HiddenInput(),
                                 initial=True)
  verbose = forms.BooleanField(required=False, widget=forms.HiddenInput())


class MiniPublishForm(forms.Form):

  reviewers = forms.CharField(required=False,
                              max_length=MAX_REVIEWERS,
                              widget=AccountInput(attrs={'size': 60}))
  cc = forms.CharField(required=False,
                       max_length=MAX_CC,
                       label = 'CC',
                       widget=AccountInput(attrs={'size': 60}))
  send_mail = forms.BooleanField(required=False)
  add_as_reviewer = forms.BooleanField(required=False, initial=True)
  message = forms.CharField(required=False,
                            max_length=MAX_MESSAGE,
                            widget=forms.Textarea(attrs={'cols': 60}))
  message_only = forms.BooleanField(required=False,
                                    widget=forms.HiddenInput())
  no_redirect = forms.BooleanField(required=False,
                                   widget=forms.HiddenInput())
  commit = forms.BooleanField(required=False, widget=forms.HiddenInput())
  automated = forms.BooleanField(required=False, widget=forms.HiddenInput(),
                                 initial=True)
  verbose = forms.BooleanField(required=False, widget=forms.HiddenInput())


class BlockForm(forms.Form):
  blocked = forms.BooleanField(
      required=False,
      help_text='Should this user be blocked')


FORM_CONTEXT_VALUES = [(z, '%d lines' % z) for z in models.CONTEXT_CHOICES]
FORM_CONTEXT_VALUES.append(('', 'Whole file'))


class SettingsForm(forms.Form):

  nickname = forms.CharField(max_length=30)
  context = forms.IntegerField(
      widget=forms.Select(choices=FORM_CONTEXT_VALUES),
      required=False,
      label='Context')
  column_width = forms.IntegerField(
      initial=django_settings.DEFAULT_COLUMN_WIDTH,
      min_value=django_settings.MIN_COLUMN_WIDTH,
      max_value=django_settings.MAX_COLUMN_WIDTH)
  notify_by_email = forms.BooleanField(required=False,
                                       widget=forms.HiddenInput())
  notify_by_chat = forms.BooleanField(
      required=False,
      help_text='You must accept the invite for this to work.')

  def clean_nickname(self):
    nickname = self.cleaned_data.get('nickname')
    # Check for allowed characters
    match = re.match(r'[\w\.\-_\(\) ]+$', nickname, re.UNICODE|re.IGNORECASE)
    if not match:
      raise forms.ValidationError('Allowed characters are letters, digits, '
                                  '".-_()" and spaces.')
    # Check for sane whitespaces
    if re.search(r'\s{2,}', nickname):
      raise forms.ValidationError('Use single spaces between words.')
    if len(nickname) != len(nickname.strip()):
      raise forms.ValidationError('Leading and trailing whitespaces are '
                                  'not allowed.')

    if nickname.lower() == 'me':
      raise forms.ValidationError('Choose a different nickname.')

    # Look for existing nicknames
    accounts = list(models.Account.gql('WHERE lower_nickname = :1',
                                       nickname.lower()))
    for account in accounts:
      if account.key() == models.Account.current_user_account.key():
        continue
      raise forms.ValidationError('This nickname is already in use.')

    return nickname


class MigrateEntitiesForm(forms.Form):

  account = forms.CharField(label='Your previous email address')
  _user = None

  def set_user(self, user):
    """Sets the _user attribute.

    A user object is needed for validation. This method has to be
    called before is_valid() is called to allow us to validate if a
    email address given in account belongs to the same user.
    """
    self._user = user

  def clean_account(self):
    """Verifies that an account with this emails exists and returns it.

    This method is executed by Django when Form.is_valid() is called.
    """
    if self._user is None:
      raise forms.ValidationError('No user given.')
    account = models.Account.get_account_for_email(self.cleaned_data['account'])
    if account is None:
      raise forms.ValidationError('No such email.')
    if account.user.email() == self._user.email():
      raise forms.ValidationError(
        'Nothing to do. This is your current email address.')
    if account.user.user_id() != self._user.user_id():
      raise forms.ValidationError(
        'This email address isn\'t related to your account.')
    return account


ORDER_CHOICES = (
    '__key__',
    'owner',
    'created',
    'modified',
)

class SearchForm(forms.Form):

  format = forms.ChoiceField(
      required=False,
      choices=(
        ('html', 'html'),
        ('json', 'json')),
      widget=forms.HiddenInput(attrs={'value': 'html'}))
  keys_only = forms.BooleanField(
      required=False,
      widget=forms.HiddenInput(attrs={'value': 'False'}))
  with_messages = forms.BooleanField(
      required=False,
      widget=forms.HiddenInput(attrs={'value': 'False'}))
  cursor = forms.CharField(
      required=False,
      widget=forms.HiddenInput(attrs={'value': ''}))
  limit = forms.IntegerField(
      required=False,
      min_value=1,
      max_value=1000,
      widget=forms.HiddenInput(attrs={'value': '30'}))
  closed = forms.NullBooleanField(required=False)
  owner = forms.CharField(required=False,
                          max_length=MAX_REVIEWERS,
                          widget=AccountInput(attrs={'size': 60,
                                                     'multiple': False}))
  reviewer = forms.CharField(required=False,
                             max_length=MAX_REVIEWERS,
                             widget=AccountInput(attrs={'size': 60,
                                                        'multiple': False}))
  cc = forms.CharField(required=False,
                       max_length=MAX_CC,
                       label = 'CC',
                       widget=AccountInput(attrs={'size': 60}))
  repo_guid = forms.CharField(required=False, max_length=MAX_URL,
                              label="Repository ID")
  base = forms.CharField(required=False, max_length=MAX_URL)
  private = forms.NullBooleanField(required=False)
  commit = forms.NullBooleanField(required=False)
  created_before = forms.DateTimeField(required=False, label='Created before')
  created_after = forms.DateTimeField(
      required=False, label='Created on or after')
  modified_before = forms.DateTimeField(required=False, label='Modified before')
  modified_after = forms.DateTimeField(
      required=False, label='Modified on or after')
  order = forms.ChoiceField(
      required=False, help_text='Order: Name of one of the datastore keys',
      choices=sum(
        ([(x, x), ('-' + x, '-' + x)] for x in ORDER_CHOICES),
        [('', '(default)')]))

  def _clean_accounts(self, key):
    """Cleans up autocomplete field.

    The input is validated to be zero or one name/email and it's
    validated that the users exists.

    Args:
      key: the field name.

    Returns an User instance or raises ValidationError.
    """
    accounts = filter(None,
                      (x.strip()
                       for x in self.cleaned_data.get(key, '').split(',')))
    if len(accounts) > 1:
      raise forms.ValidationError('Only one user name is allowed.')
    elif not accounts:
      return None
    account = accounts[0]
    if '@' in account:
      acct = models.Account.get_account_for_email(account)
    else:
      acct = models.Account.get_account_for_nickname(account)
    if not acct:
      raise forms.ValidationError('Unknown user')
    return acct.user

  def clean_owner(self):
    return self._clean_accounts('owner')

  def clean_reviewer(self):
    user = self._clean_accounts('reviewer')
    if user:
      return user.email()


class StringListField(forms.CharField):

  def prepare_value(self, value):
    if value is None:
      return ''
    return ','.join(value)

  def to_python(self, value):
    if not value:
      return []
    return [list_value.strip() for list_value in value.split(',')]


class ClientIDAndSecretForm(forms.Form):
  """Simple form for collecting Client ID and Secret."""
  client_id = forms.CharField()
  client_secret = forms.CharField()
  additional_client_ids = StringListField()


class UpdateStatsForm(forms.Form):
  tasks_to_trigger = forms.CharField(
      required=True, max_length=2000,
      help_text='Coma separated items.',
      widget=forms.TextInput(attrs={'size': '100'}))


### Exceptions ###


class InvalidIncomingEmailError(Exception):
  """Exception raised by incoming mail handler when a problem occurs."""


### Helper functions ###


def _random_bytes(n):
  """Helper returning a string of random bytes of given length."""
  return ''.join(map(chr, (random.randrange(256) for i in xrange(n))))


def _clean_int(value, default, min_value=None, max_value=None):
  """Helper to cast value to int and to clip it to min or max_value.

  Args:
    value: Any value (preferably something that can be casted to int).
    default: Default value to be used when type casting fails.
    min_value: Minimum allowed value (default: None).
    max_value: Maximum allowed value (default: None).

  Returns:
    An integer between min_value and max_value.
  """
  if not isinstance(value, (int, long)):
    try:
      value = int(value)
    except (TypeError, ValueError):
      value = default
  if min_value is not None:
    value = max(min_value, value)
  if max_value is not None:
    value = min(value, max_value)
  return value


def _notify_issue(request, issue, message):
  """Try sending an XMPP (chat) message.

  Args:
    request: The request object.
    issue: Issue whose owner and reviewers are to be notified.
    message: Text of message to send, e.g. 'Created'.

  The current user and the issue's subject and URL are appended to the message.

  Returns:
    True if the message was (apparently) delivered, False if not.
  """
  iid = issue.key().id()
  emails = set()
  emails.add(issue.owner.email())
  if issue.reviewers:
    emails.update(issue.reviewers)
  if request.user:
    # Do not XMPP the person who made the rietveld modifications.
    # See https://code.google.com/p/rietveld/issues/detail?id=401.
    emails.discard(request.user.email())
  accounts = models.Account.get_multiple_accounts_by_email(emails)
  jids = []
  for account in accounts.itervalues():
    logging.debug('email=%r,chat=%r', account.email, account.notify_by_chat)
    if account.notify_by_chat:
      jids.append(account.email)
  if not jids:
    logging.debug('No XMPP jids to send to for issue %d', iid)
    return True  # Nothing to do.
  jids_str = ', '.join(jids)
  logging.debug('Sending XMPP for issue %d to %s', iid, jids_str)
  sender = '?'
  if models.Account.current_user_account:
    sender = models.Account.current_user_account.nickname
  elif request.user:
    sender = request.user.email()
  message = '%s by %s: %s\n%s' % (message,
                                  sender,
                                  issue.subject,
                                  request.build_absolute_uri(
                                    reverse(show, args=[iid])))
  try:
    sts = xmpp.send_message(jids, message)
  except Exception, err:
    logging.exception('XMPP exception %s sending for issue %d to %s',
                      err, iid, jids_str)
    return False
  else:
    if sts == [xmpp.NO_ERROR] * len(jids):
      logging.info('XMPP message sent for issue %d to %s', iid, jids_str)
      return True
    else:
      logging.error('XMPP error %r sending for issue %d to %s',
                    sts, iid, jids_str)
      return False


<<<<<<< HEAD
def format_header(head):
  return ('http_' + head).replace('-', '_').upper()


class HttpTextResponse(HttpResponse):
  def __init__(self, *args, **kwargs):
    kwargs['content_type'] = 'text/plain; charset=utf-8'
    super(HttpTextResponse, self).__init__(*args, **kwargs)


class HttpHtmlResponse(HttpResponse):
  def __init__(self, *args, **kwargs):
    kwargs['content_type'] = 'text/html; charset=utf-8'
    super(HttpHtmlResponse, self).__init__(*args, **kwargs)


### Decorators for request handlers ###


def require_methods(*methods):
  """Returns a decorator which produces an error unless request.method is one
  of |methods|.
  """
  def decorator(func):
    @functools.wraps(func)
    def wrapped(request, *args, **kwds):
      if request.method not in methods:
        allowed = ', '.join(methods)
        rsp = HttpTextResponse('This requires a specific method: %s' % allowed,
                               status=405)
        rsp['Allow'] = allowed
      return func(request, *args, **kwds)
    return wrapped
  return decorator


def login_required(func):
  """Decorator that redirects to the login page if you're not logged in."""

  def login_wrapper(request, *args, **kwds):
    if request.user is None:
      return HttpResponseRedirect(
          users.create_login_url(request.get_full_path().encode('utf-8')))
    return func(request, *args, **kwds)

  return login_wrapper


def xsrf_required(func):
  """Decorator to check XSRF token.

  This only checks if the method is POST; it lets other method go
  through unchallenged.  Apply after @login_required and (if
  applicable) @require_methods('POST').  This decorator is mutually exclusive
  with @upload_required.
  """

  def xsrf_wrapper(request, *args, **kwds):
    if request.method == 'POST':
      post_token = request.POST.get('xsrf_token')
      if not post_token:
        return HttpTextResponse('Missing XSRF token.', status=403)
      account = models.Account.current_user_account
      if not account:
        return HttpTextResponse('Must be logged in for XSRF check.', status=403)
      xsrf_token = account.get_xsrf_token()
      if post_token != xsrf_token:
        # Try the previous hour's token
        xsrf_token = account.get_xsrf_token(-1)
        if post_token != xsrf_token:
          msg = [u'Invalid XSRF token.']
          if request.POST:
            msg.extend([u'',
                        u'However, this was the data posted to the server:',
                        u''])
            for key in request.POST:
              msg.append(u'%s: %s' % (key, request.POST[key]))
            msg.extend([u'', u'-'*10,
                        u'Please reload the previous page and post again.'])
          return HttpTextResponse(u'\n'.join(msg), status=403)
    return func(request, *args, **kwds)

  return xsrf_wrapper


def upload_required(func):
  """Decorator for POST requests from the upload.py script.

  Right now this is for documentation only, but eventually we should
  change this to insist on a special header that JavaScript cannot
  add, to prevent XSRF attacks on these URLs.  This decorator is
  mutually exclusive with @xsrf_required.
  """
  return func


def admin_required(func):
  """Decorator that insists that you're logged in as administratior."""

  def admin_wrapper(request, *args, **kwds):
    if request.user is None:
      return HttpResponseRedirect(
          users.create_login_url(request.get_full_path().encode('utf-8')))
    if not request.user_is_admin:
      return HttpTextResponse(
          'You must be admin in for this function', status=403)
    return func(request, *args, **kwds)

  return admin_wrapper


def task_queue_required(name):
  """Returns a function decorator for a task queue named |name|."""

  def decorate_task_queue(func):

    @functools.wraps(func)
    @require_methods('POST')
    def task_queue_wrapper(request, *args, **kwargs):
      actual = request.META.get(format_header('X-AppEngine-QueueName'))
      if actual != name:
        logging.error('Task queue name doesn\'t match; %s != %s', actual, name)
        return HttpTextResponse('Can only be run as a task queue.', status=403)
      return func(request, *args, **kwargs)

    return task_queue_wrapper

  return decorate_task_queue


def issue_required(func):
  """Decorator that processes the issue_id handler argument."""

  def issue_wrapper(request, issue_id, *args, **kwds):
    issue = models.Issue.get_by_id(int(issue_id))
    if issue is None:
      return HttpTextResponse(
          'No issue exists with that id (%s)' % issue_id, status=404)
    if issue.private:
      if request.user is None:
        return HttpResponseRedirect(
            users.create_login_url(request.get_full_path().encode('utf-8')))
      if not issue.view_allowed:
        return HttpTextResponse(
            'You do not have permission to view this issue', status=403)
    request.issue = issue
    return func(request, *args, **kwds)

  return issue_wrapper


def user_key_required(func):
  """Decorator that processes the user handler argument."""

  def user_key_wrapper(request, user_key, *args, **kwds):
    user_key = urllib.unquote(user_key)
    if '@' in user_key:
      request.user_to_show = users.User(user_key)
    else:
      account = models.Account.get_account_for_nickname(user_key)
      if not account:
        logging.info("account not found for nickname %s" % user_key)
        return HttpTextResponse(
            'No user found with that key (%s)' % urllib.quote(user_key),
            status=404)
      request.user_to_show = account.user
    return func(request, *args, **kwds)

  return user_key_wrapper


def editor_required(func):
  """Decorator that insists you own the issue.

  It must appear after issue_required or equivalent, like patchset_required.
  """

  @login_required
  def editor_wrapper(request, *args, **kwds):
    if not request.issue.edit_allowed:
      return HttpTextResponse('You do not own this issue', status=403)
    return func(request, *args, **kwds)

  return editor_wrapper


def issue_editor_required(func):
  """Decorator that processes the issue_id argument and insists the user has
  permission to edit it."""

  @login_required
  @issue_required
  def issue_editor_wrapper(request, *args, **kwds):
    if not request.issue.edit_allowed:
      return HttpTextResponse(
          'You do not have permission to edit this issue', status=403)
    return func(request, *args, **kwds)

  return issue_editor_wrapper


def patchset_required(func):
  """Decorator that processes the patchset_id argument."""

  @issue_required
  def patchset_wrapper(request, patchset_id, *args, **kwds):
    patchset = models.PatchSet.get_by_id(int(patchset_id), parent=request.issue)
    if patchset is None:
      return HttpTextResponse(
          'No patch set exists with that id (%s)' % patchset_id, status=404)
    patchset.issue = request.issue
    request.patchset = patchset
    return func(request, *args, **kwds)

  return patchset_wrapper


def patchset_editor_required(func):
  """Decorator that processes the patchset_id argument and insists you own the
  issue."""

  @patchset_required
  @editor_required
  def patchset_editor_wrapper(request, *args, **kwds):
    return func(request, *args, **kwds)

  return patchset_editor_wrapper


def patch_required(func):
  """Decorator that processes the patch_id argument."""

  @patchset_required
  def patch_wrapper(request, patch_id, *args, **kwds):
    patch = models.Patch.get_by_id(int(patch_id), parent=request.patchset)
    if patch is None:
      return HttpTextResponse(
          'No patch exists with that id (%s/%s)' %
          (request.patchset.key().id(), patch_id),
          status=404)
    patch.patchset = request.patchset
    request.patch = patch
    return func(request, *args, **kwds)

  return patch_wrapper


def patch_filename_required(func):
  """Decorator that processes the patch_id argument."""

  @patchset_required
  def patch_wrapper(request, patch_filename, *args, **kwds):
    patch = models.Patch.gql('WHERE patchset = :1 AND filename = :2',
                             request.patchset, patch_filename).get()
    if patch is None and patch_filename.isdigit():
      # It could be an old URL which has a patch ID instead of a filename
      patch = models.Patch.get_by_id(int(patch_filename),
                                     parent=request.patchset)
    if patch is None:
      return respond(request, 'diff_missing.html',
                     {'issue': request.issue,
                      'patchset': request.patchset,
                      'patch': None,
                      'patchsets': request.issue.patchsets,
                      'filename': patch_filename})
    patch.patchset = request.patchset
    request.patch = patch
    return func(request, *args, **kwds)

  return patch_wrapper


def image_required(func):
  """Decorator that processes the image argument.

  Attributes set on the request:
   content: a Content entity.
  """

  @patch_required
  def image_wrapper(request, image_type, *args, **kwds):
    content = None
    if image_type == "0":
      content = request.patch.content
    elif image_type == "1":
      content = request.patch.patched_content
    # Other values are erroneous so request.content won't be set.
    if not content or not content.data:
      return HttpResponseRedirect(django_settings.MEDIA_URL + "blank.jpg")
    request.mime_type = mimetypes.guess_type(request.patch.filename)[0]
    #if not request.mime_type or not request.mime_type.startswith('image/'):
    #  return HttpResponseRedirect(django_settings.MEDIA_URL + "blank.jpg")
    request.content = content
    return func(request, *args, **kwds)

  return image_wrapper


def json_response(func):
  """Decorator that converts into JSON any returned value that is not an
  HttpResponse. It handles `pretty` URL parameter to tune JSON response for
  either performance or readability.

  If the returned value has an entry whose key is the object |STATUS_CODE|,
  it will be popped out, and will become the status code for the HttpResponse.
  """

  @functools.wraps(func)
  def json_wrapper(request, *args, **kwds):
    data = func(request, *args, **kwds)
    if isinstance(data, HttpResponse):
      return data

    status = 200
    if isinstance(data, collections.MutableMapping):
      status = data.pop(STATUS_CODE, status)

    if request.REQUEST.get('pretty','0').lower() in ('1', 'true', 'on'):
      data = json.dumps(data, indent=2, sort_keys=True)
    else:
      data = json.dumps(data, separators=(',',':'))
    return HttpResponse(data, content_type='application/json; charset=utf-8',
                        status=status)

  return json_wrapper


def access_control_allow_origin_star(func):
  """Decorator that adds Access-Control-Allow-Origin: * to any HTTPResponse
  allowing cross-site XHR access to the handler."""

  def allow_origin_access_star_wrapper(request, *args, **kwds):
    response = func(request, *args, **kwds)
    response["Access-Control-Allow-Origin"] = "*"
    return response

  return allow_origin_access_star_wrapper


=======
>>>>>>> 885b11b2
### Request handlers ###


def index(request):
  """/ - Show a list of review issues"""
  if request.user is None:
    return view_all(request, index_call=True)
  else:
    return mine(request)


DEFAULT_LIMIT = 20


def _url(path, **kwargs):
  """Format parameters for query string.

  Args:
    path: Path of URL.
    kwargs: Keyword parameters are treated as values to add to the query
      parameter of the URL.  If empty no query parameters will be added to
      path and '?' omitted from the URL.
  """
  if kwargs:
    encoded_parameters = urllib.urlencode(kwargs)
    if path.endswith('?'):
      # Trailing ? on path.  Append parameters to end.
      return '%s%s' % (path, encoded_parameters)
    elif '?' in path:
      # Append additional parameters to existing query parameters.
      return '%s&%s' % (path, encoded_parameters)
    else:
      # Add query parameters to path with no query parameters.
      return '%s?%s' % (path, encoded_parameters)
  else:
    return path


def _inner_paginate(request, issues, template, extra_template_params):
  """Display paginated list of issues.

  Takes care of the private bit.

  Args:
    request: Request containing offset and limit parameters.
    issues: Issues to be displayed.
    template: Name of template that renders issue page.
    extra_template_params: Dictionary of extra parameters to pass to page
      rendering.

  Returns:
    Response for sending back to browser.
  """
  visible_issues = [i for i in issues if i.view_allowed]
  _optimize_draft_counts(visible_issues)
  _load_users_for_issues(visible_issues)
  params = {
    'issues': visible_issues,
    'limit': None,
    'newest': None,
    'prev': None,
    'next': None,
    'nexttext': '',
    'first': '',
    'last': '',
  }
  if extra_template_params:
    params.update(extra_template_params)
  return respond(request, template, params)


def _paginate_issues(page_url,
                     request,
                     query,
                     template,
                     extra_nav_parameters=None,
                     extra_template_params=None):
  """Display paginated list of issues.

  Args:
    page_url: Base URL of issue page that is being paginated.  Typically
      generated by calling 'reverse' with a name and arguments of a view
      function.
    request: Request containing offset and limit parameters.
    query: Query over issues.
    template: Name of template that renders issue page.
    extra_nav_parameters: Dictionary of extra parameters to append to the
      navigation links.
    extra_template_params: Dictionary of extra parameters to pass to page
      rendering.

  Returns:
    Response for sending back to browser.
  """
  offset = _clean_int(request.GET.get('offset'), 0, 0)
  limit = _clean_int(request.GET.get('limit'), DEFAULT_LIMIT, 1, 100)

  nav_parameters = {'limit': str(limit)}
  if extra_nav_parameters is not None:
    nav_parameters.update(extra_nav_parameters)

  params = {
    'limit': limit,
    'first': offset + 1,
    'nexttext': 'Older',
  }
  # Fetch one more to see if there should be a 'next' link
  issues = query.fetch(limit+1, offset)
  if len(issues) > limit:
    del issues[limit:]
    params['next'] = _url(page_url, offset=offset + limit, **nav_parameters)
  params['last'] = len(issues) > 1 and offset+len(issues) or None
  if offset > 0:
    params['prev'] = _url(page_url, offset=max(0, offset - limit),
        **nav_parameters)
  if offset > limit:
    params['newest'] = _url(page_url, **nav_parameters)
  if extra_template_params:
    params.update(extra_template_params)
  return _inner_paginate(request, issues, template, params)


def _paginate_issues_with_cursor(page_url,
                                 request,
                                 query,
                                 limit,
                                 template,
                                 extra_nav_parameters=None,
                                 extra_template_params=None):
  """Display paginated list of issues using a cursor instead of offset.

  Args:
    page_url: Base URL of issue page that is being paginated.  Typically
      generated by calling 'reverse' with a name and arguments of a view
      function.
    request: Request containing offset and limit parameters.
    query: Query over issues.
    limit: Maximum number of issues to return.
    template: Name of template that renders issue page.
    extra_nav_parameters: Dictionary of extra parameters to append to the
      navigation links.
    extra_template_params: Dictionary of extra parameters to pass to page
      rendering.

  Returns:
    Response for sending back to browser.
  """
  issues = query.fetch(limit)
  nav_parameters = {}
  if extra_nav_parameters:
    nav_parameters.update(extra_nav_parameters)
  nav_parameters['cursor'] = query.cursor()

  params = {
    'limit': limit,
    'cursor': nav_parameters['cursor'],
    'nexttext': 'Newer',
  }
  # Fetch one more to see if there should be a 'next' link. Do it in a separate
  # request so we have a valid cursor.
  if query.fetch(1):
    params['next'] = _url(page_url, **nav_parameters)
  if extra_template_params:
    params.update(extra_template_params)
  return _inner_paginate(request, issues, template, params)


def view_all(request, index_call=False):
  """/all - Show a list of up to DEFAULT_LIMIT recent issues."""
  closed = request.GET.get('closed', '')
  if closed in ('0', 'false'):
    closed = False
  elif closed in ('1', 'true'):
    closed = True
  elif index_call:
    # for index we display only open issues by default
    closed = False
  else:
    closed = None

  nav_parameters = {}
  if closed is not None:
    nav_parameters['closed'] = int(closed)

  query = models.Issue.all().filter('private =', False)
  if closed is not None:
    # return only opened or closed issues
    query.filter('closed =', closed)
  query.order('-modified')

  return _paginate_issues(reverse(view_all),
                          request,
                          query,
                          'all.html',
                          extra_nav_parameters=nav_parameters,
                          extra_template_params=dict(closed=closed))


def _optimize_draft_counts(issues):
  """Force _num_drafts to zero for issues that are known to have no drafts.

  Args:
    issues: list of model.Issue instances.

  This inspects the drafts attribute of the current user's Account
  instance, and forces the draft count to zero of those issues in the
  list that aren't mentioned there.

  If there is no current user, all draft counts are forced to 0.
  """
  account = models.Account.current_user_account
  if account is None:
    issue_ids = None
  else:
    issue_ids = account.drafts
  for issue in issues:
    if issue_ids is None or issue.key().id() not in issue_ids:
      issue._num_drafts = issue._num_drafts or {}
      issue._num_drafts[account] = 0


@deco.login_required
def mine(request):
  """/mine - Show a list of issues created by the current user."""
  request.user_to_show = request.user
  return _show_user(request)


@deco.login_required
def starred(request):
  """/starred - Show a list of issues starred by the current user."""
  stars = models.Account.current_user_account.stars
  if not stars:
    issues = []
  else:
    issues = [issue for issue in models.Issue.get_by_id(stars)
                    if issue is not None and issue.view_allowed]
    _load_users_for_issues(issues)
    _optimize_draft_counts(issues)
  return respond(request, 'starred.html', {'issues': issues})

def _load_users_for_issues(issues):
  """Load all user links for a list of issues in one go."""
  user_dict = {}
  for i in issues:
    for e in i.reviewers + i.cc + [i.owner.email()]:
      # keeping a count lets you track total vs. distinct if you want
      user_dict[e] = user_dict.setdefault(e, 0) + 1

  library.get_links_for_users(user_dict.keys())

@deco.user_key_required
def show_user(request):
  """/user - Show the user's dashboard"""
  return _show_user(request)


def _show_user(request):
  user = request.user_to_show
  if user == request.user:
    query = models.Comment.all().filter('draft =', True)
    query = query.filter('author =', request.user).fetch(100)
    draft_keys = set(d.parent_key().parent().parent() for d in query)
    draft_issues = models.Issue.get(draft_keys)
    # Reduce the chance of someone trying to block himself.
    show_block = False
  else:
    draft_issues = draft_keys = []
    show_block = request.user_is_admin
  my_issues = [
      issue for issue in db.GqlQuery(
          'SELECT * FROM Issue '
          'WHERE closed = FALSE AND owner = :1 '
          'ORDER BY modified DESC '
          'LIMIT 100',
          user)
      if issue.key() not in draft_keys and issue.view_allowed]
  review_issues = [
      issue for issue in db.GqlQuery(
          'SELECT * FROM Issue '
          'WHERE closed = FALSE AND reviewers = :1 '
          'ORDER BY modified DESC '
          'LIMIT 100',
          user.email().lower())
      if (issue.key() not in draft_keys and issue.owner != user
          and issue.view_allowed)]
  closed_issues = [
      issue for issue in db.GqlQuery(
          'SELECT * FROM Issue '
          'WHERE closed = TRUE AND modified > :1 AND owner = :2 '
          'ORDER BY modified DESC '
          'LIMIT 100',
          datetime.datetime.now() - datetime.timedelta(days=7),
          user)
      if issue.key() not in draft_keys and issue.view_allowed]
  cc_issues = [
      issue for issue in db.GqlQuery(
          'SELECT * FROM Issue '
          'WHERE closed = FALSE AND cc = :1 '
          'ORDER BY modified DESC '
          'LIMIT 100',
          user.email())
      if (issue.key() not in draft_keys and issue.owner != user
          and issue.view_allowed)]
  all_issues = my_issues + review_issues + closed_issues + cc_issues

  # Some of these issues may not have accurate updates_for information,
  # so ask each issue to update itself.
  futures = []
  for issue in itertools.chain(draft_issues, all_issues):
    ret = issue.calculate_and_save_updates_if_None()
    if ret is not None:
      futures.append(ret)
  for f in futures:
    f.get_result()

  # When a CL is sent from upload.py using --send_mail we create an empty
  # message. This might change in the future, either by not adding an empty
  # message or by populating the message with the content of the email
  # that was sent out.
  outgoing_issues = [issue for issue in my_issues if issue.num_messages]
  unsent_issues = [issue for issue in my_issues if not issue.num_messages]
  _load_users_for_issues(all_issues)
  _optimize_draft_counts(all_issues)
  account = models.Account.get_account_for_user(request.user_to_show)
  return respond(request, 'user.html',
                 {'account': account,
                  'outgoing_issues': outgoing_issues,
                  'unsent_issues': unsent_issues,
                  'review_issues': review_issues,
                  'closed_issues': closed_issues,
                  'cc_issues': cc_issues,
                  'draft_issues': draft_issues,
                  'show_block': show_block,
                  })


@deco.admin_required
@deco.user_key_required
def block_user(request):
  """/user/<user>/block - Blocks a specific user."""
  account = models.Account.get_account_for_user(request.user_to_show)
  if request.method == 'POST':
    form = BlockForm(request.POST)
    if form.is_valid():
      account.blocked = form.cleaned_data['blocked']
      logging.debug(
          'Updating block bit to %s for user %s',
          account.blocked,
          account.email)
      account.put()
      if account.blocked:
        # Remove user from existing issues so that he doesn't participate in
        # email communication anymore.
        tbd = {}
        email = account.user.email()
        query = models.Issue.all().filter('reviewers =', email)
        for issue in query:
          issue.reviewers.remove(email)
          issue.calculate_updates_for()
          tbd[issue.key()] = issue
        # look for issues where blocked user is in cc only
        query = models.Issue.all().filter('cc =', email)
        for issue in query:
          if issue.key() in tbd:
            # Update already changed instance instead. This happens when the
            # blocked user is in both reviewers and ccs.
            issue = tbd[issue.key()]
          issue.cc.remove(account.user.email())
          tbd[issue.key()] = issue
        db.put(tbd.values())
  else:
    form = BlockForm()
  form.initial['blocked'] = account.blocked
  templates = {
    'account': account,
    'form': form,
  }
  return respond(request, 'block_user.html', templates)


@deco.login_required
@deco.xsrf_required
def new(request):
  """/new - Upload a new patch set.

  GET shows a blank form, POST processes it.
  """
  if request.method != 'POST':
    form = NewForm()
    form.set_branch_choices()
    return respond(request, 'new.html', {'form': form})

  form = NewForm(request.POST, request.FILES)
  form.set_branch_choices()
  issue, _ = _make_new(request, form)
  if issue is None:
    return respond(request, 'new.html', {'form': form})
  else:
    return HttpResponseRedirect(reverse(show, args=[issue.key().id()]))


@deco.login_required
@deco.xsrf_required
def use_uploadpy(request):
  """Show an intermediate page about upload.py."""
  if request.method == 'POST':
    if 'disable_msg' in request.POST:
      models.Account.current_user_account.uploadpy_hint = False
      models.Account.current_user_account.put()
    if 'download' in request.POST:
      url = reverse(customized_upload_py)
    else:
      url = reverse(new)
    return HttpResponseRedirect(url)
  return respond(request, 'use_uploadpy.html')


@deco.require_methods('POST')
@deco.upload_required
def upload(request):
  """/upload - Like new() or add(), but from the upload.py script.

  This generates a text/plain response.
  """
  if request.user is None:
    if IS_DEV:
      request.user = users.User(request.POST.get('user', 'test@example.com'))
    else:
      return HttpTextResponse('Login required', status=401)
  # Check against old upload.py usage.
  if request.POST.get('num_parts') > 1:
    return HttpTextResponse('Upload.py is too old, get the latest version.')
  form = UploadForm(request.POST, request.FILES)
  issue = None
  patchset = None
  if form.is_valid():
    issue_id = form.cleaned_data['issue']
    if issue_id:
      action = 'updated'
      issue = models.Issue.get_by_id(issue_id)
      if issue is None:
        form.errors['issue'] = ['No issue exists with that id (%s)' %
                                issue_id]
      elif issue.local_base and not form.cleaned_data.get('content_upload'):
        form.errors['issue'] = ['Base files upload required for that issue.']
        issue = None
      else:
        if not issue.edit_allowed:
          form.errors['user'] = ['You (%s) don\'t own this issue (%s)' %
                                 (request.user, issue_id)]
          issue = None
        else:
          patchset = _add_patchset_from_form(request, issue, form, 'subject',
                                             emails_add_only=True)
          if not patchset:
            issue = None
    else:
      action = 'created'
      issue, patchset = _make_new(request, form)
  if issue is None:
    msg = 'Issue creation errors: %s' % repr(form.errors)
  else:
    msg = ('Issue %s. URL: %s' %
           (action,
            request.build_absolute_uri(
              reverse('show_bare_issue_number', args=[issue.key().id()]))))
    if (form.cleaned_data.get('content_upload') or
        form.cleaned_data.get('separate_patches')):
      # Extend the response message: 2nd line is patchset id.
      msg +="\n%d" % patchset.key().id()
      if form.cleaned_data.get('content_upload'):
        # Extend the response: additional lines are the expected filenames.
        issue.local_base = True
        issue.commit = form.cleaned_data.get('commit', False)
        issue.put()

        base_hashes = {}
        for file_info in form.cleaned_data.get('base_hashes').split("|"):
          if not file_info:
            break
          checksum, filename = file_info.split(":", 1)
          base_hashes[filename] = checksum

        content_entities = []
        new_content_entities = []
        patches = list(patchset.patches)
        existing_patches = {}
        patchsets = list(issue.patchsets)
        if len(patchsets) > 1:
          # Only check the last uploaded patchset for speed.
          last_patch_list = patchsets[-2].patches
          patchsets = None  # Reduce memory usage.
          for opatch in last_patch_list:
            if opatch.content:
              existing_patches[opatch.filename] = opatch
        for patch in patches:
          content = None
          # Check if the base file is already uploaded in another patchset.
          if (patch.filename in base_hashes and
              patch.filename in existing_patches and
              (base_hashes[patch.filename] ==
               existing_patches[patch.filename].content.checksum)):
            content = existing_patches[patch.filename].content
            patch.status = existing_patches[patch.filename].status
            patch.is_binary = existing_patches[patch.filename].is_binary
          if not content:
            content = models.Content(is_uploaded=True, parent=patch)
            new_content_entities.append(content)
          content_entities.append(content)
        existing_patches = None  # Reduce memory usage.
        if new_content_entities:
          db.put(new_content_entities)

        for patch, content_entity in zip(patches, content_entities):
          patch.content = content_entity
          id_string = patch.key().id()
          if content_entity not in new_content_entities:
            # Base file not needed since we reused a previous upload.  Send its
            # patch id in case it's a binary file and the new content needs to
            # be uploaded.  We mark this by prepending 'nobase' to the id.
            id_string = "nobase_" + str(id_string)
          msg += "\n%s %s" % (id_string, patch.filename)
        db.put(patches)
  return HttpTextResponse(msg)


@deco.require_methods('POST')
@deco.patch_required
@deco.upload_required
def upload_content(request):
  """/<issue>/upload_content/<patchset>/<patch> - Upload base file contents.

  Used by upload.py to upload base files.
  """
  form = UploadContentForm(request.POST, request.FILES)
  if not form.is_valid():
    return HttpTextResponse(
        'ERROR: Upload content errors:\n%s' % repr(form.errors))
  if request.user is None:
    if IS_DEV:
      request.user = users.User(request.POST.get('user', 'test@example.com'))
    else:
      return HttpTextResponse('Error: Login required', status=401)
  if not request.issue.edit_allowed:
    return HttpTextResponse('ERROR: You (%s) don\'t own this issue (%s).' %
                            (request.user, request.issue.key().id()))
  patch = request.patch
  patch.status = form.cleaned_data['status']
  patch.is_binary = form.cleaned_data['is_binary']
  patch.put()

  if form.cleaned_data['is_current']:
    if patch.patched_content:
      return HttpTextResponse('ERROR: Already have current content.')
    content = models.Content(is_uploaded=True, parent=patch)
    content.put()
    patch.patched_content = content
    patch.put()
  else:
    content = patch.content

  if form.cleaned_data['file_too_large']:
    content.file_too_large = True
  else:
    data = form.get_uploaded_content()
    checksum = md5.new(data).hexdigest()
    if checksum != request.POST.get('checksum'):
      content.is_bad = True
      content.put()
      return HttpTextResponse('ERROR: Checksum mismatch.')
    if patch.is_binary:
      content.data = data
    else:
      content.text = utils.to_dbtext(utils.unify_linebreaks(data))
    content.checksum = checksum
  content.put()
  return HttpTextResponse('OK')


@deco.require_methods('POST')
@deco.patchset_required
@deco.upload_required
def upload_patch(request):
  """/<issue>/upload_patch/<patchset> - Upload patch to patchset.

  Used by upload.py to upload a patch when the diff is too large to upload all
  together.
  """
  if request.user is None:
    if IS_DEV:
      request.user = users.User(request.POST.get('user', 'test@example.com'))
    else:
      return HttpTextResponse('Error: Login required', status=401)
  if not request.issue.edit_allowed:
    return HttpTextResponse(
        'ERROR: You (%s) don\'t own this issue (%s).' %
        (request.user, request.issue.key().id()))
  form = UploadPatchForm(request.POST, request.FILES)
  if not form.is_valid():
    return HttpTextResponse(
        'ERROR: Upload patch errors:\n%s' % repr(form.errors))
  patchset = request.patchset
  if patchset.data:
    return HttpTextResponse(
        'ERROR: Can\'t upload patches to patchset with data.')
  text = utils.to_dbtext(utils.unify_linebreaks(form.get_uploaded_patch()))
  patch = models.Patch(patchset=patchset,
                       text=text,
                       filename=form.cleaned_data['filename'], parent=patchset)
  patch.put()
  if form.cleaned_data.get('content_upload'):
    content = models.Content(is_uploaded=True, parent=patch)
    content.put()
    patch.content = content
    patch.put()

  msg = 'OK\n' + str(patch.key().id())
  return HttpTextResponse(msg)


@deco.require_methods('POST')
@deco.issue_editor_required
@deco.upload_required
def upload_complete(request, patchset_id=None):
  """/<issue>/upload_complete/<patchset> - Patchset upload is complete.
     /<issue>/upload_complete/ - used when no base files are uploaded.

  The following POST parameters are handled:

   - send_mail: If 'yes', a notification mail will be send.
   - attach_patch: If 'yes', the patches will be attached to the mail.
  """
  if patchset_id is not None:
    patchset = models.PatchSet.get_by_id(int(patchset_id),
                                         parent=request.issue)
    if patchset is None:
      return HttpTextResponse(
          'No patch set exists with that id (%s)' % patchset_id, status=403)
    # Add delta calculation task.
    taskqueue.add(url=reverse(task_calculate_delta),
                  params={'key': str(patchset.key())},
                  queue_name='deltacalculation')
  else:
    patchset = None
  # Check for completeness
  errors = []
  if request.issue.local_base and patchset is not None:
    # Use of patch_set here is OK because this is part of the v1 upload code.
    query = patchset.patch_set.filter('is_binary =', False)
    query = query.filter('status =', None)  # all uploaded file have a status
    if query.count() > 0:
      errors.append('Base files missing.')
  # Create (and send) a message if needed.
  if request.POST.get('send_mail') == 'yes' or request.POST.get('message'):
    msg = _make_message(request, request.issue, request.POST.get('message', ''),
                        send_mail=(request.POST.get('send_mail', '') == 'yes'))
    request.issue.put()
    msg.put()
    _notify_issue(request, request.issue, 'Mailed')
  if errors:
    msg = ('The following errors occured:\n%s\n'
           'Try to upload the changeset again.'
           % '\n'.join(errors))
    status = 500
  else:
    msg = 'OK'
    status = 200
  return HttpTextResponse(msg, status=status)


def _make_new(request, form):
  """Creates new issue and fill relevant fields from given form data.

  Sends notification about created issue (if requested with send_mail param).

  Returns (Issue, PatchSet) or (None, None).
  """
  if not form.is_valid():
    return (None, None)
  account = models.Account.get_account_for_user(request.user)
  if account.blocked:
    # Early exit for blocked accounts.
    return (None, None)

  data_url = _get_data_url(form)
  if data_url is None:
    return (None, None)
  data, url, separate_patches = data_url

  reviewers = _get_emails(form, 'reviewers')
  if not form.is_valid() or reviewers is None:
    return (None, None)

  cc = _get_emails(form, 'cc')
  if not form.is_valid():
    return (None, None)

  base = form.get_base()
  if base is None:
    return (None, None)

  issue_key = db.Key.from_path(
    models.Issue.kind(),
    db.allocate_ids(db.Key.from_path(models.Issue.kind(), 1), 1)[0])

  issue = models.Issue(subject=form.cleaned_data['subject'],
                       description=form.cleaned_data['description'],
                       base=base,
                       repo_guid=form.cleaned_data.get('repo_guid', None),
                       reviewers=reviewers,
                       cc=cc,
                       private=form.cleaned_data.get('private', False),
                       n_comments=0,
                       key=issue_key)
  issue.put()

  ps_key = db.Key.from_path(
    models.PatchSet.kind(),
    db.allocate_ids(db.Key.from_path(models.PatchSet.kind(), 1,
                                     parent=issue.key()), 1)[0],
    parent=issue.key())

  patchset = models.PatchSet(issue=issue, data=data, url=url, key=ps_key)
  patchset.put()

  if not separate_patches:
    try:
      patches = engine.ParsePatchSet(patchset)
    except:
      # catch all exceptions happening in engine.ParsePatchSet,
      # engine.SplitPatch. With malformed diffs a variety of exceptions could
      # happen there.
      logging.exception('Exception during patch parsing')
      patches = []
    if not patches:
      patchset.delete()
      issue.delete()
      errkey = url and 'url' or 'data'
      form.errors[errkey] = ['Patch set contains no recognizable patches']
      return (None, None)

    db.put(patches)

  if form.cleaned_data.get('send_mail'):
    msg = _make_message(request, issue, '', '', True)
    issue.put()
    msg.put()
    _notify_issue(request, issue, 'Created')
  return (issue, patchset)


def _get_data_url(form):
  """Helper for _make_new() above and add() below.

  Args:
    form: Django form object.

  Returns:
    3-tuple (data, url, separate_patches).
      data: the diff content, if available.
      url: the url of the diff, if given.
      separate_patches: True iff the patches will be uploaded separately for
        each file.

  """
  cleaned_data = form.cleaned_data

  data = cleaned_data['data']
  url = cleaned_data.get('url')
  separate_patches = cleaned_data.get('separate_patches')
  if not (data or url or separate_patches):
    form.errors['data'] = ['You must specify a URL or upload a file (< 1 MB).']
    return None
  if data and url:
    form.errors['data'] = ['You must specify either a URL or upload a file '
                           'but not both.']
    return None
  if separate_patches and (data or url):
    form.errors['data'] = ['If the patches will be uploaded separately later, '
                           'you can\'t send some data or a url.']
    return None

  if data is not None:
    data = db.Blob(utils.unify_linebreaks(data.read()))
    url = None
  elif url:
    try:
      fetch_result = urlfetch.fetch(url)
    except Exception, err:
      form.errors['url'] = [str(err)]
      return None
    if fetch_result.status_code != 200:
      form.errors['url'] = ['HTTP status code %s' % fetch_result.status_code]
      return None
    data = db.Blob(utils.unify_linebreaks(fetch_result.content))

  return data, url, separate_patches


@deco.require_methods('POST')
@deco.issue_editor_required
@deco.xsrf_required
def add(request):
  """/<issue>/add - Add a new PatchSet to an existing Issue."""
  issue = request.issue
  form = AddForm(request.POST, request.FILES)
  if not _add_patchset_from_form(request, issue, form):
    return show(request, issue.key().id(), form)
  return HttpResponseRedirect(reverse(show, args=[issue.key().id()]))


def _add_patchset_from_form(request, issue, form, message_key='message',
                            emails_add_only=False):
  """Helper for add() and upload()."""
  if form.is_valid():
    data_url = _get_data_url(form)
  if not form.is_valid():
    return None
  account = models.Account.get_account_for_user(request.user)
  if account.blocked:
    return None
  if not issue.edit_allowed:
    # This check is done at each call site but check again as a safety measure.
    return None
  data, url, separate_patches = data_url
  message = form.cleaned_data[message_key]
  ps_key = db.Key.from_path(
    models.PatchSet.kind(),
    db.allocate_ids(db.Key.from_path(models.PatchSet.kind(), 1,
                                     parent=issue.key()), 1)[0],
    parent=issue.key())
  patchset = models.PatchSet(issue=issue, message=message, data=data, url=url,
                             key=ps_key)
  patchset.put()

  if not separate_patches:
    try:
      patches = engine.ParsePatchSet(patchset)
    except:
      logging.exception('Exception during patchset parsing')
      patches = []
    if not patches:
      patchset.delete()
      errkey = url and 'url' or 'data'
      form.errors[errkey] = ['Patch set contains no recognizable patches']
      return None
    db.put(patches)

  if emails_add_only:
    emails = _get_emails(form, 'reviewers')
    if not form.is_valid():
      return None
    issue.reviewers += [reviewer for reviewer in emails
                        if reviewer not in issue.reviewers]
    emails = _get_emails(form, 'cc')
    if not form.is_valid():
      return None
    issue.cc += [cc for cc in emails if cc not in issue.cc]
  else:
    issue.reviewers = _get_emails(form, 'reviewers')
    issue.cc = _get_emails(form, 'cc')
  issue.commit = False
  issue.calculate_updates_for()
  issue.put()

  if form.cleaned_data.get('send_mail'):
    msg = _make_message(request, issue, message, '', True)
    issue.put()
    msg.put()
    _notify_issue(request, issue, 'Updated')
  return patchset


def _get_emails(form, label):
  """Helper to return the list of reviewers, or None for error."""
  raw_emails = form.cleaned_data.get(label)
  if raw_emails:
    return _get_emails_from_raw(raw_emails.split(','), form=form, label=label)
  return []

def _get_emails_from_raw(raw_emails, form=None, label=None):
  emails = []
  for email in raw_emails:
    email = email.strip()
    if email:
      try:
        if '@' not in email:
          account = models.Account.get_account_for_nickname(email)
          if account is None:
            raise db.BadValueError('Unknown user: %s' % email)
          db_email = db.Email(account.user.email().lower())
        elif email.count('@') != 1:
          raise db.BadValueError('Invalid email address: %s' % email)
        else:
          _, tail = email.split('@')
          if '.' not in tail:
            raise db.BadValueError('Invalid email address: %s' % email)
          db_email = db.Email(email.lower())
      except db.BadValueError, err:
        if form:
          form.errors[label] = [unicode(err)]
        return None
      if db_email not in emails:
        emails.append(db_email)
  # Remove blocked accounts
  for account in models.Account.get_multiple_accounts_by_email(emails).values():
    if account.blocked:
      try:
        emails.remove(account.email)
      except IndexError:
        pass
  return emails


def _get_patchset_info(request, patchset_id):
  """Returns a list of patchsets for the issue.

  Args:
    patchset_id: The id of the patchset that the caller is interested in.
      This is the one that we generate delta links to if they're not
      available.  We can't generate for all patchsets because it would take
      too long on issues with many patchsets.  Passing in None is equivalent
      to doing it for the last patchset.

  Returns:
    A 3-tuple of (issue, patchsets, HttpResponse).
    If HttpResponse is not None, further processing should stop and it should
    be returned.
  """
  issue = request.issue
  patchsets = None
  response = None
  attempt = _clean_int(request.GET.get('attempt'), 0, 0)
  if attempt < 0:
    response = HttpTextResponse('Invalid parameter', status=404)
  else:
    last_attempt = attempt > 2
    try:
      patchsets = issue.get_patchset_info(last_attempt, request.user,
                                          patchset_id)
    except DeadlineExceededError:
      logging.exception('DeadlineExceededError in _get_patchset_info')
      if last_attempt:
        response = HttpTextResponse(
          'DeadlineExceededError - create a new issue.')
      else:
        response =  HttpResponseRedirect('%s?attempt=%d' %
                                        (request.path, attempt + 1))
  return issue, patchsets, response


<<<<<<< HEAD
def replace_bug(message):
  bugs = re.split(r"[\s,]+", message.group(1))
  base_tracker_url = 'http://code.google.com/p/%s/issues/detail?id=%s'
  valid_trackers = ('chromium', 'chromium-os', 'chrome-os-partner', 'gyp',
                    'skia', 'v8')
  urls = []
  for bug in bugs:
    if not bug:
      continue
    tracker = 'chromium'
    if ':' in bug:
      tracker, bug_id = bug.split(':', 1)
      if tracker not in valid_trackers:
        urls.append(bug)
        continue
    else:
      bug_id = bug
    url = '<a href="' + base_tracker_url % (tracker, bug_id) + '">'
    urls.append(url + bug + '</a>')

  return ", ".join(urls) + "\n"


def _map_base_url(base):
  """Check if Base URL can be converted into a source code viewer URL."""
  for rule in models_chromium.UrlMap.gql('ORDER BY base_url_template'):
    base_template = r'^%s$' % rule.base_url_template
    match = re.match(base_template, base)
    if not match:
      continue
    try:
      src_url = re.sub(base_template,
                       rule.source_code_url_template,
                       base)
    except re.error, err:
      logging.error('err: %s base: "%s" rule: "%s" => "%s"',
                    err, base, rule.base_url_template,
                    rule.source_code_url_template)
      return None
    return src_url
  return None


@issue_required
=======
@deco.issue_required
>>>>>>> 885b11b2
def show(request, form=None):
  """/<issue> - Show an issue."""
  issue, patchsets, response = _get_patchset_info(request, None)
  if response:
    return response
  if not form:
    form = AddForm(initial={'reviewers': ', '.join(issue.reviewers)})
  last_patchset = first_patch = None
  if patchsets:
    last_patchset = patchsets[-1]
    if last_patchset.patches:
      first_patch = last_patchset.patches[0]
  messages = []
  has_draft_message = False
  for msg in issue.messages:
    if not msg.draft:
      messages.append(msg)
    elif msg.draft and request.user and msg.sender == request.user.email():
      has_draft_message = True
  num_patchsets = len(patchsets)

  issue.description = cgi.escape(issue.description)
  issue.description = urlize(issue.description)
  re_string = r"(?<=BUG=)"
  re_string += "(\s*(?:[a-z0-9-]+:)?\d+\s*(?:,\s*(?:[a-z0-9-]+:)?\d+\s*)*)"
  expression = re.compile(re_string, re.IGNORECASE)
  issue.description = re.sub(expression, replace_bug, issue.description)
  issue.description = issue.description.replace('\n', '<br/>')
  src_url = _map_base_url(issue.base)

  # Generate the set of possible parents for every builder name, if a
  # builder could have 2 different parents, then append the parent name to
  # the builder to differentiate them.
  builds_to_parents = {}
  for try_job in last_patchset.try_job_results:
    if try_job.parent_name:
      builds_to_parents.setdefault(try_job.builder,
                                   set()).add(try_job.parent_name)

  for try_job in last_patchset.try_job_results:
    if try_job.parent_name and len(builds_to_parents[try_job.builder]) > 1:
      try_job.builder = try_job.parent_name + ':' + try_job.builder

  return respond(request, 'issue.html', {
    'default_builders':
      models_chromium.DefaultBuilderList.get_builders(issue.base),
    'first_patch': first_patch,
    'form': form,
    'has_draft_message': has_draft_message,
    'is_editor': issue.edit_allowed,
    'issue': issue,
    'last_patchset': last_patchset,
    'messages': messages,
    'num_patchsets': num_patchsets,
    'patchsets': patchsets,
    'src_url': src_url,
    'trybot_documentation_link':
      models_chromium.DefaultBuilderList.get_doc_link(issue.base),
  })


@deco.patchset_required
def patchset(request):
  """/patchset/<key> - Returns patchset information."""
  patchset = request.patchset
  issue, patchsets, response = _get_patchset_info(request, patchset.key().id())
  if response:
    return response
  for ps in patchsets:
    if ps.key().id() == patchset.key().id():
      patchset = ps
  return respond(request, 'patchset.html',
                 {'issue': issue,
                  'patchset': patchset,
                  'patchsets': patchsets,
                  'is_editor': issue.edit_allowed,
                  })


@deco.login_required
def account(request):
  """/account/?q=blah&limit=10&timestamp=blah - Used for autocomplete."""
  def searchAccounts(prop, domain, added, response):
    query = request.GET.get('q').lower()
    limit = _clean_int(request.GET.get('limit'), 10, 10, 100)

    accounts = models.Account.all()
    accounts.filter("lower_%s >= " % prop, query)
    accounts.filter("lower_%s < " % prop, query + u"\ufffd")
    accounts.filter("blocked =", False)
    accounts.order("lower_%s" % prop)
    for account in accounts:
      if account.key() in added:
        continue
      if domain and not account.email.endswith(domain):
        continue
      if len(added) >= limit:
        break
      added.add(account.key())
      response += '%s (%s)\n' % (account.email, account.nickname)
    return added, response

  added = set()
  response = ''
  domain = os.environ['AUTH_DOMAIN']
  if domain != 'gmail.com':
    # 'gmail.com' is the value AUTH_DOMAIN is set to if the app is running
    # on appspot.com and shouldn't prioritize the custom domain.
    added, response = searchAccounts("email", domain, added, response)
    added, response = searchAccounts("nickname", domain, added, response)
  added, response = searchAccounts("nickname", "", added, response)
  added, response = searchAccounts("email", "", added, response)
  return HttpTextResponse(response)


@deco.issue_editor_required
@deco.xsrf_required
def edit(request):
  """/<issue>/edit - Edit an issue."""
  issue = request.issue
  base = issue.base

  if issue.local_base:
    form_cls = EditLocalBaseForm
  else:
    form_cls = EditForm

  if request.method != 'POST':
    reviewers = [models.Account.get_nickname_for_email(reviewer,
                                                       default=reviewer)
                 for reviewer in issue.reviewers]
    ccs = [models.Account.get_nickname_for_email(cc, default=cc)
           for cc in issue.cc]
    form = form_cls(initial={'subject': issue.subject,
                             'description': issue.description,
                             'base': base,
                             'reviewers': ', '.join(reviewers),
                             'cc': ', '.join(ccs),
                             'closed': issue.closed,
                             'private': issue.private,
                             })
    if not issue.local_base:
      form.set_branch_choices(base)
    return respond(request, 'edit.html', {'issue': issue, 'form': form})

  form = form_cls(request.POST)
  if not issue.local_base:
    form.set_branch_choices()

  if form.is_valid():
    reviewers = _get_emails(form, 'reviewers')

  if form.is_valid():
    cc = _get_emails(form, 'cc')

  if form.is_valid() and not issue.local_base:
    base = form.get_base()

  if not form.is_valid():
    return respond(request, 'edit.html', {'issue': issue, 'form': form})
  cleaned_data = form.cleaned_data

  was_closed = issue.closed
  issue.subject = cleaned_data['subject']
  issue.description = cleaned_data['description']
  issue.closed = cleaned_data['closed']
  if issue.closed:
    issue.commit = False
  issue.private = cleaned_data.get('private', False)
  base_changed = (issue.base != base)
  issue.base = base
  issue.reviewers = reviewers
  issue.cc = cc
  if base_changed:
    for patchset in issue.patchsets:
      db.run_in_transaction(_delete_cached_contents,
                            list(patchset.patches))
  issue.calculate_updates_for()
  issue.put()

  return HttpResponseRedirect(reverse(show, args=[issue.key().id()]))


def _delete_cached_contents(patch_list):
  """Transactional helper for edit() to delete cached contents."""
  # TODO(guido): No need to do this in a transaction.
  patches = []
  contents = []
  for patch in patch_list:
    try:
      content = patch.content
    except db.Error:
      content = None
    try:
      patched_content = patch.patched_content
    except db.Error:
      patched_content = None
    if content is not None:
      contents.append(content)
    if patched_content is not None:
      contents.append(patched_content)
    patch.content = None
    patch.patched_content = None
    patches.append(patch)
  if contents:
    logging.info("Deleting %d contents", len(contents))
    db.delete(contents)
  if patches:
    logging.info("Updating %d patches", len(patches))
    db.put(patches)


@deco.require_methods('POST')
@deco.issue_editor_required
@deco.xsrf_required
def delete(request):
  """/<issue>/delete - Delete an issue.  There is no way back."""
  issue = request.issue
  tbd = [issue]
  for cls in [models.PatchSet, models.Patch, models.Comment,
              models.Message, models.Content, models.TryJobResult]:
    tbd += cls.gql('WHERE ANCESTOR IS :1', issue)
  db.delete(tbd)
  return HttpResponseRedirect(reverse(mine))


@deco.require_methods('POST')
@deco.patchset_editor_required
@deco.xsrf_required
def delete_patchset(request):
  """/<issue>/patch/<patchset>/delete - Delete a patchset.

  There is no way back.
  """
  request.patchset.nuke()
  return HttpResponseRedirect(reverse(show, args=[request.issue.key().id()]))


@deco.require_methods('POST')
@deco.issue_editor_required
@deco.xsrf_required
def close(request):
  """/<issue>/close - Close an issue."""
  issue = request.issue
  issue.closed = True
  issue.commit = False
  if request.method == 'POST':
    new_description = request.POST.get('description')
    if new_description:
      issue.description = new_description
  issue.put()
  return HttpTextResponse('Closed')


@deco.require_methods('POST')
@deco.issue_required
@deco.upload_required
def mailissue(request):
  """/<issue>/mail - Send mail for an issue.

  This URL is deprecated and shouldn't be used anymore.  However,
  older versions of upload.py or wrapper scripts still may use it.
  """
  if not request.issue.edit_allowed:
    if not IS_DEV:
      return HttpTextResponse('Login required', status=401)
  issue = request.issue
  msg = _make_message(request, issue, '', '', True)
  issue.put()
  msg.put()
  _notify_issue(request, issue, 'Mailed')

  return HttpTextResponse('OK')


@deco.access_control_allow_origin_star
@deco.patchset_required
def download(request):
  """/download/<issue>_<patchset>.diff - Download a patch set."""
  if request.patchset.data is None:
    return HttpTextResponse(
        'Patch set (%s) is too large.' % request.patchset.key().id(),
        status=404)
  padding = ''
  user_agent = request.META.get('HTTP_USER_AGENT')
  if user_agent and 'MSIE' in user_agent:
    # Add 256+ bytes of padding to prevent XSS attacks on Internet Explorer.
    padding = ('='*67 + '\n') * 4
  return HttpTextResponse(padding + request.patchset.data)


@deco.patchset_required
def tarball(request):
  """/tarball/<issue>/<patchset>/[lr] - Returns a .tar.bz2 file
  containing a/ and b/ trees of the complete files for the entire patchset."""

  patches = (models.Patch.all()
             .filter('patchset =', request.patchset.key())
             .order('filename')
             .fetch(1000))

  temp = tempfile.TemporaryFile()
  tar = tarfile.open(mode="w|bz2", fileobj=temp)

  def add_entry(prefix, content):
    data = content.data
    if data is None:
      data = content.text
      if isinstance(data, unicode):
        data = data.encode("utf-8", "replace")
    if data is None:
      return
    info = tarfile.TarInfo(prefix + patch.filename)
    info.size = len(data)
    # TODO(adonovan): set SYMTYPE/0755 when Rietveld supports symlinks.
    info.type = tarfile.REGTYPE
    info.mode = 0644
    # datetime->time_t
    delta = request.patchset.modified - datetime.datetime(1970, 1, 1)
    info.mtime = int(delta.days * 86400 + delta.seconds)
    tar.addfile(info, fileobj=StringIO(data))

  for patch in patches:
    if not patch.no_base_file:
      try:
        add_entry('a/', patch.get_content())  # before
      except FetchError:  # I/O problem?
        logging.exception('tarball: patch(%s, %s).get_content failed' %
                          (patch.key().id(), patch.filename))
    try:
      add_entry('b/', patch.get_patched_content())  # after
    except FetchError:  # file deletion?  I/O problem?
      logging.exception('tarball: patch(%s, %s).get_patched_content failed' %
                        (patch.key().id(), patch.filename))

  tar.close()
  temp.flush()

  wrapper = FileWrapper(temp)
  response = HttpResponse(wrapper, mimetype='application/x-gtar')
  response['Content-Disposition'] = (
      'attachment; filename=patch%s_%s.tar.bz2' % (request.issue.key().id(),
                                                   request.patchset.key().id()))
  response['Content-Length'] = temp.tell()
  temp.seek(0)
  return response


@deco.issue_required
@deco.upload_required
def description(request):
  """/<issue>/description - Gets/Sets an issue's description.

  Used by upload.py or similar scripts.
  """
  if request.method != 'POST':
    description = request.issue.description or ""
    return HttpTextResponse(description)
  if not request.issue.edit_allowed:
    if not IS_DEV:
      return HttpTextResponse('Login required', status=401)
  issue = request.issue
  issue.description = request.POST.get('description')
  issue.put()
  return HttpTextResponse('')


@deco.issue_required
@deco.upload_required
@deco.json_response
def fields(request):
  """/<issue>/fields - Gets/Sets fields on the issue.

  Used by upload.py or similar scripts for partial updates of the issue
  without a patchset..
  """
  # Only recognizes a few fields for now.
  if request.method != 'POST':
    fields = request.GET.getlist('field')
    response = {}
    if 'reviewers' in fields:
      response['reviewers'] = request.issue.reviewers or []
    if 'description' in fields:
      response['description'] = request.issue.description
    if 'subject' in fields:
      response['subject'] = request.issue.subject
    return response

  if not request.issue.edit_allowed:
    if not IS_DEV:
      return HttpTextResponse('Login required', status=401)
  fields = json.loads(request.POST.get('fields'))
  issue = request.issue
  if 'description' in fields:
    issue.description = fields['description']
  if 'reviewers' in fields:
    issue.reviewers = _get_emails_from_raw(fields['reviewers'])
    issue.calculate_updates_for()
  if 'subject' in fields:
    issue.subject = fields['subject']
  issue.put()
  return HttpTextResponse('')


@deco.patch_required
def patch(request):
  """/<issue>/patch/<patchset>/<patch> - View a raw patch."""
  return patch_helper(request)


def patch_helper(request, nav_type='patch'):
  """Returns a unified diff.

  Args:
    request: Django Request object.
    nav_type: the navigation used in the url (i.e. patch/diff/diff2).  Normally
      the user looks at either unified or side-by-side diffs at one time, going
      through all the files in the same mode.  However, if side-by-side is not
      available for some files, we temporarly switch them to unified view, then
      switch them back when we can.  This way they don't miss any files.

  Returns:
    Whatever respond() returns.
  """
  _add_next_prev(request.patchset, request.patch)
  request.patch.nav_type = nav_type
  parsed_lines = patching.ParsePatchToLines(request.patch.lines)
  if parsed_lines is None:
    return HttpTextResponse('Can\'t parse the patch to lines', status=404)
  rows = engine.RenderUnifiedTableRows(request, parsed_lines)
  return respond(request, 'patch.html',
                 {'patch': request.patch,
                  'patchset': request.patchset,
                  'view_style': 'patch',
                  'rows': rows,
                  'issue': request.issue,
                  'context': _clean_int(request.GET.get('context'), -1),
                  'column_width': _clean_int(request.GET.get('column_width'),
                                             None),
                  })


@deco.access_control_allow_origin_star
@deco.image_required
def image(request):
  """/<issue>/image/<patchset>/<patch>/<content> - Return patch's content."""
  response = HttpResponse(request.content.data, content_type=request.mime_type)
  filename = re.sub(
      r'[^\w\.]', '_', request.patch.filename.encode('ascii', 'replace'))
  response['Content-Disposition'] = 'attachment; filename="%s"' % filename
  response['Cache-Control'] = 'no-cache, no-store'
  return response


@deco.access_control_allow_origin_star
@deco.patch_required
def download_patch(request):
  """/download/issue<issue>_<patchset>_<patch>.diff - Download patch."""
  return HttpTextResponse(request.patch.text)


def _issue_as_dict(issue, messages, request=None):
  """Converts an issue into a dict."""
  values = {
    'owner': library.get_nickname(issue.owner, True, request),
    'owner_email': issue.owner.email(),
    'modified': str(issue.modified),
    'created': str(issue.created),
    'closed': issue.closed,
    'cc': issue.cc,
    'reviewers': issue.reviewers,
    'patchsets': [p.key().id() for p in issue.patchsets],
    'description': issue.description,
    'subject': issue.subject,
    'issue': issue.key().id(),
    'base_url': issue.base,
    'private': issue.private,
    'commit': issue.commit,
  }
  if messages:
    values['messages'] = sorted(
      ({
        'sender': m.sender,
        'recipients': m.recipients,
        'date': str(m.date),
        'text': m.text,
        'approval': m.approval,
        'disapproval': m.disapproval,
      }
      for m in models.Message.gql('WHERE ANCESTOR IS :1', issue)),
      key=lambda x: x['date'])
  return values


def _patchset_as_dict(patchset, comments, request=None):
  """Converts a patchset into a dict."""
  values = {
    'patchset': patchset.key().id(),
    'issue': patchset.issue.key().id(),
    'owner': library.get_nickname(patchset.issue.owner, True, request),
    'owner_email': patchset.issue.owner.email(),
    'message': patchset.message,
    'url': patchset.url,
    'created': str(patchset.created),
    'modified': str(patchset.modified),
    'num_comments': patchset.num_comments,
    'try_job_results': [t.to_dict() for t in patchset.try_job_results],
    'files': {},
  }
  for patch in models.Patch.gql("WHERE patchset = :1", patchset):
    # num_comments and num_drafts are left out for performance reason:
    # they cause a datastore query on first access. They could be added
    # optionally if the need ever arises.
    values['files'][patch.filename] = {
        'id': patch.key().id(),
        'is_binary': patch.is_binary,
        'no_base_file': patch.no_base_file,
        'num_added': patch.num_added,
        'num_chunks': patch.num_chunks,
        'num_removed': patch.num_removed,
        'status': patch.status,
        'property_changes': '\n'.join(patch.property_changes),
    }
    if comments:
      values['files'][patch.filename]['messages'] = [
        {
          'author': library.get_nickname(c.author, True, request),
          'author_email': c.author.email(),
          'date': str(c.date),
          'lineno': c.lineno,
          'text': c.text,
          'left': c.left,
          'draft': c.draft,
        }
        for c in models.Comment.gql('WHERE patch = :patch and draft = FALSE '
                                    'ORDER BY date', patch=patch)]
  return values


@deco.access_control_allow_origin_star
@deco.issue_required
@deco.json_response
def api_issue(request):
  """/api/<issue> - Gets issue's data as a JSON-encoded dictionary."""
  messages = request.GET.get('messages', 'false').lower() == 'true'
  values = _issue_as_dict(request.issue, messages, request)
  return values


@deco.access_control_allow_origin_star
@deco.patchset_required
@deco.json_response
def api_patchset(request):
  """/api/<issue>/<patchset> - Gets an issue's patchset data as a JSON-encoded
  dictionary.
  """
  comments = request.GET.get('comments', 'false').lower() == 'true'
  values = _patchset_as_dict(request.patchset, comments, request)
  return values


def _get_context_for_user(request):
  """Returns the context setting for a user.

  The value is validated against models.CONTEXT_CHOICES.
  If an invalid value is found, the value is overwritten with
  django_settings.DEFAULT_CONTEXT.
  """
  get_param = request.GET.get('context') or None
  if 'context' in request.GET and get_param is None:
    # User wants to see whole file. No further processing is needed.
    return get_param
  if request.user:
    account = models.Account.current_user_account
    default_context = account.default_context
  else:
    default_context = django_settings.DEFAULT_CONTEXT
  context = _clean_int(get_param, default_context)
  if context is not None and context not in models.CONTEXT_CHOICES:
    context = django_settings.DEFAULT_CONTEXT
  return context

def _get_column_width_for_user(request):
  """Returns the column width setting for a user."""
  if request.user:
    account = models.Account.current_user_account
    default_column_width = account.default_column_width
  else:
    default_column_width = django_settings.DEFAULT_COLUMN_WIDTH
  column_width = _clean_int(request.GET.get('column_width'),
                            default_column_width,
                            django_settings.MIN_COLUMN_WIDTH,
                            django_settings.MAX_COLUMN_WIDTH)
  return column_width


@deco.patch_filename_required
def diff(request):
  """/<issue>/diff/<patchset>/<patch> - View a patch as a side-by-side diff"""
  if request.patch.no_base_file:
    # Can't show side-by-side diff since we don't have the base file.  Show the
    # unified diff instead.
    return patch_helper(request, 'diff')

  patchset = request.patchset
  patch = request.patch

  patchsets = list(request.issue.patchsets)

  context = _get_context_for_user(request)
  column_width = _get_column_width_for_user(request)
  if patch.filename.startswith('webkit/api'):
    column_width = django_settings.MAX_COLUMN_WIDTH
  if patch.is_binary:
    rows = None
  else:
    try:
      rows = _get_diff_table_rows(request, patch, context, column_width)
    except FetchError, err:
      return HttpTextResponse(str(err), status=404)

  _add_next_prev(patchset, patch)
  src_url = _map_base_url(request.issue.base)
  if src_url and not src_url.endswith('/'):
    src_url = src_url + '/'
  return respond(request, 'diff.html',
                 {'issue': request.issue,
                  'patchset': patchset,
                  'patch': patch,
                  'view_style': 'diff',
                  'rows': rows,
                  'context': context,
                  'context_values': models.CONTEXT_CHOICES,
                  'column_width': column_width,
                  'patchsets': patchsets,
                  'src_url': src_url,
                  })


def _get_diff_table_rows(request, patch, context, column_width):
  """Helper function that returns rendered rows for a patch.

  Raises:
    FetchError if patch parsing or download of base files fails.
  """
  chunks = patching.ParsePatchToChunks(patch.lines, patch.filename)
  if chunks is None:
    raise FetchError('Can\'t parse the patch to chunks')

  # Possible FetchErrors are handled in diff() and diff_skipped_lines().
  content = request.patch.get_content()

  rows = list(engine.RenderDiffTableRows(request, content.lines,
                                         chunks, patch,
                                         context=context,
                                         colwidth=column_width))
  if rows and rows[-1] is None:
    del rows[-1]
    # Get rid of content, which may be bad
    if content.is_uploaded and content.text != None:
      # Don't delete uploaded content, otherwise get_content()
      # will fetch it.
      content.is_bad = True
      content.text = None
      content.put()
    else:
      content.delete()
      request.patch.content = None
      request.patch.put()

  return rows


@deco.patch_required
@deco.json_response
def diff_skipped_lines(request, id_before, id_after, where, column_width):
  """/<issue>/diff/<patchset>/<patch> - Returns a fragment of skipped lines.

  *where* indicates which lines should be expanded:
    'b' - move marker line to bottom and expand above
    't' - move marker line to top and expand below
    'a' - expand all skipped lines
  """
  patch = request.patch
  if where == 'a':
    context = None
  else:
    context = _get_context_for_user(request) or 100

  column_width = _clean_int(column_width, django_settings.DEFAULT_COLUMN_WIDTH,
                            django_settings.MIN_COLUMN_WIDTH,
                            django_settings.MAX_COLUMN_WIDTH)

  try:
    rows = _get_diff_table_rows(request, patch, None, column_width)
  except FetchError, err:
    return HttpTextResponse('Error: %s; please report!' % err, status=500)
  return _get_skipped_lines_response(rows, id_before, id_after, where, context)


# there's no easy way to put a control character into a regex, so brute-force it
# this is all control characters except \r, \n, and \t
_badchars_re = re.compile(
    r'[\000\001\002\003\004\005\006\007\010\013\014\016\017'
    r'\020\021\022\023\024\025\026\027\030\031\032\033\034\035\036\037]')


def _strip_invalid_xml(s):
  """Remove control chars other than \r\n\t from a string to be put in XML."""
  if _badchars_re.search(s):
    return ''.join(c for c in s if c >= ' ' or c in '\r\n\t')
  else:
    return s


def _get_skipped_lines_response(rows, id_before, id_after, where, context):
  """Helper function that returns response data for skipped lines"""
  response_rows = []
  id_before_start = int(id_before)
  id_after_end = int(id_after)
  if context is not None:
    id_before_end = id_before_start+context
    id_after_start = id_after_end-context
  else:
    id_before_end = id_after_start = None

  for row in rows:
    m = re.match('^<tr( name="hook")? id="pair-(?P<rowcount>\d+)">', row)
    if m:
      curr_id = int(m.groupdict().get("rowcount"))
      # expand below marker line
      if (where == 'b'
          and curr_id > id_after_start and curr_id <= id_after_end):
        response_rows.append(row)
      # expand above marker line
      elif (where == 't'
            and curr_id >= id_before_start and curr_id < id_before_end):
        response_rows.append(row)
      # expand all skipped lines
      elif (where == 'a'
            and curr_id >= id_before_start and curr_id <= id_after_end):
        response_rows.append(row)
      if context is not None and len(response_rows) >= 2*context:
        break

  # Create a usable structure for the JS part
  response = []
  response_rows =  [_strip_invalid_xml(r) for r in response_rows]
  dom = ElementTree.parse(StringIO('<div>%s</div>' % "".join(response_rows)))
  for node in dom.getroot().getchildren():
    content = [[x.items(), x.text] for x in node.getchildren()]
    response.append([node.items(), content])
  return response


def _get_diff2_data(request, ps_left_id, ps_right_id, patch_id, context,
                    column_width, patch_filename=None):
  """Helper function that returns objects for diff2 views"""
  ps_left = models.PatchSet.get_by_id(int(ps_left_id), parent=request.issue)
  if ps_left is None:
    return HttpTextResponse(
        'No patch set exists with that id (%s)' % ps_left_id, status=404)
  ps_left.issue = request.issue
  ps_right = models.PatchSet.get_by_id(int(ps_right_id), parent=request.issue)
  if ps_right is None:
    return HttpTextResponse(
        'No patch set exists with that id (%s)' % ps_right_id, status=404)
  ps_right.issue = request.issue
  if patch_id is not None:
    patch_right = models.Patch.get_by_id(int(patch_id), parent=ps_right)
  else:
    patch_right = None
  if patch_right is not None:
    patch_right.patchset = ps_right
    if patch_filename is None:
      patch_filename = patch_right.filename
  # Now find the corresponding patch in ps_left
  patch_left = models.Patch.gql('WHERE patchset = :1 AND filename = :2',
                                ps_left, patch_filename).get()

  if patch_left:
    try:
      new_content_left = patch_left.get_patched_content()
    except FetchError, err:
      return HttpTextResponse(str(err), status=404)
    lines_left = new_content_left.lines
  elif patch_right:
    lines_left = patch_right.get_content().lines
  else:
    lines_left = []

  if patch_right:
    try:
      new_content_right = patch_right.get_patched_content()
    except FetchError, err:
      return HttpTextResponse(str(err), status=404)
    lines_right = new_content_right.lines
  elif patch_left:
    lines_right = patch_left.get_content().lines
  else:
    lines_right = []

  rows = engine.RenderDiff2TableRows(request,
                                     lines_left, patch_left,
                                     lines_right, patch_right,
                                     context=context,
                                     colwidth=column_width)
  rows = list(rows)
  if rows and rows[-1] is None:
    del rows[-1]

  return dict(patch_left=patch_left, patch_right=patch_right,
              ps_left=ps_left, ps_right=ps_right, rows=rows)


@deco.issue_required
def diff2(request, ps_left_id, ps_right_id, patch_filename):
  """/<issue>/diff2/... - View the delta between two different patch sets."""
  context = _get_context_for_user(request)
  column_width = _get_column_width_for_user(request)

  ps_right = models.PatchSet.get_by_id(int(ps_right_id), parent=request.issue)
  patch_right = None

  if ps_right:
    patch_right = models.Patch.gql('WHERE patchset = :1 AND filename = :2',
                                   ps_right, patch_filename).get()

  if patch_right:
    patch_id = patch_right.key().id()
  elif patch_filename.isdigit():
    # Perhaps it's an ID that's passed in, based on the old URL scheme.
    patch_id = int(patch_filename)
  else:  # patch doesn't exist in this patchset
    patch_id = None

  data = _get_diff2_data(request, ps_left_id, ps_right_id, patch_id, context,
                         column_width, patch_filename)
  if isinstance(data, HttpResponse) and data.status_code != 302:
    return data

  patchsets = list(request.issue.patchsets)

  if data["patch_right"]:
    _add_next_prev2(data["ps_left"], data["ps_right"], data["patch_right"])
  return respond(request, 'diff2.html',
                 {'issue': request.issue,
                  'ps_left': data["ps_left"],
                  'patch_left': data["patch_left"],
                  'ps_right': data["ps_right"],
                  'patch_right': data["patch_right"],
                  'rows': data["rows"],
                  'patch_id': patch_id,
                  'context': context,
                  'context_values': models.CONTEXT_CHOICES,
                  'column_width': column_width,
                  'patchsets': patchsets,
                  'filename': patch_filename,
                  })


@deco.issue_required
@deco.json_response
def diff2_skipped_lines(request, ps_left_id, ps_right_id, patch_id,
                        id_before, id_after, where, column_width):
  """/<issue>/diff2/... - Returns a fragment of skipped lines"""
  column_width = _clean_int(column_width, django_settings.DEFAULT_COLUMN_WIDTH,
                            django_settings.MIN_COLUMN_WIDTH,
                            django_settings.MAX_COLUMN_WIDTH)

  if where == 'a':
    context = None
  else:
    context = _get_context_for_user(request) or 100

  data = _get_diff2_data(request, ps_left_id, ps_right_id, patch_id, 10000,
                         column_width)
  if isinstance(data, HttpResponse) and data.status_code != 302:
    return data
  return _get_skipped_lines_response(data["rows"], id_before, id_after,
                                     where, context)


def _get_comment_counts(account, patchset):
  """Helper to get comment counts for all patches in a single query.

  The helper returns two dictionaries comments_by_patch and
  drafts_by_patch with patch key as key and comment count as
  value. Patches without comments or drafts are not present in those
  dictionaries.
  """
  # A key-only query won't work because we need to fetch the patch key
  # in the for loop further down.
  comment_query = models.Comment.all()
  comment_query.ancestor(patchset)

  # Get all comment counts with one query rather than one per patch.
  comments_by_patch = {}
  drafts_by_patch = {}
  for c in comment_query:
    pkey = models.Comment.patch.get_value_for_datastore(c)
    if not c.draft:
      comments_by_patch[pkey] = comments_by_patch.setdefault(pkey, 0) + 1
    elif account and c.author == account.user:
      drafts_by_patch[pkey] = drafts_by_patch.setdefault(pkey, 0) + 1

  return comments_by_patch, drafts_by_patch


def _add_next_prev(patchset, patch):
  """Helper to add .next and .prev attributes to a patch object."""
  patch.prev = patch.next = None
  patches = list(patchset.patches)
  patchset.patches_cache = patches  # Required to render the jump to select.

  comments_by_patch, drafts_by_patch = _get_comment_counts(
     models.Account.current_user_account, patchset)

  last_patch = None
  next_patch = None
  last_patch_with_comment = None
  next_patch_with_comment = None

  found_patch = False
  for p in patches:
    if p.filename == patch.filename:
      found_patch = True
      continue

    p._num_comments = comments_by_patch.get(p.key(), 0)
    p._num_drafts = drafts_by_patch.get(p.key(), 0)

    if not found_patch:
      last_patch = p
      if p.num_comments > 0 or p.num_drafts > 0:
        last_patch_with_comment = p
    else:
      if next_patch is None:
        next_patch = p
      if p.num_comments > 0 or p.num_drafts > 0:
        next_patch_with_comment = p
        # safe to stop scanning now because the next with out a comment
        # will already have been filled in by some earlier patch
        break

  patch.prev = last_patch
  patch.next = next_patch
  patch.prev_with_comment = last_patch_with_comment
  patch.next_with_comment = next_patch_with_comment


def _add_next_prev2(ps_left, ps_right, patch_right):
  """Helper to add .next and .prev attributes to a patch object."""
  patch_right.prev = patch_right.next = None
  patches = list(ps_right.patches)
  ps_right.patches_cache = patches  # Required to render the jump to select.

  n_comments, n_drafts = _get_comment_counts(
    models.Account.current_user_account, ps_right)

  last_patch = None
  next_patch = None
  last_patch_with_comment = None
  next_patch_with_comment = None

  found_patch = False
  for p in patches:
    if p.filename == patch_right.filename:
      found_patch = True
      continue

    p._num_comments = n_comments.get(p.key(), 0)
    p._num_drafts = n_drafts.get(p.key(), 0)

    if not found_patch:
      last_patch = p
      if ((p.num_comments > 0 or p.num_drafts > 0) and
          ps_left.key().id() in p.delta):
        last_patch_with_comment = p
    else:
      if next_patch is None:
        next_patch = p
      if ((p.num_comments > 0 or p.num_drafts > 0) and
          ps_left.key().id() in p.delta):
        next_patch_with_comment = p
        # safe to stop scanning now because the next with out a comment
        # will already have been filled in by some earlier patch
        break

  patch_right.prev = last_patch
  patch_right.next = next_patch
  patch_right.prev_with_comment = last_patch_with_comment
  patch_right.next_with_comment = next_patch_with_comment


def _add_or_update_comment(user, issue, patch, lineno, left, text, message_id):
  comment = None
  if message_id:
    comment = models.Comment.get_by_key_name(message_id, parent=patch)
    if comment is None or not comment.draft or comment.author != user:
      comment = None
      message_id = None
  if not message_id:
    # Prefix with 'z' to avoid key names starting with digits.
    message_id = 'z' + binascii.hexlify(_random_bytes(16))

  if not text.rstrip():
    if comment is not None:
      assert comment.draft and comment.author == user
      comment.delete()  # Deletion
      comment = None
      # Re-query the comment count.
      models.Account.current_user_account.update_drafts(issue)
  else:
    if comment is None:
      comment = models.Comment(key_name=message_id, parent=patch)
    comment.patch = patch
    comment.lineno = lineno
    comment.left = left
    comment.text = db.Text(text)
    comment.message_id = message_id
    comment.put()
    # The actual count doesn't matter, just that there's at least one.
    models.Account.current_user_account.update_drafts(issue, 1)
  return comment


@deco.login_required
@deco.patchset_required
@deco.require_methods('POST')
@deco.json_response
def api_draft_comments(request):
  """/api/<issue>/<patchset>/draft_comments - Store a number of draft
  comments for a particular issue and patchset.

  This API differs from inline_draft in two ways:

  1) api_draft_comments handles multiple comments at once so that
     clients can upload draft comments in bulk.
  2) api_draft_comments returns a response in JSON rather than
     in HTML, which lets clients process the response programmatically.

  Note: creating or editing draft comments is *not* XSRF-protected,
  because it is not unusual to come back after hours; the XSRF tokens
  time out after 1 or 2 hours.  The final submit of the drafts for
  others to view *is* XSRF-protected.
  """
  try:
    def sanitize(comment):
      patch = models.Patch.get_by_id(int(comment.patch_id),
                                     parent=request.patchset)
      assert not patch is None
      message_id = str(comment.message_id) if message_id in comment else None,
      return {
        user: request.user,
        issue: request.issue,
        patch: patch,
        lineno: int(comment.lineno),
        left: bool(comment.left),
        text: str(comment.text),
        message_id: message_id,
      }
    return [
      {message_id: _add_or_update_comment(**comment).message_id}
      for comment in map(sanitize, json.load(request.data))
    ]
  except Exception, err:
    return HttpTextResponse('An error occurred.', status=500)


@deco.require_methods('POST')
def inline_draft(request):
  """/inline_draft - Ajax handler to submit an in-line draft comment.

  This wraps _inline_draft(); all exceptions are logged and cause an
  abbreviated response indicating something went wrong.

  Note: creating or editing draft comments is *not* XSRF-protected,
  because it is not unusual to come back after hours; the XSRF tokens
  time out after 1 or 2 hours.  The final submit of the drafts for
  others to view *is* XSRF-protected.
  """
  try:
    return _inline_draft(request)
  except Exception, err:
    logging.exception('Exception in inline_draft processing:')
    # TODO(guido): return some kind of error instead?
    # Return HttpResponse for now because the JS part expects
    # a 200 status code.
    return HttpHtmlResponse(
        '<font color="red">Error: %s; please report!</font>' %
        err.__class__.__name__)


def _inline_draft(request):
  """Helper to submit an in-line draft comment."""
  # TODO(guido): turn asserts marked with XXX into errors
  # Don't use @login_required, since the JS doesn't understand redirects.
  if not request.user:
    # Don't log this, spammers have started abusing this.
    return HttpTextResponse('Not logged in')
  snapshot = request.POST.get('snapshot')
  assert snapshot in ('old', 'new'), repr(snapshot)
  left = (snapshot == 'old')
  side = request.POST.get('side')
  assert side in ('a', 'b'), repr(side)  # Display left (a) or right (b)
  issue_id = int(request.POST['issue'])
  issue = models.Issue.get_by_id(issue_id)
  assert issue  # XXX
  patchset_id = int(request.POST.get('patchset') or
                    request.POST[side == 'a' and 'ps_left' or 'ps_right'])
  patchset = models.PatchSet.get_by_id(int(patchset_id), parent=issue)
  assert patchset  # XXX
  patch_id = int(request.POST.get('patch') or
                 request.POST[side == 'a' and 'patch_left' or 'patch_right'])
  patch = models.Patch.get_by_id(int(patch_id), parent=patchset)
  assert patch  # XXX
  text = request.POST.get('text')
  lineno = int(request.POST['lineno'])
  message_id = request.POST.get('message_id')
  comment = _add_or_update_comment(user=request.user, issue=issue, patch=patch,
                                   lineno=lineno, left=left,
                                   text=text, message_id=message_id)
  issue.calculate_draft_count_by_user()
  issue_fut = db.put_async(issue)

  query = models.Comment.gql(
      'WHERE patch = :patch AND lineno = :lineno AND left = :left '
      'ORDER BY date',
      patch=patch, lineno=lineno, left=left)
  comments = list(c for c in query if not c.draft or c.author == request.user)
  if comment is not None and comment.author is None:
    # Show anonymous draft even though we don't save it
    comments.append(comment)
  issue_fut.get_result()
  if not comments:
    return HttpTextResponse(' ')
  for c in comments:
    c.complete()
  return render_to_response('inline_comment.html',
                            {'user': request.user,
                             'patch': patch,
                             'patchset': patchset,
                             'issue': issue,
                             'comments': comments,
                             'lineno': lineno,
                             'snapshot': snapshot,
                             'side': side,
                             },
                            context_instance=RequestContext(request))


def _get_affected_files(issue, full_diff=False):
  """Helper to return a list of affected files from the latest patchset.

  Args:
    issue: Issue instance.
    full_diff: If true, include the entire diff even if it exceeds 100 lines.

  Returns:
    2-tuple containing a list of affected files, and the diff contents if it
    is less than 100 lines (otherwise the second item is an empty string).
  """
  files = []
  modified_count = 0
  diff = ''
  patchsets = list(issue.patchsets)
  if len(patchsets):
    patchset = patchsets[-1]
    for patch in patchset.patches:
      file_str = ''
      if patch.status:
        file_str += patch.status + ' '
      file_str += patch.filename
      files.append(file_str)
      # No point in loading patches if the patchset is too large for email.
      if full_diff or modified_count < 100:
        modified_count += patch.num_added + patch.num_removed

    if full_diff or modified_count < 100:
      diff = patchset.data

  return files, diff


def _get_mail_template(request, issue, full_diff=False):
  """Helper to return the template and context for an email.

  If this is the first email sent by the owner, a template that lists the
  reviewers, description and files is used.
  """
  context = {}
  template = 'mails/comment.txt'
  if request.user == issue.owner:
    if db.GqlQuery('SELECT * FROM Message WHERE ANCESTOR IS :1 AND sender = :2',
                   issue, db.Email(request.user.email())).count(1) == 0:
      template = 'mails/review.txt'
      files, patch = _get_affected_files(issue, full_diff)
      context.update({'files': files, 'patch': patch, 'base': issue.base})
  return template, context


@deco.login_required
@deco.issue_required
@deco.xsrf_required
def publish(request):
  """ /<issue>/publish - Publish draft comments and send mail."""
  issue = request.issue
  if issue.edit_allowed:
    form_class = PublishForm
  else:
    form_class = MiniPublishForm
  draft_message = None
  if not request.POST.get('message_only', None):
    query = models.Message.gql(('WHERE issue = :1 AND sender = :2 '
                                'AND draft = TRUE'), issue,
                               request.user.email())
    draft_message = query.get()
  if request.method != 'POST':
    reviewers = issue.reviewers[:]
    cc = issue.cc[:]
    reviewers = [models.Account.get_nickname_for_email(reviewer,
                                                       default=reviewer)
                 for reviewer in reviewers]
    ccs = [models.Account.get_nickname_for_email(cc, default=cc) for cc in cc]
    tbd, comments = _get_draft_comments(request, issue, True)
    preview = _get_draft_details(request, comments)
    if draft_message is None:
      msg = ''
    else:
      msg = draft_message.text
    form = form_class(initial={'subject': issue.subject,
                               'reviewers': ', '.join(reviewers),
                               'cc': ', '.join(ccs),
                               'send_mail': True,
                               'message': msg,
                               })
    return respond(request, 'publish.html', {'form': form,
                                             'issue': issue,
                                             'preview': preview,
                                             'draft_message': draft_message,
                                             })

  # Supply subject so that if this is a bare request to /publish, it won't
  # fail out if we've selected PublishForm (which requires a subject).
  augmented_POST = request.POST.copy()
  if issue.subject:
    augmented_POST.setdefault('subject', issue.subject)
  form = form_class(augmented_POST)

  # If the user is blocked, intentionally redirects him to the form again to
  # confuse him.
  account = models.Account.get_account_for_user(request.user)
  if account.blocked or not form.is_valid():
    return respond(request, 'publish.html', {'form': form, 'issue': issue})
  if issue.edit_allowed:
    issue.subject = form.cleaned_data['subject']
  if form.is_valid() and not form.cleaned_data.get('message_only', False):
    reviewers = _get_emails(form, 'reviewers')
  else:
    reviewers = issue.reviewers
  if (form.is_valid() and form.cleaned_data.get('add_as_reviewer', True) and
      request.user != issue.owner and
      request.user.email() not in reviewers and
      not issue.is_collaborator(request.user)):
    reviewers.append(db.Email(request.user.email()))

  if form.is_valid() and not form.cleaned_data.get('message_only', False):
    cc = _get_emails(form, 'cc')
  else:
    cc = issue.cc
    # The user is in the reviewer list, remove them from CC if they're there.
    if request.user.email() in cc:
      cc.remove(request.user.email())
  if not form.is_valid():
    return respond(request, 'publish.html', {'form': form, 'issue': issue})
  issue.reviewers = reviewers
  issue.cc = cc
  if form.cleaned_data['commit'] and not issue.closed:
    issue.commit = True
  if not form.cleaned_data.get('message_only', False):
    tbd, comments = _get_draft_comments(request, issue)
  else:
    tbd = []
    comments = []
  issue.update_comment_count(len(comments))
  tbd.append(issue)

  if comments:
    logging.warn('Publishing %d comments', len(comments))
  msg = _make_message(request, issue,
                      form.cleaned_data['message'],
                      comments,
                      form.cleaned_data['send_mail'],
                      draft=draft_message,
                      in_reply_to=form.cleaned_data.get('in_reply_to'))
  tbd.append(msg)

  for obj in tbd:
    db.put(obj)

  _notify_issue(request, issue, 'Comments published')

  # There are now no comments here (modulo race conditions)
  models.Account.current_user_account.update_drafts(issue, 0)
  if form.cleaned_data.get('no_redirect', False):
    return HttpTextResponse('OK')
  return HttpResponseRedirect(reverse(show, args=[issue.key().id()]))


@deco.login_required
@deco.issue_required
@deco.xsrf_required
def delete_drafts(request):
  """Deletes all drafts of the current user for an issue."""
  query = models.Comment.all().ancestor(request.issue).filter(
    'author = ', request.user).filter('draft = ', True)
  db.delete(query)
  request.issue.calculate_draft_count_by_user()
  request.issue.put()
  return HttpResponseRedirect(
    reverse(publish, args=[request.issue.key().id()]))


def _encode_safely(s):
  """Helper to turn a unicode string into 8-bit bytes."""
  if isinstance(s, unicode):
    s = s.encode('utf-8')
  return s


def _get_draft_comments(request, issue, preview=False):
  """Helper to return objects to put() and a list of draft comments.

  If preview is True, the list of objects to put() is empty to avoid changes
  to the datastore.

  Args:
    request: Django Request object.
    issue: Issue instance.
    preview: Preview flag (default: False).

  Returns:
    2-tuple (put_objects, comments).
  """
  comments = []
  tbd = []
  # XXX Should request all drafts for this issue once, now we can.
  for patchset in issue.patchsets:
    ps_comments = list(models.Comment.gql(
        'WHERE ANCESTOR IS :1 AND author = :2 AND draft = TRUE',
        patchset, request.user))
    if ps_comments:
      patches = dict((p.key(), p) for p in patchset.patches)
      for p in patches.itervalues():
        p.patchset = patchset
      for c in ps_comments:
        c.draft = False
        # Get the patch key value without loading the patch entity.
        # NOTE: Unlike the old version of this code, this is the
        # recommended and documented way to do this!
        pkey = models.Comment.patch.get_value_for_datastore(c)
        if pkey in patches:
          patch = patches[pkey]
          c.patch = patch
      if not preview:
        tbd.append(ps_comments)
        patchset.update_comment_count(len(ps_comments))
        tbd.append(patchset)
      ps_comments.sort(key=lambda c: (c.patch.filename, not c.left,
                                      c.lineno, c.date))
      comments += ps_comments
  return tbd, comments


def _patchlines2cache(patchlines, left):
  """Helper that converts return value of ParsePatchToLines for caching.

  Each line in patchlines is (old_line_no, new_line_no, line).  When
  comment is on the left we store the old_line_no, otherwise
  new_line_no.
  """
  if left:
    it = ((old, line) for old, _, line in patchlines)
  else:
    it = ((new, line) for _, new, line in patchlines)
  return dict(it)


def _get_draft_details(request, comments):
  """Helper to display comments with context in the email message."""
  last_key = None
  output = []
  linecache = {}  # Maps (c.patch.key(), c.left) to mapping (lineno, line)
  modified_patches = []
  fetch_base_failed = False

  for c in comments:
    if (c.patch.key(), c.left) != last_key:
      url = request.build_absolute_uri(
        reverse(diff, args=[request.issue.key().id(),
                            c.patch.patchset.key().id(),
                            c.patch.filename]))
      output.append('\n%s\nFile %s (%s):' % (url, c.patch.filename,
                                             c.left and "left" or "right"))
      last_key = (c.patch.key(), c.left)
      patch = c.patch
      if patch.no_base_file:
        linecache[last_key] = _patchlines2cache(
          patching.ParsePatchToLines(patch.lines), c.left)
      else:
        try:
          if c.left:
            old_lines = patch.get_content().text.splitlines(True)
            linecache[last_key] = dict(enumerate(old_lines, 1))
          else:
            new_lines = patch.get_patched_content().text.splitlines(True)
            linecache[last_key] = dict(enumerate(new_lines, 1))
        except FetchError:
          linecache[last_key] = _patchlines2cache(
            patching.ParsePatchToLines(patch.lines), c.left)
          fetch_base_failed = True
    context = linecache[last_key].get(c.lineno, '').strip()
    url = request.build_absolute_uri(
      '%s#%scode%d' % (reverse(diff, args=[request.issue.key().id(),
                                           c.patch.patchset.key().id(),
                                           c.patch.filename]),
                       c.left and "old" or "new",
                       c.lineno))
    output.append('\n%s\n%s:%d: %s\n%s' % (url, c.patch.filename, c.lineno,
                                           context, c.text.rstrip()))
  if modified_patches:
    db.put(modified_patches)
  return '\n'.join(output)


def _get_modified_counts(issue):
  """Helper to determine the modified line counts of the latest patch set."""
  modified_added_count = 0
  modified_removed_count = 0

  # Count the modified lines in the patchset.
  patchsets = list(issue.patchsets)
  if patchsets:
    for patch in patchsets[-1].patches:
      modified_added_count += patch.num_added
      modified_removed_count += patch.num_removed

  return modified_added_count, modified_removed_count


def _make_message(request, issue, message, comments=None, send_mail=False,
                  draft=None, in_reply_to=None):
  """Helper to create a Message instance and optionally send an email."""
  attach_patch = request.POST.get("attach_patch") == "yes"
  template, context = _get_mail_template(request, issue, full_diff=attach_patch)
  # Decide who should receive mail
  my_email = db.Email(request.user.email())
  to = ([db.Email(issue.owner.email())] +
        issue.reviewers +
        [db.Email(email) for email in issue.collaborator_emails()])
  cc = issue.cc[:]
  # Chromium's instance adds reply@chromiumcodereview.appspotmail.com to the
  # Google Group which is CCd on all reviews.
  #cc.append(db.Email(django_settings.RIETVELD_INCOMING_MAIL_ADDRESS))
  #if django_settings.RIETVELD_INCOMING_MAIL_ADDRESS:
  #  cc.append(db.Email(django_settings.RIETVELD_INCOMING_MAIL_ADDRESS))
  reply_to = to + cc
  if my_email in to and len(to) > 1:  # send_mail() wants a non-empty to list
    to.remove(my_email)
  if my_email in cc:
    cc.remove(my_email)
  issue_id = issue.key().id()
  subject = '%s (issue %d)' % (issue.subject, issue_id)
  patch = None
  if attach_patch:
    subject = 'PATCH: ' + subject
    if 'patch' in context:
      patch = context['patch']
      del context['patch']
  if issue.num_messages:
    subject = 'Re: ' + subject
  if comments:
    details = _get_draft_details(request, comments)
  else:
    details = ''
  message = message.replace('\r\n', '\n')
  text = ((message.strip() + '\n\n' + details.strip())).strip()
  if draft is None:
    msg = models.Message(issue=issue,
                         subject=subject,
                         sender=my_email,
                         recipients=reply_to,
                         text=db.Text(text),
                         parent=issue,
                         issue_was_closed=issue.closed)
  else:
    msg = draft
    msg.subject = subject
    msg.recipients = reply_to
    msg.text = db.Text(text)
    msg.draft = False
    msg.date = datetime.datetime.now()
    msg.issue_was_closed = issue.closed
  issue.calculate_updates_for(msg)

  if in_reply_to:
    try:
      msg.in_reply_to = models.Message.get(in_reply_to)
      replied_issue_id = msg.in_reply_to.issue.key().id()
      if replied_issue_id != issue_id:
        logging.warn('In-reply-to Message is for a different issue: '
                     '%s instead of %s', replied_issue_id, issue_id)
        msg.in_reply_to = None
    except (db.KindError, db.BadKeyError):
      logging.warn('Invalid in-reply-to Message or key given: %s', in_reply_to)

  if send_mail:
    # Limit the list of files in the email to approximately 200
    if 'files' in context and len(context['files']) > 210:
      num_trimmed = len(context['files']) - 200
      del context['files'][200:]
      context['files'].append('[[ %d additional files ]]' % num_trimmed)
    url = request.build_absolute_uri(reverse(show, args=[issue.key().id()]))
    reviewer_nicknames = ', '.join(library.get_nickname(rev_temp, True,
                                                        request)
                                   for rev_temp in issue.reviewers)
    cc_nicknames = ', '.join(library.get_nickname(cc_temp, True, request)
                             for cc_temp in cc)
    my_nickname = library.get_nickname(request.user, True, request)
    reply_to = ', '.join(reply_to)
    description = (issue.description or '').replace('\r\n', '\n')
    home = request.build_absolute_uri(reverse(index))
    modified_added_count, modified_removed_count = _get_modified_counts(issue)
    context.update({'reviewer_nicknames': reviewer_nicknames,
                    'cc_nicknames': cc_nicknames,
                    'my_nickname': my_nickname, 'url': url,
                    'message': message, 'details': details,
                    'description': description, 'home': home,
                    'added_lines' : modified_added_count,
                    'removed_lines': modified_removed_count,
                    })
    for key, value in context.iteritems():
      if isinstance(value, str):
        try:
          encoding.force_unicode(value)
        except UnicodeDecodeError:
          logging.error('Key %s is not valid unicode. value: %r' % (key, value))
          # The content failed to be decoded as utf-8. Enforce it as ASCII.
          context[key] = value.decode('ascii', 'replace')
    body = django.template.loader.render_to_string(
      template, context, context_instance=RequestContext(request))
    logging.warn('Mail: to=%s; cc=%s', ', '.join(to), ', '.join(cc))
    send_args = {'sender': my_email,
                 'to': [_encode_safely(address) for address in to],
                 'subject': _encode_safely(subject),
                 'body': _encode_safely(body),
                 'reply_to': _encode_safely(reply_to)}
    if cc:
      send_args['cc'] = [_encode_safely(address) for address in cc]
    if patch:
      send_args['attachments'] = [('issue_%s_patch.diff' % issue.key().id(),
                                   patch)]

    attempts = 0
    while True:
      try:
        mail.send_mail(**send_args)
        break
      except mail.InvalidSenderError:
        if django_settings.RIETVELD_INCOMING_MAIL_ADDRESS:
          previous_sender = send_args['sender']
          if previous_sender not in send_args['to']:
            send_args['to'].append(previous_sender)
          send_args['sender'] = django_settings.RIETVELD_INCOMING_MAIL_ADDRESS
        else:
          raise
      except apiproxy_errors.DeadlineExceededError:
        # apiproxy_errors.DeadlineExceededError is raised when the
        # deadline of an API call is reached (e.g. for mail it's
        # something about 5 seconds). It's not the same as the lethal
        # runtime.DeadlineExeededError.
        attempts += 1
        if attempts >= 3:
          raise
    if attempts:
      logging.warning("Retried sending email %s times", attempts)

  return msg


@deco.require_methods('POST')
@deco.login_required
@deco.xsrf_required
@deco.issue_required
def star(request):
  """Add a star to an Issue."""
  account = models.Account.current_user_account
  account.user_has_selected_nickname()  # This will preserve account.fresh.
  if account.stars is None:
    account.stars = []
  keyid = request.issue.key().id()
  if keyid not in account.stars:
    account.stars.append(keyid)
    account.put()
  return respond(request, 'issue_star.html', {'issue': request.issue})


@deco.require_methods('POST')
@deco.login_required
@deco.issue_required
@deco.xsrf_required
def unstar(request):
  """Remove the star from an Issue."""
  account = models.Account.current_user_account
  account.user_has_selected_nickname()  # This will preserve account.fresh.
  if account.stars is None:
    account.stars = []
  keyid = request.issue.key().id()
  if keyid in account.stars:
    account.stars[:] = [i for i in account.stars if i != keyid]
    account.put()
  return respond(request, 'issue_star.html', {'issue': request.issue})


@deco.login_required
@deco.issue_required
def draft_message(request):
  """/<issue>/draft_message - Retrieve, modify and delete draft messages.

  Note: creating or editing draft messages is *not* XSRF-protected,
  because it is not unusual to come back after hours; the XSRF tokens
  time out after 1 or 2 hours.  The final submit of the drafts for
  others to view *is* XSRF-protected.
  """
  query = models.Message.gql(('WHERE issue = :1 AND sender = :2 '
                              'AND draft = TRUE'),
                             request.issue, request.user.email())
  if query.count() == 0:
    draft_message = None
  else:
    draft_message = query.get()
  if request.method == 'GET':
    return _get_draft_message(draft_message)
  elif request.method == 'POST':
    return _post_draft_message(request, draft_message)
  elif request.method == 'DELETE':
    return _delete_draft_message(draft_message)
  return HttpTextResponse('An error occurred.', status=500)


def _get_draft_message(draft):
  """Handles GET requests to /<issue>/draft_message.

  Arguments:
    draft: A Message instance or None.

  Returns the content of a draft message or an empty string if draft is None.
  """
  return HttpTextResponse(draft.text if draft else '')


@deco.issue_required
def _post_draft_message(request, draft):
  """Handles POST requests to /<issue>/draft_message.

  If draft is None a new message is created.

  Arguments:
    request: The current request.
    draft: A Message instance or None.
  """
  if draft is None:
    draft = models.Message(issue=request.issue, parent=request.issue,
                           sender=request.user.email(), draft=True)
  draft.text = request.POST.get('reviewmsg')
  draft.put()
  return HttpTextResponse(draft.text)


def _delete_draft_message(draft):
  """Handles DELETE requests to /<issue>/draft_message.

  Deletes a draft message.

  Arguments:
    draft: A Message instance or None.
  """
  if draft is not None:
    draft.delete()
  return HttpTextResponse('OK')


<<<<<<< HEAD
@access_control_allow_origin_star
@json_response
=======
@deco.json_response
>>>>>>> 885b11b2
def search(request):
  """/search - Search for issues or patchset.

  Returns HTTP 500 if the corresponding index is missing.
  """
  if request.method == 'GET':
    form = SearchForm(request.GET)
    if not form.is_valid() or not request.GET:
      return respond(request, 'search.html', {'form': form})
  else:
    form = SearchForm(request.POST)
    if not form.is_valid():
      return HttpTextResponse('Invalid arguments', status=400)
  logging.info('%s' % form.cleaned_data)
  keys_only = form.cleaned_data['keys_only'] or False
  requested_format = form.cleaned_data['format'] or 'html'
  limit = form.cleaned_data['limit']
  with_messages = form.cleaned_data['with_messages']
  if requested_format == 'html':
    keys_only = False
    limit = limit or DEFAULT_LIMIT
  else:
    if not limit:
      if keys_only:
        # It's a fast query.
        limit = 1000
      elif with_messages:
        # It's an heavy query.
        limit = 10
      else:
        limit = 100

  q = models.Issue.all(keys_only=keys_only)
  if form.cleaned_data['cursor']:
    q.with_cursor(form.cleaned_data['cursor'])
  if form.cleaned_data['closed'] is not None:
    q.filter('closed = ', form.cleaned_data['closed'])
  if form.cleaned_data['owner']:
    q.filter('owner = ', form.cleaned_data['owner'])
  if form.cleaned_data['reviewer']:
    q.filter('reviewers = ', form.cleaned_data['reviewer'])
  if form.cleaned_data['cc']:
    q.filter('cc = ', form.cleaned_data['cc'])
  if form.cleaned_data['private'] is not None:
    q.filter('private = ', form.cleaned_data['private'])
  if form.cleaned_data['commit'] is not None:
    q.filter('commit = ', form.cleaned_data['commit'])
  if form.cleaned_data['repo_guid']:
    q.filter('repo_guid = ', form.cleaned_data['repo_guid'])
  if form.cleaned_data['base']:
    q.filter('base = ', form.cleaned_data['base'])

  # Calculate a default value depending on the query parameter.
  # Prefer sorting by modified date over created date and showing
  # newest first over oldest.
  default_sort = '-modified'
  if form.cleaned_data['created_after']:
    q.filter('created >= ', form.cleaned_data['created_after'])
    default_sort = 'created'
  if form.cleaned_data['modified_after']:
    q.filter('modified >= ', form.cleaned_data['modified_after'])
    default_sort = 'modified'
  if form.cleaned_data['created_before']:
    q.filter('created < ', form.cleaned_data['created_before'])
    default_sort = '-created'
  if form.cleaned_data['modified_before']:
    q.filter('modified < ', form.cleaned_data['modified_before'])
    default_sort = '-modified'

  sorted_by = form.cleaned_data['order'] or default_sort
  q.order(sorted_by)

  # Update the cursor value in the result.
  if requested_format == 'html':
    nav_params = dict(
        (k, v) for k, v in form.cleaned_data.iteritems() if v is not None)
    return _paginate_issues_with_cursor(
        reverse(search),
        request,
        q,
        limit,
        'search_results.html',
        extra_nav_parameters=nav_params)

  results = q.fetch(limit)
  form.cleaned_data['cursor'] = q.cursor()
  if keys_only:
    # There's not enough information to filter. The only thing that is leaked is
    # the issue's key.
    filtered_results = results
  else:
    filtered_results = [i for i in results if i.view_allowed]
  data = {
    'cursor': form.cleaned_data['cursor'],
  }
  if keys_only:
    data['results'] = [i.id() for i in filtered_results]
  else:
    data['results'] = [_issue_as_dict(i, with_messages, request)
                      for i in filtered_results]
  return data


### Repositories and Branches ###


def repos(request):
  """/repos - Show the list of known Subversion repositories."""
  # Clean up garbage created by buggy edits
  bad_branches = models.Branch.gql('WHERE owner = :1', None).fetch(100)
  if bad_branches:
    db.delete(bad_branches)
  repo_map = {}
  for repo in models.Repository.all().fetch(1000, batch_size=100):
    repo_map[str(repo.key())] = repo
  branches = []
  for branch in models.Branch.all().fetch(2000, batch_size=100):
    # Using ._repo instead of .repo returns the db.Key of the referenced entity.
    # Access to a protected member FOO of a client class
    # pylint: disable=W0212
    repo = str(branch._repo)
    if repo in repo_map:
      branch.repository = repo_map[repo]
      branches.append(branch)
  branches.sort(key=lambda b: map(
    unicode.lower, (b.repository.name, b.category, b.name)))
  return respond(request, 'repos.html', {'branches': branches})


@deco.login_required
@deco.xsrf_required
def repo_new(request):
  """/repo_new - Create a new Subversion repository record."""
  if request.method != 'POST':
    form = RepoForm()
    return respond(request, 'repo_new.html', {'form': form})
  form = RepoForm(request.POST)
  errors = form.errors
  if not errors:
    try:
      repo = models.Repository(
        name=form.cleaned_data.get('name'),
        url=form.cleaned_data.get('url'),
        guid=form.cleaned_data.get('guid'),
        )
    except (db.BadValueError, ValueError), err:
      errors['__all__'] = unicode(err)
  if errors:
    return respond(request, 'repo_new.html', {'form': form})
  repo.put()
  branch_url = repo.url
  if not branch_url.endswith('/'):
    branch_url += '/'
  branch_url += 'trunk/'
  branch = models.Branch(repo=repo, repo_name=repo.name,
                         category='*trunk*', name='Trunk',
                         url=branch_url)
  branch.put()
  return HttpResponseRedirect(reverse(repos))


SVN_ROOT = 'http://svn.python.org/view/*checkout*/python/'
BRANCHES = [
    # category, name, url suffix
    ('*trunk*', 'Trunk', 'trunk/'),
    ('branch', '2.5', 'branches/release25-maint/'),
    ('branch', 'py3k', 'branches/py3k/'),
    ]


# TODO: Make this a POST request to avoid XSRF attacks.
@deco.admin_required
def repo_init(_request):
  """/repo_init - Initialze the list of known Subversion repositories."""
  python = models.Repository.gql("WHERE name = 'Python'").get()
  if python is None:
    python = models.Repository(name='Python', url=SVN_ROOT)
    python.put()
    pybranches = []
  else:
    pybranches = list(models.Branch.gql('WHERE repo = :1', python))
  for category, name, url in BRANCHES:
    url = python.url + url
    for br in pybranches:
      if (br.category, br.name, br.url) == (category, name, url):
        break
    else:
      br = models.Branch(repo=python, repo_name='Python',
                         category=category, name=name, url=url)
      br.put()
  return HttpResponseRedirect(reverse(repos))


@deco.login_required
@deco.xsrf_required
def branch_new(request, repo_id):
  """/branch_new/<repo> - Add a new Branch to a Repository record."""
  repo = models.Repository.get_by_id(int(repo_id))
  if request.method != 'POST':
    form = BranchForm(initial={'url': repo.url,
                               'category': 'branch',
                               })
    return respond(request, 'branch_new.html', {'form': form, 'repo': repo})
  form = BranchForm(request.POST)
  errors = form.errors
  if not errors:
    try:
      branch = models.Branch(
        repo=repo,
        category=form.cleaned_data.get('category'),
        name=form.cleaned_data.get('name'),
        url=form.cleaned_data.get('url'),
        )
    except (db.BadValueError, ValueError), err:
      errors['__all__'] = unicode(err)
  if errors:
    return respond(request, 'branch_new.html', {'form': form, 'repo': repo})
  branch.repo_name = repo.name
  branch.put()
  return HttpResponseRedirect(reverse(repos))


@deco.login_required
@deco.xsrf_required
def branch_edit(request, branch_id):
  """/branch_edit/<branch> - Edit a Branch record."""
  branch = models.Branch.get_by_id(int(branch_id))
  if branch.owner != request.user:
    return HttpTextResponse('You do not own this branch', status=403)
  if request.method != 'POST':
    form = BranchForm(initial={'category': branch.category,
                               'name': branch.name,
                               'url': branch.url,
                               })
    return respond(request, 'branch_edit.html',
                   {'branch': branch, 'form': form})

  form = BranchForm(request.POST)
  errors = form.errors
  if not errors:
    try:
      branch.category = form.cleaned_data.get('category')
      branch.name = form.cleaned_data.get('name')
      branch.url = form.cleaned_data.get('url')
    except (db.BadValueError, ValueError), err:
      errors['__all__'] = unicode(err)
  if errors:
    return respond(request, 'branch_edit.html',
                   {'branch': branch, 'form': form})
  branch.put()
  return HttpResponseRedirect(reverse(repos))


@deco.require_methods('POST')
@deco.login_required
@deco.xsrf_required
def branch_delete(request, branch_id):
  """/branch_delete/<branch> - Delete a Branch record."""
  branch = models.Branch.get_by_id(int(branch_id))
  if branch.owner != request.user:
    return HttpTextResponse('You do not own this branch', status=403)
  repo = branch.repo
  branch.delete()
  num_branches = models.Branch.gql('WHERE repo = :1', repo).count()
  if not num_branches:
    # Even if we don't own the repository?  Yes, I think so!  Empty
    # repositories have no representation on screen.
    repo.delete()
  return HttpResponseRedirect(reverse(repos))


### User Profiles ###


@deco.login_required
@deco.xsrf_required
def settings(request):
  account = models.Account.current_user_account
  if request.method != 'POST':
    nickname = account.nickname
    default_context = account.default_context
    default_column_width = account.default_column_width
    form = SettingsForm(initial={'nickname': nickname,
                                 'context': default_context,
                                 'column_width': default_column_width,
                                 'notify_by_email': account.notify_by_email,
                                 'notify_by_chat': account.notify_by_chat,
                                 })
    chat_status = None
    if account.notify_by_chat:
      try:
        presence = xmpp.get_presence(account.email)
      except Exception, err:
        logging.error('Exception getting XMPP presence: %s', err)
        chat_status = 'Error (%s)' % err
      else:
        if presence:
          chat_status = 'online'
        else:
          chat_status = 'offline'
    return respond(request, 'settings.html', {'form': form,
                                              'chat_status': chat_status})
  form = SettingsForm(request.POST)
  if form.is_valid():
    account.nickname = form.cleaned_data.get('nickname')
    account.default_context = form.cleaned_data.get('context')
    account.default_column_width = form.cleaned_data.get('column_width')
    account.notify_by_email = form.cleaned_data.get('notify_by_email')
    notify_by_chat = form.cleaned_data.get('notify_by_chat')
    must_invite = notify_by_chat and not account.notify_by_chat
    account.notify_by_chat = notify_by_chat
    account.fresh = False
    account.put()
    if must_invite:
      logging.info('Sending XMPP invite to %s', account.email)
      try:
        xmpp.send_invite(account.email)
      except Exception, err:
        # XXX How to tell user it failed?
        logging.error('XMPP invite to %s failed', account.email)
  else:
    return respond(request, 'settings.html', {'form': form})
  return HttpResponseRedirect(reverse(mine))


@deco.require_methods('POST')
@deco.login_required
@deco.xsrf_required
def account_delete(_request):
  account = models.Account.current_user_account
  account.delete()
  return HttpResponseRedirect(users.create_logout_url(reverse(index)))


@deco.login_required
@deco.xsrf_required
def migrate_entities(request):
  """Migrates entities from the specified user to the signed in user."""
  msg = None
  if request.method == 'POST':
    form = MigrateEntitiesForm(request.POST)
    form.set_user(request.user)
    if form.is_valid():
      # verify that the account belongs to the user
      old_account = form.cleaned_data['account']
      old_account_key = str(old_account.key())
      new_account_key = str(models.Account.current_user_account.key())
      for kind in ('Issue', 'Repository', 'Branch'):
        taskqueue.add(url=reverse(task_migrate_entities),
                      params={'kind': kind,
                              'old': old_account_key,
                              'new': new_account_key},
                      queue_name='migrate-entities')
      msg = (u'Migration job started. The issues, repositories and branches'
             u' created with your old account (%s) will be moved to your'
             u' current account (%s) in a background task and should'
             u' be visible for your current account shortly.'
             % (old_account.user.email(), request.user.email()))
  else:
    form = MigrateEntitiesForm()
  return respond(request, 'migrate_entities.html', {'form': form, 'msg': msg})


@deco.task_queue_required('migrate-entities')
def task_migrate_entities(request):
  """/restricted/tasks/migrate_entities - Migrates entities from one account to
  another.
  """
  kind = request.POST.get('kind')
  old = request.POST.get('old')
  new = request.POST.get('new')
  batch_size = 20
  if kind is None or old is None or new is None:
    logging.warning('Missing parameters')
    return HttpResponse()
  if kind not in ('Issue', 'Repository', 'Branch'):
    logging.warning('Invalid kind: %s' % kind)
    return HttpResponse()
  old_account = models.Account.get(db.Key(old))
  new_account = models.Account.get(db.Key(new))
  if old_account is None or new_account is None:
    logging.warning('Invalid accounts')
    return HttpResponse()
  # make sure that accounts match
  if old_account.user.user_id() != new_account.user.user_id():
    logging.warning('Accounts don\'t match')
    return HttpResponse()
  model = getattr(models, kind)
  key = request.POST.get('key')
  query = model.all().filter('owner =', old_account.user)
  if key:
    query = query.filter('__key__ >', db.Key(key))
  query = query.order('__key__')
  tbd = []
  for entity in query.fetch(batch_size):
    entity.owner = new_account.user
    tbd.append(entity)
  if tbd:
    db.put(tbd)
    taskqueue.add(url=reverse(task_migrate_entities),
                  params={'kind': kind, 'old': old, 'new': new,
                          'key': str(tbd[-1].key())},
                  queue_name='migrate-entities')
  return HttpResponse()


@deco.user_key_required
def user_popup(request):
  """/user_popup - Pop up to show the user info."""
  try:
    return _user_popup(request)
  except Exception, err:
    logging.exception('Exception in user_popup processing:')
    # Return HttpResponse because the JS part expects a 200 status code.
    return HttpHtmlResponse(
        '<font color="red">Error: %s; please report!</font>' %
        err.__class__.__name__)


def _user_popup(request):
  user = request.user_to_show
  popup_html = memcache.get('user_popup:' + user.email())
  if popup_html is None:
    num_issues_created = db.GqlQuery(
      'SELECT * FROM Issue '
      'WHERE closed = FALSE AND owner = :1',
      user).count()
    num_issues_reviewed = db.GqlQuery(
      'SELECT * FROM Issue '
      'WHERE closed = FALSE AND reviewers = :1',
      user.email()).count()

    user.nickname = models.Account.get_nickname_for_email(user.email())
    popup_html = render_to_response('user_popup.html',
                            {'user': user,
                             'num_issues_created': num_issues_created,
                             'num_issues_reviewed': num_issues_reviewed,
                             },
                             context_instance=RequestContext(request))
    # Use time expired cache because the number of issues will change over time
    memcache.add('user_popup:' + user.email(), popup_html, 60)
  return popup_html


@deco.require_methods('POST')
def incoming_chat(request):
  """/_ah/xmpp/message/chat/

  This handles incoming XMPP (chat) messages.

  Just reply saying we ignored the chat.
  """
  try:
    msg = xmpp.Message(request.POST)
  except xmpp.InvalidMessageError, err:
    logging.warn('Incoming invalid chat message: %s' % err)
    return HttpTextResponse('')
  sts = msg.reply('Sorry, Rietveld does not support chat input')
  logging.debug('XMPP status %r', sts)
  return HttpTextResponse('')


@deco.require_methods('POST')
def incoming_mail(request, recipients):
  """/_ah/mail/(.*)

  Handle incoming mail messages.

  The issue is not modified. No reviewers or CC's will be added or removed.
  """
  try:
    _process_incoming_mail(request.raw_post_data, recipients)
  except InvalidIncomingEmailError, err:
    logging.debug(str(err))
  return HttpTextResponse('')


def _process_incoming_mail(raw_message, recipients):
  """Process an incoming email message."""
  recipients = [x[1] for x in email.utils.getaddresses([recipients])]

  incoming_msg = mail.InboundEmailMessage(raw_message)

  if 'X-Google-Appengine-App-Id' in incoming_msg.original:
    raise InvalidIncomingEmailError('Mail sent by App Engine')

  subject = incoming_msg.subject or ''
  match = re.search(r'\(issue *(?P<id>\d+)\)$', subject)
  if match is None:
    raise InvalidIncomingEmailError('No issue id found: %s', subject)
  issue_id = int(match.groupdict()['id'])
  issue = models.Issue.get_by_id(issue_id)
  if issue is None:
    raise InvalidIncomingEmailError('Unknown issue ID: %d' % issue_id)
  sender = email.utils.parseaddr(incoming_msg.sender)[1]

  body = None
  for _, payload in incoming_msg.bodies('text/plain'):
    # FIXME(andi): Remove this when issue 2383 is fixed.
    # 8bit encoding results in UnknownEncodingError, see
    # http://code.google.com/p/googleappengine/issues/detail?id=2383
    # As a workaround we try to decode the payload ourselves.
    if payload.encoding == '8bit' and payload.charset:
      body = payload.payload.decode(payload.charset)
    # If neither encoding not charset is set, but payload contains
    # non-ASCII chars we can't use payload.decode() because it returns
    # payload.payload unmodified. The later type cast to db.Text fails
    # with a UnicodeDecodeError then.
    elif payload.encoding is None and payload.charset is None:
      # assume utf-8 but set replace flag to go for sure.
      body = payload.payload.decode('utf-8', 'replace')
    else:
      body = payload.decode()
    break
  if body is None or not body.strip():
    raise InvalidIncomingEmailError('Ignoring empty message.')
  elif len(body) > django_settings.RIETVELD_INCOMING_MAIL_MAX_SIZE:
    # see issue325, truncate huge bodies
    trunc_msg = '... (message truncated)'
    end = django_settings.RIETVELD_INCOMING_MAIL_MAX_SIZE - len(trunc_msg)
    body = body[:end]
    body += trunc_msg

  # If the subject is long, this might come wrapped into more than one line.
  subject = ' '.join([x.strip() for x in subject.splitlines()])
  msg = models.Message(issue=issue, parent=issue,
                       subject=subject,
                       sender=db.Email(sender),
                       recipients=[db.Email(x) for x in recipients],
                       date=datetime.datetime.now(),
                       text=db.Text(body),
                       draft=False)

  # Add sender to reviewers if needed.
  all_emails = [str(x).lower()
                for x in ([issue.owner.email()] +
                          issue.reviewers +
                          issue.cc +
                          issue.collaborator_emails())]
  if sender.lower() not in all_emails:
    query = models.Account.all().filter('lower_email =', sender.lower())
    account = query.get()
    if account is not None:
      issue.reviewers.append(account.email)  # e.g. account.email is CamelCase
    else:
      issue.reviewers.append(db.Email(sender))

  issue.calculate_updates_for(msg)
  issue.put()
  msg.put()


@deco.login_required
def xsrf_token(request):
  """/xsrf_token - Return the user's XSRF token.

  This is used by tools like git-cl that need to be able to interact with the
  site on the user's behalf.  A custom header named X-Requesting-XSRF-Token must
  be included in the HTTP request; an error is returned otherwise.
  """
  if not request.META.has_key('HTTP_X_REQUESTING_XSRF_TOKEN'):
    return HttpTextResponse(
        'Please include a header named X-Requesting-XSRF-Token '
        '(its content doesn\'t matter).',
        status=400)
  return HttpTextResponse(models.Account.current_user_account.get_xsrf_token())


def customized_upload_py(request):
  """/static/upload.py - Return patched upload.py with appropiate auth type and
  default review server setting.

  This is used to let the user download a customized upload.py script
  for hosted Rietveld instances.
  """
  f = open(django_settings.UPLOAD_PY_SOURCE)
  source = f.read()
  f.close()

  # When served from a Google Apps instance, the account namespace needs to be
  # switched to "Google Apps only".
  if ('AUTH_DOMAIN' in request.META
      and request.META['AUTH_DOMAIN'] != 'gmail.com'):
    source = source.replace('AUTH_ACCOUNT_TYPE = "GOOGLE"',
                            'AUTH_ACCOUNT_TYPE = "HOSTED"')

  # On a non-standard instance, the default review server is changed to the
  # current hostname. This might give weird results when using versioned appspot
  # URLs (eg. 1.latest.codereview.appspot.com), but this should only affect
  # testing.
  if request.META['HTTP_HOST'] != 'codereview.appspot.com':
    review_server = request.META['HTTP_HOST']
    if request.is_secure():
      review_server = 'https://' + review_server
    source = source.replace('DEFAULT_REVIEW_SERVER = "codereview.appspot.com"',
                            'DEFAULT_REVIEW_SERVER = "%s"' % review_server)

  return HttpResponse(source, content_type='text/x-python; charset=utf-8')


@deco.task_queue_required('deltacalculation')
def task_calculate_delta(request):
  """/restricted/tasks/calculate_delta - Calculate deltas for a patchset.

  This URL is called by taskqueue to calculate deltas behind the
  scenes. Returning a HttpResponse with any 2xx status means that the
  task was finished successfully. Raising an exception means that the
  taskqueue will retry to run the task.

  This code is similar to the code in _get_patchset_info() which is
  run when a patchset should be displayed in the UI.
  """
  key = request.POST.get('key')
  if not key:
    logging.debug('No key given.')
    return HttpResponse()
  try:
    patchset = models.PatchSet.get(key)
  except (db.KindError, db.BadKeyError), err:
    logging.debug('Invalid PatchSet key %r: %s' % (key, err))
    return HttpResponse()
  if patchset is None:  # e.g. PatchSet was deleted inbetween
    return HttpResponse()
  patchset.calculate_deltas()
  return HttpResponse()


def _build_state_value(django_request, user):
  """Composes the value for the 'state' parameter.

  Packs the current request URI and an XSRF token into an opaque string that
  can be passed to the authentication server via the 'state' parameter.

  Meant to be similar to oauth2client.appengine._build_state_value.

  Args:
    django_request: Django HttpRequest object, The request.
    user: google.appengine.api.users.User, The current user.

  Returns:
    The state value as a string.
  """
  relative_path = django_request.get_full_path().encode('utf-8')
  uri = django_request.build_absolute_uri(relative_path)
  token = xsrfutil.generate_token(xsrf_secret_key(), user.user_id(),
                                  action_id=str(uri))
  return  uri + ':' + token


def _create_flow(django_request):
  """Create the Flow object.

  The Flow is calculated using mostly fixed values and constants retrieved
  from other modules.

  Args:
    django_request: Django HttpRequest object, The request.

  Returns:
    oauth2client.client.OAuth2WebServerFlow object.
  """
  redirect_path = reverse(oauth2callback)
  redirect_uri = django_request.build_absolute_uri(redirect_path)
  client_id, client_secret, _ = auth_utils.SecretKey.get_config()
  return OAuth2WebServerFlow(client_id, client_secret, auth_utils.EMAIL_SCOPE,
                             redirect_uri=redirect_uri,
                             approval_prompt='force')


def _validate_port(port_value):
  """Makes sure the port value is valid and can be used by a non-root user.

  Args:
    port_value: Integer or string version of integer.

  Returns:
    Integer version of port_value if valid, otherwise None.
  """
  try:
    port_value = int(port_value)
  except (ValueError, TypeError):
    return None

  if not (1024 <= port_value <= 49151):
    return None

  return port_value


@deco.login_required
def get_access_token(request):
  """/get-access-token - Facilitates OAuth 2.0 dance for client.

  Meant to take a 'port' query parameter and redirect to localhost with that
  port and the user's access token appended.
  """
  user = request.user
  flow = _create_flow(request)

  flow.params['state'] = _build_state_value(request, user)
  credentials = StorageByKeyName(
      CredentialsNDBModel, user.user_id(), 'credentials').get()

  authorize_url = flow.step1_get_authorize_url()
  redirect_response_object = HttpResponseRedirect(authorize_url)
  if credentials is None or credentials.invalid:
    return redirect_response_object

  # Find out if credentials is expired
  refresh_failed = False
  if credentials.access_token is None or credentials.access_token_expired:
    try:
      credentials.refresh(httplib2.Http())
    except AccessTokenRefreshError:
      return redirect_response_object
    except:
      refresh_failed = True

  port_value = _validate_port(request.GET.get('port'))
  if port_value is None:
    return HttpTextResponse('Access Token: %s' % (credentials.access_token,))

  # Send access token along to localhost client
  redirect_template_args = {'port': port_value}
  if refresh_failed:
    quoted_error = urllib.quote(OAUTH_DEFAULT_ERROR_MESSAGE)
    redirect_template_args['error'] = quoted_error
    client_uri = ACCESS_TOKEN_FAIL_REDIRECT_TEMPLATE % redirect_template_args
  else:
    quoted_access_token = urllib.quote(credentials.access_token)
    redirect_template_args['token'] = quoted_access_token
    client_uri = ACCESS_TOKEN_REDIRECT_TEMPLATE % redirect_template_args

  return HttpResponseRedirect(client_uri)


@deco.login_required
def oauth2callback(request):
  """/oauth2callback - Callback handler for OAuth 2.0 redirect.

  Handles redirect and moves forward to the rest of the application.
  """
  error = request.GET.get('error')
  if error:
    error_msg = request.GET.get('error_description', error)
    return HttpTextResponse(
        'The authorization request failed: %s' % _safe_html(error_msg))
  else:
    user = request.user
    flow = _create_flow(request)
    credentials = flow.step2_exchange(request.GET)
    StorageByKeyName(
        CredentialsNDBModel, user.user_id(), 'credentials').put(credentials)
    redirect_uri = _parse_state_value(str(request.GET.get('state')),
                                      user)
    return HttpResponseRedirect(redirect_uri)


@deco.admin_required
def set_client_id_and_secret(request):
  """/restricted/set-client-id-and-secret - Allows admin to set Client ID and
  Secret.

  These values, from the Google APIs console, are required to validate
  OAuth 2.0 tokens within auth_utils.py.
  """
  if request.method == 'POST':
    form = ClientIDAndSecretForm(request.POST)
    if form.is_valid():
      client_id = form.cleaned_data['client_id']
      client_secret = form.cleaned_data['client_secret']
      additional_client_ids = form.cleaned_data['additional_client_ids']
      auth_utils.SecretKey.set_config(client_id, client_secret,
                                      additional_client_ids)
    return HttpResponseRedirect(reverse(set_client_id_and_secret))
  else:
    form = ClientIDAndSecretForm()
    return respond(request, 'set_client_id_and_secret.html', {'form': form})


### Statistics.


DATE_FORMAT = '%Y-%m-%d'


def update_stats(request):
  """Endpoint that will trigger a taskqueue to update the score of all
  AccountStatsBase derived entities.
  """
  if IS_DEV:
    # Sadly, there is no way to know the admin port.
    dashboard = 'http://%s:8000/taskqueue' % os.environ['SERVER_NAME']
  else:
    # Do not use app_identity.get_application_id() since we need the 's~'.
    appid = os.environ['APPLICATION_ID']
    versionid = os.environ['CURRENT_VERSION_ID']
    dashboard = (
        'https://appengine.google.com/queues?queue_name=update-stats&'
        'app_id=%s&version_id=%s&' % (appid, versionid))
  msg = ''
  if request.method != 'POST':
    form = UpdateStatsForm()
    return respond(
        request,
        'admin_update_stats.html',
        {'form': form, 'dashboard': dashboard, 'msg': msg})

  form = UpdateStatsForm(request.POST)
  if not form.is_valid():
    form = UpdateStatsForm()
    msg = 'Invalid form data.'
    return respond(
        request,
        'admin_update_stats.html',
        {'form': form, 'dashboard': dashboard, 'msg': msg})

  tasks_to_trigger = form.cleaned_data['tasks_to_trigger'].split(',')
  tasks_to_trigger = filter(None, (t.strip().lower() for t in tasks_to_trigger))
  today = datetime.datetime.utcnow().date()

  tasks = []
  if not tasks_to_trigger:
    msg = 'No task to trigger.'
  # Special case 'refresh'.
  elif (len(tasks_to_trigger) == 1 and
        tasks_to_trigger[0] in ('destroy', 'refresh')):
    taskqueue.add(
        url=reverse(task_refresh_all_stats_score),
        params={'destroy': str(int(tasks_to_trigger[0] == 'destroy'))},
        queue_name='refresh-all-stats-score')
    msg = 'Triggered %s.' % tasks_to_trigger[0]
  else:
    tasks = []
    for task in tasks_to_trigger:
      if task in ('monthly', '30'):
        tasks.append(task)
      elif models.verify_account_statistics_name(task):
        if task.count('-') == 2:
          tasks.append(task)
        else:
          # It's a month. Add every single day of the month as long as it's
          # before today.
          year, month = map(int, task.split('-'))
          days = calendar.monthrange(year, month)[1]
          tasks.extend(
              '%s-%02d' % (task, d + 1) for d in range(days)
              if datetime.date(year, month, d + 1) < today)
      else:
        msg = 'Invalid item.'
        break
    else:
      if len(set(tasks)) != len(tasks):
        msg = 'Duplicate items found.'
      else:
        taskqueue.add(
            url=reverse(task_update_stats),
            params={'tasks': json.dumps(tasks), 'date': str(today)},
            queue_name='update-stats')
        msg = 'Triggered the following tasks: %s.' % ', '.join(tasks)
  logging.info(msg)
  return respond(
      request,
      'admin_update_stats.html',
      {'form': form, 'dashboard': dashboard, 'msg': msg})


def cron_update_yesterday_stats(_request):
  """Daily cron job to trigger all the necessary task queue.

  - Triggers a task to update daily summaries.
  - This task will then trigger a task to update rolling summaries.
  - This task will then trigger a task to update monthly summaries.

  Using 3 separate tasks to space out datastore contention and reduces the
  scope of each task so the complete under 10 minutes, making retries softer
  on the system when the datastore throws exceptions or the load for the day
  is high.
  """
  today = datetime.datetime.utcnow().date()
  day = str(today - datetime.timedelta(days=1))
  tasks = [day, '30', 'monthly']
  taskqueue.add(
      url=reverse(task_update_stats),
      params={'tasks': json.dumps(tasks), 'date': str(today)},
      queue_name='update-stats')
  out = 'Triggered tasks for day %s: %s' % (day, ', '.join(tasks))
  logging.info(out)
  return HttpTextResponse(out)


def figure_out_real_accounts(people_involved, people_caches):
  """Removes people that are known to be role accounts or mailing lists.

  Sadly, Account instances are created even for mailing lists (!) but mailing
  lists never create an issue, so assume that a reviewer that never created an
  issue is a nobody.

  Arguments:
    people_involved: set or list of email addresses to scan.
    people_caches: a lookup cache of already resolved email addresses.

  Returns:
    list of the email addresses that are not nobodies.
  """
  # Using '+' as a filter removes a fair number of WATCHLISTS entries.
  people_involved = set(
      i for i in people_involved
      if ('+' not in i and
        not i.startswith('commit-bot') and
        not i.endswith('gserviceaccount.com')))
  people_involved -= people_caches['fake']

  # People we are still unsure about that need to be looked up.
  people_to_look_for = list(people_involved - people_caches['real'])

  futures = [
    models.Issue.all(keys_only=True).filter('owner =', users.User(r)).run(
        limit=1)
    for r in people_to_look_for
  ]
  for i, future in enumerate(futures):
    account_email = people_to_look_for[i]
    if not list(future):
      people_caches['fake'].add(account_email)
      people_involved.remove(account_email)
    else:
      people_caches['real'].add(account_email)
  return people_involved


def search_relevant_first_email_for_user(
    issue_owner, messages, user, people_caches):
  """Calculates which Message is representative for the request latency for this
  review for this user.

  Returns:
  - index in |messages| that is the most representative for this user as a
    reviewer or None if no Message is relevant at all. In that case, the caller
    should fall back to Issue.created.
  - bool if it looks like a drive-by.

  It is guaranteed that the index returned is a Message sent either by
  |issue_owner| or |user|.
  """
  # Shortcut. No need to calculate the value.
  if issue_owner == user:
    return None, False

  # Search for the first of:
  # - message by the issue owner sent to the user or to mailing lists.
  # - message by the user, for DRIVE_BY and NOT_REQUESTED.
  # Otherwise, return None.
  last_owner_message_index = None
  for i, m in enumerate(messages):
    if m.sender == issue_owner:
      last_owner_message_index = i
      if user in m.recipients:
        return i, False
      # Detect the use case where a request for review is sent to a mailing list
      # and a random reviewer picks it up. We don't want to downgrade the
      # reviewer from a proper review down to DRIVE_BY, so mark it as the
      # important message for everyone. A common usecase is code reviews on
      # golang-dev@googlegroups.com.
      recipients = set(m.recipients) - set([m.sender, issue_owner])
      if not figure_out_real_accounts(recipients, people_caches):
        return i, False
    elif m.sender == user:
      # The issue owner didn't send a request specifically to this user but the
      # dude replied anyway. It can happen if the user was on the cc list with
      # user+cc@example.com. In that case, use the last issue owner email.
      # We want to use this message for latency calculation DRIVE_BY and
      # NOT_REQUESTED.
      if last_owner_message_index is not None:
        return last_owner_message_index, True
      # issue_owner is MIA.
      return i, True
    else:
      # Maybe a reviewer added 'user' on the review on its behalf. Likely
      # m.sender wants to defer the review to someone else.
      if user in m.recipients:
        return i, False
  # Sends the last Message index if there is any.
  return last_owner_message_index, False


def process_issue(
    start, day_to_process, message_index, drive_by, issue_owner, messages,
    user):
  """Calculates 'latency', 'lgtms' and 'review_type' for a reviewer on an Issue.

  Arguments:
  - start: moment to use to calculate the latency. Can be either the moment a
           Message was sent or Issue.created if no other signal exists.
  - day_to_process: the day to look for for new 'events'.
  - message_index: result of search_relevant_first_email_for_user().
  - drive_by: the state of things looks like a DRIVE_BY or a NOT_REQUESTED.
  - issue_owner: shortcut for issue.owner.email().
  - messages: shortcut for issue.messages sorted by date. Cannot be empty.
  - user: user to calculate latency.

  A Message must have been sent on day_to_process that would imply data,
  otherwise None, None is returned.
  """
  assert isinstance(start, datetime.datetime), start
  assert isinstance(day_to_process, datetime.date), day_to_process
  assert message_index is None or 0 <= message_index < len(messages), (
      message_index)
  assert drive_by in (True, False), drive_by
  assert issue_owner.count('@') == 1, issue_owner
  assert all(isinstance(m, models.Message) for m in messages), messages
  assert user.count('@') == 1, user

  lgtms = sum(
      m.sender == user and
      m.find('lgtm', owner_allowed=True) and
      not m.find('no lgtm', owner_allowed=True)
      for m in messages)

  # TODO(maruel): Check for the base username part, e.g.:
  # if user.split('@', 1)[0] == issue_owner.split('@', 1)[0]:
  # For example, many people have both matching @google.com and @chromium.org
  # accounts.
  if user == issue_owner:
    if not any(m.date.date() == day_to_process for m in messages):
      return -1, None, None
    # There's no concept of review latency for OUTGOING reviews.
    return -1, lgtms, models.AccountStatsBase.OUTGOING

  if message_index is None:
    # Neither issue_owner nor user sent an email, ignore.
    return -1, None, None

  if drive_by:
    # Tricky case. Need to determine the difference between NOT_REQUESTED and
    # DRIVE_BY. To determine if an issue is NOT_REQUESTED, look if the owner
    # never sent a request for review in the previous messages.
    review_type = (
      models.AccountStatsBase.NOT_REQUESTED
      if messages[message_index].sender == user
      else models.AccountStatsBase.DRIVE_BY)
  else:
    review_type = models.AccountStatsBase.NORMAL

  for m in messages[message_index:]:
    if m.sender == user:
      if m.date.date() < day_to_process:
        # It was already updated on a previous day. Skip calculation.
        return -1, None, None
      return int((m.date - start).total_seconds()), lgtms, review_type

  # 'user' didn't send a message, so no latency can be calculated.
  assert not lgtms, lgtms
  return -1, lgtms, models.AccountStatsBase.IGNORED


def yield_people_issue_to_update(day_to_process, issues, messages_looked_up):
  """Yields all the combinations of user-day-issue that needs to be updated.

  Arguments:
  - issues: set() of all the Issue touched.
  - messages_looked_up: list of one int to count the number of Message looked
    up.

  Yields:
   - tuple user, day, issue_id, latency, lgtms, review_type.
  """
  assert isinstance(day_to_process, datetime.datetime), day_to_process
  assert not issues and isinstance(issues, set), issues
  assert [0] == messages_looked_up, messages_looked_up

  day_to_process_date = day_to_process.date()
  # Cache people that are valid accounts or not to reduce datastore lookups.
  people_caches = {'fake': set(), 'real': set()}
  # dict((user, day) -> set(issue_id)) mapping of
  # the AccountStatsDay that will need to be recalculated.
  need_to_update = {}
  # TODO(maruel): Use asynchronous programming to start moving on to the next
  # issue right away. This means creating our own Future instances.

  cursor = None
  while True:
    query = models.Message.all(keys_only=True).filter(
        'date >=', day_to_process).order('date')
    # Someone sane would ask: why the hell do this? I don't know either but
    # that's the only way to not have it throw an exception after 60 seconds.
    if cursor:
      query.with_cursor(start_cursor=cursor)
    message_keys = query.fetch(100)
    if not message_keys:
      # We're done, no more cursor.
      break
    cursor = query.cursor()
    for message_key in message_keys:
      # messages_looked_up may be overcounted, as the messages on the next day
      # on issues already processed will be accepted as valid, until a new issue
      # is found.
      messages_looked_up[0] += 1
      issue_key = message_key.parent()
      issue_id = issue_key.id()
      if issue_id in issues:
        # This issue was already processed.
        continue

      # Aggressively fetch data concurrently.
      message_future = db.get_async(message_key)
      issue_future = db.get_async(issue_key)
      messages_futures = models.Message.all().ancestor(issue_key).run(
          batch_size=1000)
      if message_future.get_result().date.date() > day_to_process_date:
        # Now on the next day. It is important to stop, especially when looking
        # at very old CLs.
        messages_looked_up[0] -= 1
        cursor = None
        break

      # Make sure to not process this issue a second time.
      issues.add(issue_id)
      issue = issue_future.get_result()
      # Sort manually instead of using .order('date') to save one index. Strips
      # off any Message after day_to_process.
      messages = sorted(
          (m for m in messages_futures if m.date.date() <= day_to_process_date),
          key=lambda x: x.date)

      # Updates the dict of the people-day pairs that will need to be updated.
      issue_owner = issue.owner.email()
      # Ignore issue.reviewers since it can change over time. Sadly m.recipients
      # also contains people cc'ed so take care of these manually.
      people_to_consider = set(m.sender for m in messages)
      people_to_consider.add(issue_owner)
      for m in messages:
        for r in m.recipients:
          if (any(n.sender == r for n in messages) or
              r in issue.reviewers or
              r not in issue.cc):
            people_to_consider.add(r)

      # 'issue_owner' is by definition a real account. Save one datastore
      # lookup.
      people_caches['real'].add(issue_owner)

      for user in figure_out_real_accounts(people_to_consider, people_caches):
        message_index, drive_by = search_relevant_first_email_for_user(
            issue_owner, messages, user, people_caches)
        if (message_index == None or
            ( drive_by and
              messages[message_index].sender == user and
              not any(m.sender == issue_owner
                      for m in messages[:message_index]))):
          # There's no important message, calculate differently by using the
          # issue creation date.
          start = issue.created
        else:
          start = messages[message_index].date

        # Note that start != day_to_process_date
        start_str = str(start.date())
        user_issue_set = need_to_update.setdefault((user, start_str), set())
        if not issue_id in user_issue_set:
          user_issue_set.add(issue_id)
          latency, lgtms, review_type = process_issue(
              start, day_to_process_date, message_index, drive_by, issue_owner,
              messages, user)
          if review_type is None:
            # process_issue() determined there is nothing to update.
            continue
          yield user, start_str, issue_id, latency, lgtms, review_type
    if not cursor:
      break


@deco.task_queue_required('update-stats')
def task_update_stats(request):
  """Dispatches the relevant task to execute.

  Can dispatch either update_daily_stats, update_monthly_stats or
  update_rolling_stats.
  """
  tasks = json.loads(request.POST.get('tasks'))
  date_str = request.POST.get('date')
  cursor = request.POST.get('cursor')
  countdown = 15
  if not tasks:
    msg = 'Nothing to execute!?'
    logging.warning(msg)
    out = HttpTextResponse(msg)
  else:
    # Dispatch the task to execute.
    task = tasks.pop(0)
    logging.info('Running %s.', task)
    if task.count('-') == 2:
      out, cursor = update_daily_stats(
          cursor, datetime.datetime.strptime(task, DATE_FORMAT))
    elif task == 'monthly':
      # The only reason day is used is in case a task queue spills over the next
      # day.
      day = datetime.datetime.strptime(date_str, DATE_FORMAT)
      out, cursor = update_monthly_stats(cursor, day)
    elif task == '30':
      yesterday = (
          datetime.datetime.strptime(date_str, DATE_FORMAT)
          - datetime.timedelta(days=1)).date()
      out, cursor = update_rolling_stats(cursor, yesterday)
    else:
      msg = 'Unknown task %s, ignoring.' % task
      cursor = ''
      logging.error(msg)
      out = HttpTextResponse(msg)

    if cursor:
      # Not done yet!
      tasks.insert(0, task)
      countdown = 0

  if out.status_code == 200 and tasks:
    logging.info('%d tasks to go!\n%s', len(tasks), ', '.join(tasks))
    # Space out the task queue execution by 15s to reduce the risk of
    # datastore inconsistency to get in the way, since no transaction is used.
    # This means to process a full month, it'll include 31*15s = 7:45 minutes
    # delay. 15s is not a lot but we are in an hurry!
    taskqueue.add(
        url=reverse(task_update_stats),
        params={'tasks': json.dumps(tasks), 'date': date_str, 'cursor': cursor},
        queue_name='update-stats',
        countdown=countdown)
  return out


def update_daily_stats(cursor, day_to_process):
  """Updates the statistics about every reviewer for the day.

  Note that joe@google != joe@chromium, so make sure to always review with the
  right email address or your stats will suffer.

  The goal here is:
  - detect all the active reviewers in the past day.
  - for each of them, update their statistics for the past day.

  There can be thousands of CLs modified in a single day so throughput
  efficiency is important here, as it has only 10 minutes to complete.
  """
  assert not cursor, cursor
  start = time.time()
  # Look at all messages sent in the day. The issues associated to these
  # messages are the issues we care about.
  issues = set()
  # Use a list so it can be modified inside the generator.
  messages_looked_up = [0]
  total = 0
  try:
    chunk_size = 10
    max_futures = 200
    futures = []
    items = []
    for packet in yield_people_issue_to_update(
        day_to_process, issues, messages_looked_up):
      user, day, issue_id, latency, lgtms, review_type = packet
      account_key = ndb.Key('Account', models.Account.get_id_for_email(user))
      found = False
      for item in items:
        # A user could touch multiple issues in a single day.
        if item.key.id() == day and item.key.parent() == account_key:
          found = True
          break
      else:
        # Find the object and grab it. Do not use get_or_insert() to save a
        # transaction and double-write.
        item = models.AccountStatsDay.get_by_id(
            day, parent=account_key, use_cache=False)
        if not item:
          # Create a new one.
          item = models.AccountStatsDay(id=day, parent=account_key)

      if issue_id in item.issues:
        # It was already there, update.
        i = item.issues.index(issue_id)

        if (item.latencies[i] == latency and
            item.lgtms[i] == lgtms and
            item.review_types[i] == review_type):
          # Was already calculated, skip.
          continue

        # Make sure to not "downgrade" the object.
        if item.lgtms[i] > lgtms:
          # Never lower the number of lgtms.
          continue

        if item.latencies[i] >= 0 and latency == -1:
          # Unchanged or "lower priority", no need to store again.
          continue

        if (item.latencies[i] >= 0 and latency >= 0 and
            item.latencies[i] != latency):
          # That's rare, the new calculated latency doesn't match the previously
          # calculated latency. File an error but let it go.
          logging.error(
              'New calculated latency doesn\'t match previously calculated '
              'value.\n%s != %s\nItem %d in:\n%s',
              item.latencies[i], latency, i, item)

        item.latencies[i] = latency
        item.lgtms[i] = lgtms
        item.review_types[i] = review_type
      else:
        # TODO(maruel): Sort?
        item.issues.append(issue_id)
        item.latencies.append(latency)
        item.lgtms.append(lgtms)
        item.review_types.append(review_type)

      if not found:
        items.append(item)
        if len(items) == chunk_size:
          futures.extend(ndb.put_multi_async(items, use_cache=False))
          total += chunk_size
          items = []
          futures = [f for f in futures if not f.done()]
          while len(futures) > max_futures:
            # Slow down to limit memory usage.
            ndb.Future.wait_any(futures)
            futures = [f for f in futures if not f.done()]

    if items:
      futures.extend(ndb.put_multi_async(items, use_cache=False))
      total += len(items)
    ndb.Future.wait_all(futures)
    result = 200
  except (db.Timeout, DeadlineExceededError):
    result = 500

  out = (
      '%s\n'
      '%d messages\n'
      '%d issues\n'
      'Updated %d items\n'
      'In %.1fs\n') % (
        day_to_process.date(), messages_looked_up[0], len(issues),
        total, time.time() - start)
  if result == 200:
    logging.info(out)
  else:
    logging.error(out)
  return HttpTextResponse(out, status=result), ''


def update_rolling_stats(cursor, reference_day):
  """Looks at all accounts and recreates all the rolling 30 days
  AccountStatsMulti summaries.

  Note that during the update, the leaderboard will be inconsistent.

  Only do 1000 accounts at a time since there's a memory leak in the function.
  """
  assert cursor is None or isinstance(cursor, basestring), cursor
  assert isinstance(reference_day, datetime.date), reference_day
  start = time.time()
  total = 0
  total_deleted = 0
  try:
    # Process *all* the accounts.
    duration = '30'
    chunk_size = 10
    futures = []
    items = []
    to_delete = []
    accounts = 0
    while True:
      query = models.Account.all(keys_only=True)
      if cursor:
        query.with_cursor(start_cursor=cursor)
      account_keys = query.fetch(100)
      if not account_keys:
        # We're done, no more cursor.
        cursor = ''
        break

      a_key = ''
      for a_key in account_keys:
        accounts += 1
        a_key = ndb.Key.from_old_key(a_key)
        # TODO(maruel): If date of each issue was saved in the entity, this
        # would not be necessary, assuming the entity doesn't become itself
        # corrupted.
        rolling_future = models.AccountStatsMulti.get_by_id_async(
            duration, parent=a_key)
        days = [
          str(reference_day - datetime.timedelta(days=i))
          for i in xrange(int(duration))
        ]
        days_keys = [
          ndb.Key(flat=[models.AccountStatsDay, d], parent=a_key) for d in days
        ]
        valid_days = filter(None, ndb.get_multi(days_keys))
        if not valid_days:
          rolling = rolling_future.get_result()
          if rolling:
            to_delete.append(rolling.key)
            if len(to_delete) == chunk_size:
              futures.extend(ndb.delete_multi_async(to_delete))
              total_deleted += chunk_size
              to_delete = []
              futures = [f for f in futures if not f.done()]
          continue

        # Always override the content.
        rolling = models.AccountStatsMulti(id=duration, parent=a_key)
        # Sum all the daily instances into the rolling summary. Always start
        # over because it's not just adding data, it's also removing data from
        # the day that got excluded from the rolling summary.
        if models.sum_account_statistics(rolling, valid_days):
          items.append(rolling)
          if len(items) == chunk_size:
            futures.extend(ndb.put_multi_async(items))
            total += chunk_size
            items = []
            futures = [f for f in futures if not f.done()]
      cursor = query.cursor()
      if accounts == 1000 or (time.time() - start) > 300:
        # Limit memory usage.
        logging.info('%d accounts, last was %s', accounts, a_key.id()[1:-1])
        break

    if items:
      futures.extend(ndb.put_multi_async(items))
      total += len(items)
    if to_delete:
      futures.extend(ndb.delete_multi_async(to_delete))
      total_deleted += len(to_delete)
    ndb.Future.wait_all(futures)
    result = 200
  except (db.Timeout, DeadlineExceededError):
    result = 500

  out = '%s\nLooked up %d accounts\nStored %d items\nDeleted %d\nIn %.1fs\n' % (
      reference_day, accounts, total, total_deleted, time.time() - start)
  if result == 200:
    logging.info(out)
  else:
    logging.error(out)
  return HttpTextResponse(out, status=result), cursor


def update_monthly_stats(cursor, day_to_process):
  """Looks at all AccountStatsDay instance updated on that day and updates the
  corresponding AccountStatsMulti instance.

  This taskqueue updates all the corresponding monthly AccountStatsMulti
  summaries by looking at all AccountStatsDay.modified.
  """
  today = datetime.datetime.utcnow().date()
  start = time.time()
  total = 0
  skipped = 0
  try:
    # The biggest problem here is not time but memory usage so limit the number
    # of ongoing futures.
    max_futures = 200
    futures = []
    days_stats_fetched = 0
    yielded = 0
    options = ndb.QueryOptions(keys_only=True)
    q = models.AccountStatsDay.query(default_options=options)
    q.filter(models.AccountStatsDay.modified >= day_to_process)
    months_to_regenerate = set()
    while True:
      curs = datastore_query.Cursor(urlsafe=cursor or '')
      day_stats_keys, next_curs, more = q.fetch_page(100, start_cursor=curs)
      if not more:
        cursor = ''
        break
      cursor = next_curs.urlsafe()
      days_stats_fetched += len(day_stats_keys)
      if not (days_stats_fetched % 1000):
        logging.info('Scanned %d AccountStatsDay.', days_stats_fetched)

      # Create a batch of items to process.
      batch = []
      for key in day_stats_keys:
        month_name = key.id().rsplit('-', 1)[0]
        account_name = key.parent().id()
        lookup_key = '%s-%s' % (month_name, account_name)
        if not lookup_key in months_to_regenerate:
          batch.append((month_name, account_name))
        months_to_regenerate.add(lookup_key)

      for month_name, account_id in batch:
        yielded += 1
        if not (yielded % 1000):
          logging.info(
              '%d items done, %d skipped, %d yielded %d futures.',
              total, skipped, yielded, len(futures))

        account_key = ndb.Key('Account', account_id)
        monthly = models.AccountStatsMulti.get_by_id(
            month_name, parent=account_key, use_cache=False)
        if not monthly:
          # Create a new one.
          monthly = models.AccountStatsMulti(id=month_name, parent=account_key)
        elif monthly.modified.date() == today:
          # It was modified today, skip it.
          skipped += 1
          continue

        days_in_month = calendar.monthrange(*map(int, month_name.split('-')))[1]
        days_name = [
          month_name + '-%02d' % (i + 1) for i in range(days_in_month)
        ]
        days_keys = [
          ndb.Key(models.AccountStatsDay, d, parent=account_key)
          for d in days_name
        ]
        days = [d for d in ndb.get_multi(days_keys, use_cache=False) if d]
        assert days, (month_name, account_id)
        if models.sum_account_statistics(monthly, days):
          futures.extend(ndb.put_multi_async([monthly], use_cache=False))
          total += 1
          while len(futures) > max_futures:
            # Slow down to limit memory usage.
            ndb.Future.wait_any(futures)
            futures = [f for f in futures if not f.done()]
        else:
          skipped += 1

      if (time.time() - start) > 400:
        break

    ndb.Future.wait_all(futures)
    result = 200
  except (db.Timeout, DeadlineExceededError) as e:
    logging.error(str(e))
    result = 500

  out = '%s\nStored %d items\nSkipped %d\nIn %.1fs\n' % (
      day_to_process.date(), total, skipped, time.time() - start)
  if result == 200:
    logging.info(out)
  else:
    logging.error(out)
  return HttpTextResponse(out, status=result), cursor


@deco.task_queue_required('refresh-all-stats-score')
def task_refresh_all_stats_score(request):
  """Updates all the scores or destroy them all.

  - Updating score is necessary when models.compute_score() is changed.
  - Destroying the instances is necessary if
    search_relevant_first_email_for_user() or process_issue() are modified.
  """
  start = time.time()
  cls_name = request.POST.get('cls') or 'Day'
  destroy = int(request.POST.get('destroy', '0'))
  cursor = datastore_query.Cursor(urlsafe=request.POST.get('cursor'))
  task_count = int(request.POST.get('task_count', '0'))
  assert cls_name in ('Day', 'Multi'), cls_name
  cls = (
      models.AccountStatsDay
      if cls_name == 'Day' else models.AccountStatsMulti)

  # Task queues are given 10 minutes. Do it in 9 minutes chunks to protect
  # against most timeout conditions.
  timeout = 540
  updated = 0
  skipped = 0
  try:
    futures = []
    chunk_size = 10
    items = []
    more = True
    if destroy:
      options = ndb.QueryOptions(keys_only=True)
    else:
      options = ndb.QueryOptions()
    while more:
      batch, cursor, more = cls.query(default_options=options).fetch_page(
          20, start_cursor=cursor)
      if destroy:
        futures.extend(ndb.delete_multi_async(batch))
        updated += len(batch)
      else:
        for i in batch:
          score = models.compute_score(i)
          if i.score != score:
            items.append(i)
            if len(items) == chunk_size:
              futures.extend(ndb.put_multi_async(items))
              updated += chunk_size
              items = []
              futures = [f for f in futures if not f.done()]
          else:
            skipped += 1
      if time.time() - start >= timeout:
        break
    if items:
      futures.extend(ndb.put_multi_async(items))
      updated += chunk_size
    ndb.Future.wait_all(futures)
    if not more and cls_name == 'Day':
      # Move to the Multi instances.
      more = True
      cls_name = 'Multi'
      cursor = datastore_query.Cursor()
    if more:
      taskqueue.add(
          url=reverse(task_refresh_all_stats_score),
          params={
            'cls': cls_name,
            'cursor': cursor.urlsafe(),
            'destroy': str(destroy),
            'task_count': str(task_count+1),
          },
          queue_name='refresh-all-stats-score')
    result = 200
  except (db.Timeout, DeadlineExceededError):
    result = 500
  out = 'Index: %d\nType = %s\nStored %d items\nSkipped %d\nIn %.1fs\n' % (
      task_count, cls.__name__, updated, skipped, time.time() - start)
  if result == 200:
    logging.info(out)
  else:
    logging.error(out)
  return HttpTextResponse(out, status=result)


def quarter_to_months(when):
  """Manually handles the forms 'YYYY' or 'YYYY-QX'."""
  today = datetime.datetime.utcnow().date()
  if when.isdigit() and 2008 <= int(when) <= today.year:
    # Select the whole year.
    year = int(when)
    if year == today.year:
      out = ['%04d-%02d' % (year, i + 1) for i in range(today.month)]
    else:
      out = ['%04d-%02d' % (year, i + 1) for i in range(12)]
  else:
    quarter = re.match(r'^(\d\d\d\d-)[qQ]([1-4])$', when)
    if not quarter:
      return None
    prefix = quarter.group(1)
    # Convert the quarter into 3 months group.
    base = (int(quarter.group(2)) - 1) * 3 + 1
    out = ['%s%02d' % (prefix, i) for i in range(base, base+3)]

  logging.info('Expanded to %s' % ', '.join(out))
  return out


def show_user_impl(user, when):
  months = None
  if not models.verify_account_statistics_name(when):
    months = quarter_to_months(when)
    if not months:
      return None

  account_key = ndb.Key('Account', models.Account.get_id_for_email(user))
  # Determines which entity class should be loaded by the number of '-'.
  cls = (
      models.AccountStatsDay
      if when.count('-') == 2 else models.AccountStatsMulti)
  if months:
    # Normalize to 'q'.
    when = when.lower()
    # Loads the stats for the 3 months and merge them.
    keys = [ndb.Key(cls, i, parent=account_key) for i in months]
    values = filter(None, ndb.get_multi(keys))
    stats = cls(id=when, parent=account_key)
    models.sum_account_statistics(stats, values)
  else:
    stats = cls.get_by_id(when, parent=account_key)
    if not stats:
      # It's a valid date or rolling summary key, so if there's nothing, just
      # return the fact there's no data with an empty object.
      stats = cls(id=when, parent=account_key)
  return stats


@deco.user_key_required
def show_user_stats(request, when):
  stats = show_user_impl(request.user_to_show.email(), when)
  if not stats:
    return HttpResponseNotFound()
  incoming = [
    {
      'issue': stats.issues[i],
      'latency': stats.latencies[i],
      'lgtms': stats.lgtms[i],
      'review_type':
          models.AccountStatsBase.REVIEW_TYPES[stats.review_types[i]],
    } for i in xrange(len(stats.issues))
    if stats.review_types[i] != models.AccountStatsBase.OUTGOING
  ]
  outgoing = [
    {
      'issue': stats.issues[i],
      'lgtms': stats.lgtms[i],
    } for i in xrange(len(stats.issues))
    if stats.review_types[i] == models.AccountStatsBase.OUTGOING
  ]
  return respond(
      request,
      'user_stats.html',
      {
        'account': request.user_to_show,
        'incoming': incoming,
        'outgoing': outgoing,
        'stats': stats,
        'when': when,
      })


@deco.json_response
@deco.user_key_required
def show_user_stats_json(request, when):
  stats = show_user_impl(request.user_to_show.email(), when)
  if not stats:
    return {deco.STATUS_CODE: 404}
  return stats.to_dict()


def leaderboard_impl(when, limit):
  """Returns the leaderboard for this Rietveld instance on |when|.

  It returns the list of the reviewers sorted by their score for
  the past weeks, a specific day or month or a quarter.
  """
  when = when.lower()
  months = None
  if not models.verify_account_statistics_name(when):
    months = quarter_to_months(when)
    if not months:
      return None

  cls = (
      models.AccountStatsDay
      if when.count('-') == 2 else models.AccountStatsMulti)
  if months:
    # Use the IN operator to simultaneously select the 3 months.
    results = cls.query().filter(
        cls.name.IN(months)).order(cls.score).fetch(limit)
    # Then merge all the results accordingly.
    tops = {}
    for i in results:
      tops.setdefault(i.user, []).append(i)
    for key, values in tops.iteritems():
      values.sort(key=lambda x: x.name)
      out = models.AccountStatsMulti(id=when, parent=values[0].key.parent())
      models.sum_account_statistics(out, values)
      tops[key] = out
    tops = sorted(tops.itervalues(), key=lambda x: x.score)
  else:
    # Grabs the pre-calculated entities or daily entity.
    tops = cls.query().filter(cls.name == when).order(cls.score).fetch(limit)

  # Remove anyone with a None score.
  return [t for t in tops if t.score is not None]


def stats_to_dict(t):
  """Adds value 'user'.

  It is a meta property so it is not included in to_dict() by default.
  """
  o = t.to_dict()
  o['user'] = t.user
  return o


@deco.json_response
def leaderboard_json(request, when):
  limit = _clean_int(request.GET.get('limit'), 300, 1, 1000)
  data = leaderboard_impl(when, limit)
  if data is None:
    return {deco.STATUS_CODE: 404}
  return [stats_to_dict(t) for t in data]


def leaderboard(request, when):
  """Prints the leaderboard for this Rietveld instance."""
  limit = _clean_int(request.GET.get('limit'), 300, 1, 1000)
  data = leaderboard_impl(when, limit)
  if data is None:
    return HttpResponseNotFound()
  tops = []
  shame = []
  for i in data:
    if i.score == models.AccountStatsBase.NULL_SCORE:
      shame.append(i)
    else:
      tops.append(i)
  return respond(
      request, 'leaderboard.html', {'tops': tops, 'shame': shame, 'when': when})<|MERGE_RESOLUTION|>--- conflicted
+++ resolved
@@ -16,11 +16,7 @@
 
 import binascii
 import calendar
-<<<<<<< HEAD
 import cgi
-import collections
-=======
->>>>>>> 885b11b2
 import datetime
 import email  # see incoming_mail()
 import email.utils
@@ -712,348 +708,6 @@
       return False
 
 
-<<<<<<< HEAD
-def format_header(head):
-  return ('http_' + head).replace('-', '_').upper()
-
-
-class HttpTextResponse(HttpResponse):
-  def __init__(self, *args, **kwargs):
-    kwargs['content_type'] = 'text/plain; charset=utf-8'
-    super(HttpTextResponse, self).__init__(*args, **kwargs)
-
-
-class HttpHtmlResponse(HttpResponse):
-  def __init__(self, *args, **kwargs):
-    kwargs['content_type'] = 'text/html; charset=utf-8'
-    super(HttpHtmlResponse, self).__init__(*args, **kwargs)
-
-
-### Decorators for request handlers ###
-
-
-def require_methods(*methods):
-  """Returns a decorator which produces an error unless request.method is one
-  of |methods|.
-  """
-  def decorator(func):
-    @functools.wraps(func)
-    def wrapped(request, *args, **kwds):
-      if request.method not in methods:
-        allowed = ', '.join(methods)
-        rsp = HttpTextResponse('This requires a specific method: %s' % allowed,
-                               status=405)
-        rsp['Allow'] = allowed
-      return func(request, *args, **kwds)
-    return wrapped
-  return decorator
-
-
-def login_required(func):
-  """Decorator that redirects to the login page if you're not logged in."""
-
-  def login_wrapper(request, *args, **kwds):
-    if request.user is None:
-      return HttpResponseRedirect(
-          users.create_login_url(request.get_full_path().encode('utf-8')))
-    return func(request, *args, **kwds)
-
-  return login_wrapper
-
-
-def xsrf_required(func):
-  """Decorator to check XSRF token.
-
-  This only checks if the method is POST; it lets other method go
-  through unchallenged.  Apply after @login_required and (if
-  applicable) @require_methods('POST').  This decorator is mutually exclusive
-  with @upload_required.
-  """
-
-  def xsrf_wrapper(request, *args, **kwds):
-    if request.method == 'POST':
-      post_token = request.POST.get('xsrf_token')
-      if not post_token:
-        return HttpTextResponse('Missing XSRF token.', status=403)
-      account = models.Account.current_user_account
-      if not account:
-        return HttpTextResponse('Must be logged in for XSRF check.', status=403)
-      xsrf_token = account.get_xsrf_token()
-      if post_token != xsrf_token:
-        # Try the previous hour's token
-        xsrf_token = account.get_xsrf_token(-1)
-        if post_token != xsrf_token:
-          msg = [u'Invalid XSRF token.']
-          if request.POST:
-            msg.extend([u'',
-                        u'However, this was the data posted to the server:',
-                        u''])
-            for key in request.POST:
-              msg.append(u'%s: %s' % (key, request.POST[key]))
-            msg.extend([u'', u'-'*10,
-                        u'Please reload the previous page and post again.'])
-          return HttpTextResponse(u'\n'.join(msg), status=403)
-    return func(request, *args, **kwds)
-
-  return xsrf_wrapper
-
-
-def upload_required(func):
-  """Decorator for POST requests from the upload.py script.
-
-  Right now this is for documentation only, but eventually we should
-  change this to insist on a special header that JavaScript cannot
-  add, to prevent XSRF attacks on these URLs.  This decorator is
-  mutually exclusive with @xsrf_required.
-  """
-  return func
-
-
-def admin_required(func):
-  """Decorator that insists that you're logged in as administratior."""
-
-  def admin_wrapper(request, *args, **kwds):
-    if request.user is None:
-      return HttpResponseRedirect(
-          users.create_login_url(request.get_full_path().encode('utf-8')))
-    if not request.user_is_admin:
-      return HttpTextResponse(
-          'You must be admin in for this function', status=403)
-    return func(request, *args, **kwds)
-
-  return admin_wrapper
-
-
-def task_queue_required(name):
-  """Returns a function decorator for a task queue named |name|."""
-
-  def decorate_task_queue(func):
-
-    @functools.wraps(func)
-    @require_methods('POST')
-    def task_queue_wrapper(request, *args, **kwargs):
-      actual = request.META.get(format_header('X-AppEngine-QueueName'))
-      if actual != name:
-        logging.error('Task queue name doesn\'t match; %s != %s', actual, name)
-        return HttpTextResponse('Can only be run as a task queue.', status=403)
-      return func(request, *args, **kwargs)
-
-    return task_queue_wrapper
-
-  return decorate_task_queue
-
-
-def issue_required(func):
-  """Decorator that processes the issue_id handler argument."""
-
-  def issue_wrapper(request, issue_id, *args, **kwds):
-    issue = models.Issue.get_by_id(int(issue_id))
-    if issue is None:
-      return HttpTextResponse(
-          'No issue exists with that id (%s)' % issue_id, status=404)
-    if issue.private:
-      if request.user is None:
-        return HttpResponseRedirect(
-            users.create_login_url(request.get_full_path().encode('utf-8')))
-      if not issue.view_allowed:
-        return HttpTextResponse(
-            'You do not have permission to view this issue', status=403)
-    request.issue = issue
-    return func(request, *args, **kwds)
-
-  return issue_wrapper
-
-
-def user_key_required(func):
-  """Decorator that processes the user handler argument."""
-
-  def user_key_wrapper(request, user_key, *args, **kwds):
-    user_key = urllib.unquote(user_key)
-    if '@' in user_key:
-      request.user_to_show = users.User(user_key)
-    else:
-      account = models.Account.get_account_for_nickname(user_key)
-      if not account:
-        logging.info("account not found for nickname %s" % user_key)
-        return HttpTextResponse(
-            'No user found with that key (%s)' % urllib.quote(user_key),
-            status=404)
-      request.user_to_show = account.user
-    return func(request, *args, **kwds)
-
-  return user_key_wrapper
-
-
-def editor_required(func):
-  """Decorator that insists you own the issue.
-
-  It must appear after issue_required or equivalent, like patchset_required.
-  """
-
-  @login_required
-  def editor_wrapper(request, *args, **kwds):
-    if not request.issue.edit_allowed:
-      return HttpTextResponse('You do not own this issue', status=403)
-    return func(request, *args, **kwds)
-
-  return editor_wrapper
-
-
-def issue_editor_required(func):
-  """Decorator that processes the issue_id argument and insists the user has
-  permission to edit it."""
-
-  @login_required
-  @issue_required
-  def issue_editor_wrapper(request, *args, **kwds):
-    if not request.issue.edit_allowed:
-      return HttpTextResponse(
-          'You do not have permission to edit this issue', status=403)
-    return func(request, *args, **kwds)
-
-  return issue_editor_wrapper
-
-
-def patchset_required(func):
-  """Decorator that processes the patchset_id argument."""
-
-  @issue_required
-  def patchset_wrapper(request, patchset_id, *args, **kwds):
-    patchset = models.PatchSet.get_by_id(int(patchset_id), parent=request.issue)
-    if patchset is None:
-      return HttpTextResponse(
-          'No patch set exists with that id (%s)' % patchset_id, status=404)
-    patchset.issue = request.issue
-    request.patchset = patchset
-    return func(request, *args, **kwds)
-
-  return patchset_wrapper
-
-
-def patchset_editor_required(func):
-  """Decorator that processes the patchset_id argument and insists you own the
-  issue."""
-
-  @patchset_required
-  @editor_required
-  def patchset_editor_wrapper(request, *args, **kwds):
-    return func(request, *args, **kwds)
-
-  return patchset_editor_wrapper
-
-
-def patch_required(func):
-  """Decorator that processes the patch_id argument."""
-
-  @patchset_required
-  def patch_wrapper(request, patch_id, *args, **kwds):
-    patch = models.Patch.get_by_id(int(patch_id), parent=request.patchset)
-    if patch is None:
-      return HttpTextResponse(
-          'No patch exists with that id (%s/%s)' %
-          (request.patchset.key().id(), patch_id),
-          status=404)
-    patch.patchset = request.patchset
-    request.patch = patch
-    return func(request, *args, **kwds)
-
-  return patch_wrapper
-
-
-def patch_filename_required(func):
-  """Decorator that processes the patch_id argument."""
-
-  @patchset_required
-  def patch_wrapper(request, patch_filename, *args, **kwds):
-    patch = models.Patch.gql('WHERE patchset = :1 AND filename = :2',
-                             request.patchset, patch_filename).get()
-    if patch is None and patch_filename.isdigit():
-      # It could be an old URL which has a patch ID instead of a filename
-      patch = models.Patch.get_by_id(int(patch_filename),
-                                     parent=request.patchset)
-    if patch is None:
-      return respond(request, 'diff_missing.html',
-                     {'issue': request.issue,
-                      'patchset': request.patchset,
-                      'patch': None,
-                      'patchsets': request.issue.patchsets,
-                      'filename': patch_filename})
-    patch.patchset = request.patchset
-    request.patch = patch
-    return func(request, *args, **kwds)
-
-  return patch_wrapper
-
-
-def image_required(func):
-  """Decorator that processes the image argument.
-
-  Attributes set on the request:
-   content: a Content entity.
-  """
-
-  @patch_required
-  def image_wrapper(request, image_type, *args, **kwds):
-    content = None
-    if image_type == "0":
-      content = request.patch.content
-    elif image_type == "1":
-      content = request.patch.patched_content
-    # Other values are erroneous so request.content won't be set.
-    if not content or not content.data:
-      return HttpResponseRedirect(django_settings.MEDIA_URL + "blank.jpg")
-    request.mime_type = mimetypes.guess_type(request.patch.filename)[0]
-    #if not request.mime_type or not request.mime_type.startswith('image/'):
-    #  return HttpResponseRedirect(django_settings.MEDIA_URL + "blank.jpg")
-    request.content = content
-    return func(request, *args, **kwds)
-
-  return image_wrapper
-
-
-def json_response(func):
-  """Decorator that converts into JSON any returned value that is not an
-  HttpResponse. It handles `pretty` URL parameter to tune JSON response for
-  either performance or readability.
-
-  If the returned value has an entry whose key is the object |STATUS_CODE|,
-  it will be popped out, and will become the status code for the HttpResponse.
-  """
-
-  @functools.wraps(func)
-  def json_wrapper(request, *args, **kwds):
-    data = func(request, *args, **kwds)
-    if isinstance(data, HttpResponse):
-      return data
-
-    status = 200
-    if isinstance(data, collections.MutableMapping):
-      status = data.pop(STATUS_CODE, status)
-
-    if request.REQUEST.get('pretty','0').lower() in ('1', 'true', 'on'):
-      data = json.dumps(data, indent=2, sort_keys=True)
-    else:
-      data = json.dumps(data, separators=(',',':'))
-    return HttpResponse(data, content_type='application/json; charset=utf-8',
-                        status=status)
-
-  return json_wrapper
-
-
-def access_control_allow_origin_star(func):
-  """Decorator that adds Access-Control-Allow-Origin: * to any HTTPResponse
-  allowing cross-site XHR access to the handler."""
-
-  def allow_origin_access_star_wrapper(request, *args, **kwds):
-    response = func(request, *args, **kwds)
-    response["Access-Control-Allow-Origin"] = "*"
-    return response
-
-  return allow_origin_access_star_wrapper
-
-
-=======
->>>>>>> 885b11b2
 ### Request handlers ###
 
 
@@ -2006,7 +1660,6 @@
   return issue, patchsets, response
 
 
-<<<<<<< HEAD
 def replace_bug(message):
   bugs = re.split(r"[\s,]+", message.group(1))
   base_tracker_url = 'http://code.google.com/p/%s/issues/detail?id=%s'
@@ -2050,10 +1703,7 @@
   return None
 
 
-@issue_required
-=======
 @deco.issue_required
->>>>>>> 885b11b2
 def show(request, form=None):
   """/<issue> - Show an issue."""
   issue, patchsets, response = _get_patchset_info(request, None)
@@ -3747,12 +3397,8 @@
   return HttpTextResponse('OK')
 
 
-<<<<<<< HEAD
-@access_control_allow_origin_star
-@json_response
-=======
+@deco.access_control_allow_origin_star
 @deco.json_response
->>>>>>> 885b11b2
 def search(request):
   """/search - Search for issues or patchset.
 
