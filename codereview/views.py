# Copyright 2008 Google Inc.
#
# Licensed under the Apache License, Version 2.0 (the "License");
# you may not use this file except in compliance with the License.
# You may obtain a copy of the License at
#
#     http://www.apache.org/licenses/LICENSE-2.0
#
# Unless required by applicable law or agreed to in writing, software
# distributed under the License is distributed on an "AS IS" BASIS,
# WITHOUT WARRANTIES OR CONDITIONS OF ANY KIND, either express or implied.
# See the License for the specific language governing permissions and
# limitations under the License.

"""Views for Rietveld."""

import binascii
import calendar
import cgi
import datetime
import email  # see incoming_mail()
import email.utils
import itertools
import json
import logging
import md5
import os
import random
import re
import tarfile
import tempfile
import time
import urllib
from cStringIO import StringIO
from xml.etree import ElementTree

from google.appengine.api import app_identity
from google.appengine.api import mail
from google.appengine.api import memcache
from google.appengine.api import taskqueue
from google.appengine.api import urlfetch
from google.appengine.api import users
from google.appengine.datastore import datastore_query
from google.appengine.ext import db
from google.appengine.ext import ndb
from google.appengine.runtime import DeadlineExceededError
from google.appengine.runtime import apiproxy_errors

from django import forms
# Import settings as django_settings to avoid name conflict with settings().
from django.conf import settings as django_settings
from django.http import HttpResponse, HttpResponseRedirect, HttpResponseNotFound
from django.shortcuts import render_to_response
import django.template
from django.template import RequestContext
from django.utils import encoding
from django.utils.html import strip_tags
from django.utils.html import urlize
from django.utils.safestring import mark_safe
from django.core.urlresolvers import reverse
from django.core.servers.basehttp import FileWrapper

import httplib2
from oauth2client.appengine import _parse_state_value
from oauth2client.appengine import _safe_html
from oauth2client.appengine import CredentialsNDBModel
from oauth2client.appengine import StorageByKeyName
from oauth2client.appengine import xsrf_secret_key
from oauth2client.client import AccessTokenRefreshError
from oauth2client.client import OAuth2WebServerFlow
from oauth2client import xsrfutil

from codereview import auth_utils
from codereview import engine
from codereview import library
from codereview import models
from codereview import models_chromium
from codereview import notify_xmpp
from codereview import patching
from codereview import utils
from codereview.common import IS_DEV
from codereview.exceptions import FetchError
from codereview.responses import HttpTextResponse, HttpHtmlResponse, respond
import codereview.decorators as deco


# Add our own custom template tags library.
django.template.add_to_builtins('codereview.library')


### Constants ###


OAUTH_DEFAULT_ERROR_MESSAGE = 'OAuth 2.0 error occurred.'
_ACCESS_TOKEN_TEMPLATE_ROOT = 'http://localhost:%(port)d?'
ACCESS_TOKEN_REDIRECT_TEMPLATE = (_ACCESS_TOKEN_TEMPLATE_ROOT +
                                  'access_token=%(token)s')
ACCESS_TOKEN_FAIL_REDIRECT_TEMPLATE = (_ACCESS_TOKEN_TEMPLATE_ROOT +
                                       'error=%(error)s')
# Maximum forms fields length
MAX_SUBJECT = 100
MAX_DESCRIPTION = 10000
MAX_URL = 2083
MAX_REVIEWERS = 1000
MAX_CC = 2000
MAX_MESSAGE = 10000
MAX_FILENAME = 255
MAX_DB_KEY_LENGTH = 1000

DB_WRITE_TRIES = 3
DB_WRITE_PAUSE = 4


### Form classes ###


class AccountInput(forms.TextInput):
  # Associates the necessary css/js files for the control.  See
  # http://docs.djangoproject.com/en/dev/topics/forms/media/.
  #
  # Don't forget to place {{formname.media}} into html header
  # when using this html control.
  class Media:
    css = {
      'all': ('autocomplete/jquery.autocomplete.css',)
    }
    js = (
      'autocomplete/lib/jquery.js',
      'autocomplete/lib/jquery.bgiframe.min.js',
      'autocomplete/lib/jquery.ajaxQueue.js',
      'autocomplete/jquery.autocomplete.js'
    )

  def render(self, name, value, attrs=None):
    output = super(AccountInput, self).render(name, value, attrs)
    if models.Account.current_user_account is not None:
      # TODO(anatoli): move this into .js media for this form
      data = {'name': name, 'url': reverse(account),
              'multiple': 'true'}
      if self.attrs.get('multiple', True) == False:
        data['multiple'] = 'false'
      output += mark_safe(u'''
      <script type="text/javascript">
          jQuery("#id_%(name)s").autocomplete("%(url)s", {
          max: 10,
          highlight: false,
          multiple: %(multiple)s,
          multipleSeparator: ", ",
          scroll: true,
          scrollHeight: 300,
          matchContains: true,
          formatResult : function(row) {
          return row[0].replace(/ .+/gi, '');
          }
          });
      </script>''' % data)
    return output


class UploadForm(forms.Form):

  subject = forms.CharField(max_length=MAX_SUBJECT)
  description = forms.CharField(max_length=MAX_DESCRIPTION, required=False)
  project = forms.CharField(required=False)
  content_upload = forms.BooleanField(required=False)
  separate_patches = forms.BooleanField(required=False)
  base = forms.CharField(max_length=MAX_URL, required=False)
  data = forms.FileField(required=False)
  issue = forms.IntegerField(required=False)
  reviewers = forms.CharField(max_length=MAX_REVIEWERS, required=False)
  cc = forms.CharField(max_length=MAX_CC, required=False)
  private = forms.BooleanField(required=False, initial=False)
  send_mail = forms.BooleanField(required=False)
  base_hashes = forms.CharField(required=False)
  commit = forms.BooleanField(required=False)
  repo_guid = forms.CharField(required=False, max_length=MAX_URL)

  def clean_base(self):
    base = self.cleaned_data.get('base')
    if not base and not self.cleaned_data.get('content_upload', False):
      raise forms.ValidationError, 'Base URL is required.'
    return self.cleaned_data.get('base')

  def get_base(self):
    return self.cleaned_data.get('base')


class UploadContentForm(forms.Form):
  filename = forms.CharField(max_length=MAX_FILENAME)
  status = forms.CharField(required=False, max_length=20)
  checksum = forms.CharField(max_length=32)
  file_too_large = forms.BooleanField(required=False)
  is_binary = forms.BooleanField(required=False)
  is_current = forms.BooleanField(required=False)

  def clean(self):
    # Check presence of 'data'. We cannot use FileField because
    # it disallows empty files.
    super(UploadContentForm, self).clean()
    if not self.files and 'data' not in self.files:
      raise forms.ValidationError, 'No content uploaded.'
    return self.cleaned_data

  def get_uploaded_content(self):
    return self.files['data'].read()


class UploadPatchForm(forms.Form):
  filename = forms.CharField(max_length=MAX_FILENAME)
  content_upload = forms.BooleanField(required=False)

  def get_uploaded_patch(self):
    return self.files['data'].read()


class UploadBuildResult(forms.Form):
  platform_id = forms.CharField(max_length=255)
  # Not specifying a status removes this build result
  status = forms.CharField(max_length=255, required=False)
  details_url = forms.URLField(max_length=2083, required=False)

  SEPARATOR = '|'
  _VALID_STATUS = ['failure', 'pending', 'success', '']

  def is_valid(self):
    if not super(UploadBuildResult, self).is_valid():
      return False
    if self.cleaned_data['status'] not in UploadBuildResult._VALID_STATUS:
      self.errors['status'] = ['"%s" is not a valid build result status' %
                               self.cleaned_data['status']]
      return False
    return True

  def __str__(self):
    return '%s%s%s%s%s' % (strip_tags(self.cleaned_data['platform_id']),
                           UploadBuildResult.SEPARATOR,
                           strip_tags(self.cleaned_data['status']),
                           UploadBuildResult.SEPARATOR,
                           strip_tags(self.cleaned_data['details_url']))


class EditLocalBaseForm(forms.Form):
  subject = forms.CharField(max_length=MAX_SUBJECT,
                            widget=forms.TextInput(attrs={'size': 60}))
  description = forms.CharField(required=False,
                                max_length=MAX_DESCRIPTION,
                                widget=forms.Textarea(attrs={'cols': 60}))
  reviewers = forms.CharField(required=False,
                              max_length=MAX_REVIEWERS,
                              widget=AccountInput(attrs={'size': 60}))
  cc = forms.CharField(required=False,
                       max_length=MAX_CC,
                       label = 'CC',
                       widget=AccountInput(attrs={'size': 60}))
  private = forms.BooleanField(
    required=False, initial=False, label='Protected',
    help_text=(
      'Only viewable by @chromium and @google accounts.'
      '<div class="if_checked">'
      'Please, avoid mailing lists in the CC and Reviewers fields.'
      '</div>'))
  closed = forms.BooleanField(required=False)

  def get_base(self):
    return None


class PublishForm(forms.Form):

  subject = forms.CharField(max_length=MAX_SUBJECT,
                            widget=forms.TextInput(attrs={'size': 60}))
  reviewers = forms.CharField(required=False,
                              max_length=MAX_REVIEWERS,
                              widget=AccountInput(attrs={'size': 60}))
  cc = forms.CharField(required=False,
                       max_length=MAX_CC,
                       label = 'CC',
                       widget=AccountInput(attrs={'size': 60}))
  send_mail = forms.BooleanField(required=False)
  add_as_reviewer = forms.BooleanField(required=False, initial=True)
  message = forms.CharField(required=False,
                            max_length=MAX_MESSAGE,
                            widget=forms.Textarea(attrs={'cols': 60}))
  message_only = forms.BooleanField(required=False,
                                    widget=forms.HiddenInput())
  no_redirect = forms.BooleanField(required=False,
                                   widget=forms.HiddenInput())
  commit = forms.BooleanField(required=False, widget=forms.HiddenInput())
  in_reply_to = forms.CharField(required=False,
                                max_length=MAX_DB_KEY_LENGTH,
                                widget=forms.HiddenInput())
  automated = forms.BooleanField(required=False, widget=forms.HiddenInput(),
                                 initial=True)
  verbose = forms.BooleanField(required=False, widget=forms.HiddenInput())


class MiniPublishForm(forms.Form):

  reviewers = forms.CharField(required=False,
                              max_length=MAX_REVIEWERS,
                              widget=AccountInput(attrs={'size': 60}))
  cc = forms.CharField(required=False,
                       max_length=MAX_CC,
                       label = 'CC',
                       widget=AccountInput(attrs={'size': 60}))
  send_mail = forms.BooleanField(required=False)
  add_as_reviewer = forms.BooleanField(required=False, initial=True)
  message = forms.CharField(required=False,
                            max_length=MAX_MESSAGE,
                            widget=forms.Textarea(attrs={'cols': 60}))
  message_only = forms.BooleanField(required=False,
                                    widget=forms.HiddenInput())
  no_redirect = forms.BooleanField(required=False,
                                   widget=forms.HiddenInput())
  commit = forms.BooleanField(required=False, widget=forms.HiddenInput())
  automated = forms.BooleanField(required=False, widget=forms.HiddenInput(),
                                 initial=True)
  verbose = forms.BooleanField(required=False, widget=forms.HiddenInput())


class BlockForm(forms.Form):
  blocked = forms.BooleanField(
      required=False,
      help_text='Should this user be blocked')


FORM_CONTEXT_VALUES = [(z, '%d lines' % z) for z in models.CONTEXT_CHOICES]
FORM_CONTEXT_VALUES.append(('', 'Whole file'))


class SettingsForm(forms.Form):

  nickname = forms.CharField(max_length=30)
  context = forms.IntegerField(
      widget=forms.Select(choices=FORM_CONTEXT_VALUES),
      required=False,
      label='Context')
  column_width = forms.IntegerField(
      initial=django_settings.DEFAULT_COLUMN_WIDTH,
      min_value=django_settings.MIN_COLUMN_WIDTH,
      max_value=django_settings.MAX_COLUMN_WIDTH)
  notify_by_email = forms.BooleanField(required=False,
                                       widget=forms.HiddenInput())
  notify_by_chat = forms.BooleanField(
      required=False,
      help_text='You must accept the invite for this to work.')

  def clean_nickname(self):
    nickname = self.cleaned_data.get('nickname')
    # Check for allowed characters
    match = re.match(r'[\w\.\-_\(\) ]+$', nickname, re.UNICODE|re.IGNORECASE)
    if not match:
      raise forms.ValidationError('Allowed characters are letters, digits, '
                                  '".-_()" and spaces.')
    # Check for sane whitespaces
    if re.search(r'\s{2,}', nickname):
      raise forms.ValidationError('Use single spaces between words.')
    if len(nickname) != len(nickname.strip()):
      raise forms.ValidationError('Leading and trailing whitespaces are '
                                  'not allowed.')

    if nickname.lower() == 'me':
      raise forms.ValidationError('Choose a different nickname.')

    # Look for existing nicknames
    query = models.Account.query(
        models.Account.lower_nickname == nickname.lower())
    if any(
        account.key != models.Account.current_user_account.key
        for account in query):
      raise forms.ValidationError('This nickname is already in use.')

    return nickname


class MigrateEntitiesForm(forms.Form):

  account = forms.CharField(label='Your previous email address')
  _user = None

  def set_user(self, user):
    """Sets the _user attribute.

    A user object is needed for validation. This method has to be
    called before is_valid() is called to allow us to validate if a
    email address given in account belongs to the same user.
    """
    self._user = user

  def clean_account(self):
    """Verifies that an account with this emails exists and returns it.

    This method is executed by Django when Form.is_valid() is called.
    """
    if self._user is None:
      raise forms.ValidationError('No user given.')
    account = models.Account.get_account_for_email(self.cleaned_data['account'])
    if account is None:
      raise forms.ValidationError('No such email.')
    if account.user.email() == self._user.email():
      raise forms.ValidationError(
        'Nothing to do. This is your current email address.')
    if account.user.user_id() != self._user.user_id():
      raise forms.ValidationError(
        'This email address isn\'t related to your account.')
    return account


ORDER_CHOICES = (
    '__key__',
    'owner',
    'created',
    'modified',
)

class SearchForm(forms.Form):

  format = forms.ChoiceField(
      required=False,
      choices=(
        ('html', 'html'),
        ('json', 'json')),
      widget=forms.HiddenInput(attrs={'value': 'html'}))
  keys_only = forms.BooleanField(
      required=False,
      widget=forms.HiddenInput(attrs={'value': 'False'}))
  with_messages = forms.BooleanField(
      required=False,
      widget=forms.HiddenInput(attrs={'value': 'False'}))
  cursor = forms.CharField(
      required=False,
      widget=forms.HiddenInput(attrs={'value': ''}))
  limit = forms.IntegerField(
      required=False,
      min_value=1,
      max_value=1000,
      widget=forms.HiddenInput(attrs={'value': '30'}))
  closed = forms.NullBooleanField(required=False)
  owner = forms.CharField(required=False,
                          max_length=MAX_REVIEWERS,
                          widget=AccountInput(attrs={'size': 60,
                                                     'multiple': False}))
  reviewer = forms.CharField(required=False,
                             max_length=MAX_REVIEWERS,
                             widget=AccountInput(attrs={'size': 60,
                                                        'multiple': False}))
  cc = forms.CharField(required=False,
                       max_length=MAX_CC,
                       label = 'CC',
                       widget=AccountInput(attrs={'size': 60}))
  repo_guid = forms.CharField(required=False, max_length=MAX_URL,
                              label="Repository ID")
  base = forms.CharField(required=False, max_length=MAX_URL)
  private = forms.NullBooleanField(required=False)
  commit = forms.NullBooleanField(required=False)
  created_before = forms.DateTimeField(required=False, label='Created before')
  created_after = forms.DateTimeField(
      required=False, label='Created on or after')
  modified_before = forms.DateTimeField(required=False, label='Modified before')
  modified_after = forms.DateTimeField(
      required=False, label='Modified on or after')
  order = forms.ChoiceField(
      required=False, help_text='Order: Name of one of the datastore keys',
      choices=sum(
        ([(x, x), ('-' + x, '-' + x)] for x in ORDER_CHOICES),
        [('', '(default)')]))

  def _clean_accounts(self, key):
    """Cleans up autocomplete field.

    The input is validated to be zero or one name/email and it's
    validated that the users exists.

    Args:
      key: the field name.

    Returns an User instance or raises ValidationError.
    """
    accounts = filter(None,
                      (x.strip()
                       for x in self.cleaned_data.get(key, '').split(',')))
    if len(accounts) > 1:
      raise forms.ValidationError('Only one user name is allowed.')
    elif not accounts:
      return None
    account = accounts[0]
    if '@' in account:
      acct = models.Account.get_account_for_email(account)
    else:
      acct = models.Account.get_account_for_nickname(account)
    if not acct:
      raise forms.ValidationError('Unknown user')
    return acct.user

  def clean_owner(self):
    return self._clean_accounts('owner')

  def clean_reviewer(self):
    user = self._clean_accounts('reviewer')
    if user:
      return user.email()


class StringListField(forms.CharField):

  def prepare_value(self, value):
    if value is None:
      return ''
    return ','.join(value)

  def to_python(self, value):
    if not value:
      return []
    return [list_value.strip() for list_value in value.split(',')]


class ClientIDAndSecretForm(forms.Form):
  """Simple form for collecting Client ID and Secret."""
  client_id = forms.CharField()
  client_secret = forms.CharField()
  additional_client_ids = StringListField()


class UpdateStatsForm(forms.Form):
  tasks_to_trigger = forms.CharField(
      required=True, max_length=2000,
      help_text='Coma separated items.',
      widget=forms.TextInput(attrs={'size': '100'}))


### Exceptions ###


class InvalidIncomingEmailError(Exception):
  """Exception raised by incoming mail handler when a problem occurs."""


### Helper functions ###


def _random_bytes(n):
  """Helper returning a string of random bytes of given length."""
  return ''.join(map(chr, (random.randrange(256) for i in xrange(n))))


def _clean_int(value, default, min_value=None, max_value=None):
  """Helper to cast value to int and to clip it to min or max_value.

  Args:
    value: Any value (preferably something that can be casted to int).
    default: Default value to be used when type casting fails.
    min_value: Minimum allowed value (default: None).
    max_value: Maximum allowed value (default: None).

  Returns:
    An integer between min_value and max_value.
  """
  if not isinstance(value, (int, long)):
    try:
      value = int(value)
    except (TypeError, ValueError):
      value = default
  if min_value is not None:
    value = max(min_value, value)
  if max_value is not None:
    value = min(value, max_value)
  return value


### Request handlers ###


def index(request):
  """/ - Show a list of review issues"""
  if request.user is None:
    return view_all(request, index_call=True)
  else:
    return mine(request)


DEFAULT_LIMIT = 20


def _url(path, **kwargs):
  """Format parameters for query string.

  Args:
    path: Path of URL.
    kwargs: Keyword parameters are treated as values to add to the query
      parameter of the URL.  If empty no query parameters will be added to
      path and '?' omitted from the URL.
  """
  if kwargs:
    encoded_parameters = urllib.urlencode(kwargs)
    if path.endswith('?'):
      # Trailing ? on path.  Append parameters to end.
      return '%s%s' % (path, encoded_parameters)
    elif '?' in path:
      # Append additional parameters to existing query parameters.
      return '%s&%s' % (path, encoded_parameters)
    else:
      # Add query parameters to path with no query parameters.
      return '%s?%s' % (path, encoded_parameters)
  else:
    return path


def _inner_paginate(request, issues, template, extra_template_params):
  """Display paginated list of issues.

  Takes care of the private bit.

  Args:
    request: Request containing offset and limit parameters.
    issues: Issues to be displayed.
    template: Name of template that renders issue page.
    extra_template_params: Dictionary of extra parameters to pass to page
      rendering.

  Returns:
    Response for sending back to browser.
  """
  visible_issues = [i for i in issues if i.view_allowed]
  _optimize_draft_counts(visible_issues)
  _load_users_for_issues(visible_issues)
  params = {
    'issues': visible_issues,
    'limit': None,
    'newest': None,
    'prev': None,
    'next': None,
    'nexttext': '',
    'first': '',
    'last': '',
  }
  if extra_template_params:
    params.update(extra_template_params)
  return respond(request, template, params)


def _paginate_issues(page_url,
                     request,
                     query,
                     template,
                     extra_nav_parameters=None,
                     extra_template_params=None):
  """Display paginated list of issues.

  Args:
    page_url: Base URL of issue page that is being paginated.  Typically
      generated by calling 'reverse' with a name and arguments of a view
      function.
    request: Request containing offset and limit parameters.
    query: Query over issues.
    template: Name of template that renders issue page.
    extra_nav_parameters: Dictionary of extra parameters to append to the
      navigation links.
    extra_template_params: Dictionary of extra parameters to pass to page
      rendering.

  Returns:
    Response for sending back to browser.
  """
  offset = _clean_int(request.GET.get('offset'), 0, 0)
  limit = _clean_int(request.GET.get('limit'), DEFAULT_LIMIT, 1, 100)

  nav_parameters = {'limit': str(limit)}
  if extra_nav_parameters is not None:
    nav_parameters.update(extra_nav_parameters)

  params = {
    'limit': limit,
    'first': offset + 1,
    'nexttext': 'Older',
  }
  # Fetch one more to see if there should be a 'next' link
  logging.info('query during pagination is %r', query)
  issues = query.fetch(limit+1, offset=offset)
  if len(issues) > limit:
    del issues[limit:]
    params['next'] = _url(page_url, offset=offset + limit, **nav_parameters)
  params['last'] = len(issues) > 1 and offset+len(issues) or None
  if offset > 0:
    params['prev'] = _url(page_url, offset=max(0, offset - limit),
        **nav_parameters)
  if offset > limit:
    params['newest'] = _url(page_url, **nav_parameters)
  if extra_template_params:
    params.update(extra_template_params)
  return _inner_paginate(request, issues, template, params)


def _paginate_issues_with_cursor(page_url,
                                 request,
                                 query,
                                 cursor,
                                 limit,
                                 template,
                                 extra_nav_parameters=None,
                                 extra_template_params=None):
  """Display paginated list of issues using a cursor instead of offset.

  Args:
    page_url: Base URL of issue page that is being paginated.  Typically
      generated by calling 'reverse' with a name and arguments of a view
      function.
    request: Request containing offset and limit parameters.
    query: Query over issues
    cursor: cursor object passed to web form and back again.
    limit: Maximum number of issues to return.
    template: Name of template that renders issue page.
    extra_nav_parameters: Dictionary of extra parameters to append to the
      navigation links.
    extra_template_params: Dictionary of extra parameters to pass to page
      rendering.

  Returns:
    Response for sending back to browser.
  """
  issues, next_cursor, has_more = query.fetch_page(limit, start_cursor=cursor)
  nav_parameters = {}
  if extra_nav_parameters:
    nav_parameters.update(extra_nav_parameters)
  nav_parameters['cursor'] = next_cursor.urlsafe() if next_cursor else ''

  params = {
    'limit': limit,
    'cursor': nav_parameters['cursor'],
    'nexttext': 'Next',
  }
  if has_more:
    params['next'] = _url(page_url, **nav_parameters)
  if extra_template_params:
    params.update(extra_template_params)
  return _inner_paginate(request, issues, template, params)


def view_all(request, index_call=False):
  """/all - Show a list of up to DEFAULT_LIMIT recent issues."""
  closed = request.GET.get('closed', '')
  if closed in ('0', 'false'):
    closed = False
  elif closed in ('1', 'true'):
    closed = True
  elif index_call:
    # for index we display only open issues by default
    closed = False
  else:
    closed = None

  nav_parameters = {}
  if closed is not None:
    nav_parameters['closed'] = int(closed)

  query = models.Issue.query(
      models.Issue.private == False).order(-models.Issue.modified)
  if closed is not None:
    # return only opened or closed issues
    query = query.filter(models.Issue.closed == closed)

  return _paginate_issues(reverse(view_all),
                          request,
                          query,
                          'all.html',
                          extra_nav_parameters=nav_parameters,
                          extra_template_params=dict(closed=closed))


def _optimize_draft_counts(issues):
  """Force _num_drafts to zero for issues that are known to have no drafts.

  Args:
    issues: list of model.Issue instances.

  This inspects the drafts attribute of the current user's Account
  instance, and forces the draft count to zero of those issues in the
  list that aren't mentioned there.

  If there is no current user, all draft counts are forced to 0.
  """
  account = models.Account.current_user_account
  if account is None:
    issue_ids = None
  else:
    issue_ids = account.drafts
  for issue in issues:
    if issue_ids is None or issue.key.id() not in issue_ids:
      issue._num_drafts = issue._num_drafts or {}
      if account:
        issue._num_drafts[account.email] = 0


@deco.login_required
def mine(request):
  """/mine - Show a list of issues created by the current user."""
  request.user_to_show = request.user
  return _show_user(request)


@deco.login_required
def starred(request):
  """/starred - Show a list of issues starred by the current user."""
  stars = models.Account.current_user_account.stars
  if not stars:
    issues = []
  else:
    starred_issue_keys = [ndb.Key(models.Issue, i) for i in stars]
    issues = [issue for issue in ndb.get_multi(starred_issue_keys)
              if issue and issue.view_allowed]
    _load_users_for_issues(issues)
    _optimize_draft_counts(issues)
  return respond(request, 'starred.html', {'issues': issues})

def _load_users_for_issues(issues):
  """Load all user links for a list of issues in one go."""
  user_dict = {}
  for i in issues:
    for e in i.reviewers + i.cc + [i.owner.email()]:
      # keeping a count lets you track total vs. distinct if you want
      user_dict[e] = user_dict.setdefault(e, 0) + 1

  library.get_links_for_users(user_dict.keys())

@deco.user_key_required
def show_user(request):
  """/user - Show the user's dashboard"""
  return _show_user(request)


def _show_user(request):
  user = request.user_to_show
  if user == request.user:
    draft_query = models.Comment.query(
        models.Comment.draft == True, models.Comment.author == request.user)
    draft_issue_keys = {
        draft_key.parent().parent().parent()
        for draft_key in draft_query.fetch(100, keys_only=True)}
    draft_issues = ndb.get_multi(draft_issue_keys)
    # Reduce the chance of someone trying to block himself.
    show_block = False
  else:
    draft_issues = draft_issue_keys = []
    show_block = request.user_is_admin
  my_issues = [
      issue for issue in models.Issue.query(
          models.Issue.closed == False, models.Issue.owner == user).order(
            -models.Issue.modified).fetch(100)
      if issue.key not in draft_issue_keys and issue.view_allowed]
  review_issues = [
      issue for issue in models.Issue.query(
          models.Issue.closed == False,
          models.Issue.reviewers == user.email().lower()).order(
            -models.Issue.modified).fetch(100)
      if (issue.key not in draft_issue_keys and issue.owner != user
          and issue.view_allowed)]
  earliest_closed = datetime.datetime.utcnow() - datetime.timedelta(days=7)
  closed_issues = [
      issue for issue in models.Issue.query(
          models.Issue.closed == True,
          models.Issue.modified > earliest_closed,
          models.Issue.owner == user).order(
            -models.Issue.modified).fetch(100)
      if issue.key not in draft_issue_keys and issue.view_allowed]
  cc_issues = [
      issue for issue in models.Issue.query(
          models.Issue.closed == False, models.Issue.cc == user.email()).order(
            -models.Issue.modified).fetch(100)
      if (issue.key not in draft_issue_keys and issue.owner != user
          and issue.view_allowed)]
  all_issues = my_issues + review_issues + closed_issues + cc_issues

  # Some of these issues may not have accurate updates_for information,
  # so ask each issue to update itself.
  futures = []
  for issue in itertools.chain(draft_issues, all_issues):
    ret = issue.calculate_and_save_updates_if_None()
    if ret is not None:
      futures.append(ret)
  for f in futures:
    f.get_result()

  # When a CL is sent from upload.py using --send_mail we create an empty
  # message. This might change in the future, either by not adding an empty
  # message or by populating the message with the content of the email
  # that was sent out.
  outgoing_issues = [issue for issue in my_issues if issue.num_messages]
  unsent_issues = [issue for issue in my_issues if not issue.num_messages]
  _load_users_for_issues(all_issues)
  _optimize_draft_counts(all_issues)
  account = models.Account.get_account_for_user(request.user_to_show)
  return respond(request, 'user.html',
                 {'viewed_account': account,
                  'outgoing_issues': outgoing_issues,
                  'unsent_issues': unsent_issues,
                  'review_issues': review_issues,
                  'closed_issues': closed_issues,
                  'cc_issues': cc_issues,
                  'draft_issues': draft_issues,
                  'show_block': show_block,
                  })


@deco.require_methods('POST')
@deco.login_required
@deco.patchset_required
@deco.xsrf_required
def edit_patchset_title(request):
  """/<issue>/edit_patchset_title - Edit the specified patchset's title."""

  if request.user.email().lower() != request.issue.owner.email():
    return HttpResponseBadRequest(
        'Only the issue owner can edit patchset titles')

  patchset = request.patchset
  patchset.message = request.POST.get('patchset_title')
  patchset.put()

  return HttpResponse('OK', content_type='text/plain')


@deco.admin_required
@deco.user_key_required
def block_user(request):
  """/user/<user>/block - Blocks a specific user."""
  account = models.Account.get_account_for_user(request.user_to_show)
  if request.method == 'POST':
    form = BlockForm(request.POST)
    if form.is_valid():
      account.blocked = form.cleaned_data['blocked']
      logging.debug(
          'Updating block bit to %s for user %s',
          account.blocked,
          account.email)
      account.put()
      if account.blocked:
        # Remove user from existing issues so that he doesn't participate in
        # email communication anymore.
        tbd = {}
        email = account.user.email()
        query = models.Issue.query(models.Issue.reviewers == email)
        for issue in query:
          issue.reviewers.remove(email)
          issue.calculate_updates_for()
          tbd[issue.key] = issue
        # look for issues where blocked user is in cc only
        query = models.Issue.query(models.Issue.cc == email)
        for issue in query:
          if issue.key in tbd:
            # Update already changed instance instead. This happens when the
            # blocked user is in both reviewers and ccs.
            issue = tbd[issue.key]
          issue.cc.remove(account.user.email())
          tbd[issue.key] = issue
        ndb.put_multi(tbd.values())
  else:
    form = BlockForm()
  form.initial['blocked'] = account.blocked
  templates = {
    'viewed_account': account,
    'form': form,
  }
  return respond(request, 'block_user.html', templates)


@deco.login_required
@deco.xsrf_required
def use_uploadpy(request):
  """Show an intermediate page about upload.py."""
  if request.method == 'POST':
    return HttpResponseRedirect(reverse(customized_upload_py))
  return respond(request, 'use_uploadpy.html')


@deco.require_methods('POST')
@deco.upload_required
def upload(request):
  """/upload - Used by upload.py to create a new Issue and add PatchSet's to
  existing Issues.

  This generates a text/plain response.
  """
  if request.user is None:
    if IS_DEV:
      request.user = users.User(request.POST.get('user', 'test@example.com'))
    else:
      return HttpTextResponse('Login required', status=401)
  # Check against old upload.py usage.
  if request.POST.get('num_parts') > 1:
    return HttpTextResponse('Upload.py is too old, get the latest version.')
  form = UploadForm(request.POST, request.FILES)
  issue = None
  patchset = None
  if form.is_valid():
    issue_id = form.cleaned_data['issue']
    if issue_id:
      action = 'updated'
      issue = models.Issue.get_by_id(issue_id)
      if issue is None:
        form.errors['issue'] = ['No issue exists with that id (%s)' %
                                issue_id]
      elif not form.cleaned_data.get('content_upload'):
        form.errors['issue'] = ['Base files upload required for that issue.']
        issue = None
      else:
        if not issue.upload_allowed:
          form.errors['user'] = ['You (%s) don\'t own this issue (%s)' %
                                 (request.user, issue_id)]
          issue = None
        else:
          patchset = _add_patchset_from_form(request, issue, form, 'subject',
                                             emails_add_only=True)
          if not patchset:
            issue = None
    else:
      action = 'created'
      issue, patchset = _make_new(request, form)
  if issue is None:
    msg = 'Issue creation errors: %s' % repr(form.errors)
  else:
    msg = ('Issue %s. URL: %s' %
           (action,
            request.build_absolute_uri(
              reverse('show_bare_issue_number', args=[issue.key.id()]))))
    if (form.cleaned_data.get('content_upload') or
        form.cleaned_data.get('separate_patches')):
      # Extend the response message: 2nd line is patchset id.
      msg +="\n%d" % patchset.key.id()
      if form.cleaned_data.get('content_upload'):
        # Extend the response: additional lines are the expected filenames.
        issue.commit = form.cleaned_data.get('commit', False)
        issue.put()

        base_hashes = {}
        for file_info in form.cleaned_data.get('base_hashes').split("|"):
          if not file_info:
            break
          checksum, filename = file_info.split(":", 1)
          base_hashes[filename] = checksum

        logging.info('base_hashes is %r', base_hashes)
        content_entities = []
        new_content_entities = []
        patches = list(patchset.patches)
        logging.info('len(patches) = %r', len(patches))

        existing_patches = {}
        patchsets = list(issue.patchsets)
        if len(patchsets) > 1:
          # Only check the last uploaded patchset for speed.
          last_patch_list = patchsets[-2].patches
          patchsets = None  # Reduce memory usage.
          for opatch in last_patch_list:
            if opatch.content_key:
              existing_patches[opatch.filename] = opatch
        for patch in patches:
          # Check if the base file is already uploaded in another patchset.
          if (patch.filename in base_hashes and
              patch.filename in existing_patches and
              (base_hashes[patch.filename] ==
               existing_patches[patch.filename].content_key.get().checksum)):
            content_key = existing_patches[patch.filename].content_key
            patch.status = existing_patches[patch.filename].status
            patch.is_binary = existing_patches[patch.filename].is_binary
            patch.content_key = content_key

        existing_patches = None  # Reduce memory usage.

        for patch in patches:
          id_string = patch.key.id()
          if patch.content_key is not None:
            # Base file not needed since we reused a previous upload.  Send its
            # patch id in case it's a binary file and the new content needs to
            # be uploaded.  We mark this by prepending 'nobase' to the id.
            id_string = "nobase_" + str(id_string)
          msg += "\n%s %s" % (id_string, patch.filename)

        logging.info('upload response is:\n %s\n', msg)
        ndb.put_multi(patches)

  return HttpTextResponse(msg)


@ndb.transactional()
def _update_patch(patch_key, content_key, is_current, status, is_binary):
  """Store content-related info in a Patch."""
  patch = patch_key.get()
  patch.status = status
  patch.is_binary = is_binary
  if is_current:
    patch.patched_content_key = content_key
  else:
    patch.content_key = content_key
  patch.put()


@deco.require_methods('POST')
@deco.patch_required
@deco.upload_required
def upload_content(request):
  """/<issue>/upload_content/<patchset>/<patch> - Upload base file contents.

  Used by upload.py to upload base files.
  """
  form = UploadContentForm(request.POST, request.FILES)
  if not form.is_valid():
    return HttpTextResponse(
        'ERROR: Upload content errors:\n%s' % repr(form.errors))
  if request.user is None:
    if IS_DEV:
      request.user = users.User(request.POST.get('user', 'test@example.com'))
    else:
      return HttpTextResponse('Error: Login required', status=401)
  if not request.issue.upload_allowed:
    return HttpTextResponse('ERROR: You (%s) don\'t own this issue (%s).' %
                            (request.user, request.issue.key.id()))
  patch = request.patch

  if form.cleaned_data['is_current']:
    if patch.patched_content_key:
      return HttpTextResponse('ERROR: Already have current content.')
  else:
    if patch.content_key:
      return HttpTextResponse('ERROR: Already have base content.')

  content = models.Content(is_uploaded=True, parent=patch.key)

  if form.cleaned_data['file_too_large']:
    content.file_too_large = True
  else:
    data = form.get_uploaded_content()
    checksum = md5.new(data).hexdigest()
    if checksum != request.POST.get('checksum'):
      return HttpTextResponse('ERROR: Checksum mismatch.')
    if form.cleaned_data['is_binary']:
      content.data = data
    else:
      content.text = utils.to_dbtext(utils.unify_linebreaks(data))
    content.checksum = checksum

  for try_number in xrange(DB_WRITE_TRIES):
    try:
      content.put()
<<<<<<< HEAD
      if form.cleaned_data['is_current']:
        patch.patched_content_key = content.key
      else:
        patch.content_key = content.key
      # TODO(jrobbins): There is a race condition here.  Two requests to
      # store the old and new versions of a file can happen concurrently
      # and it may happen that one overwrites the other.
      patch.put()
=======
      _update_patch(
        patch.key, content.key, form.cleaned_data['is_current'],
        form.cleaned_data['status'], form.cleaned_data['is_binary'])
>>>>>>> 3f9a7ccf
      return HttpTextResponse('OK')
    except db.TransactionFailedError as err:
      if not err.message.endswith('Please try again.'):
        logging.exception(err)
      # AppEngine datastore cannot write to the same entity group rapidly.
      time.sleep(DB_WRITE_PAUSE + try_number * random.random())

  return HttpTextResponse('Error: could not store data', status=500)


@deco.require_methods('POST')
@deco.patchset_required
@deco.upload_required
def upload_patch(request):
  """/<issue>/upload_patch/<patchset> - Upload patch to patchset.

  Used by upload.py to upload a patch when the diff is too large to upload all
  together.
  """
  if request.user is None:
    if IS_DEV:
      request.user = users.User(request.POST.get('user', 'test@example.com'))
    else:
      return HttpTextResponse('Error: Login required', status=401)
  if not request.issue.upload_allowed:
    return HttpTextResponse(
        'ERROR: You (%s) don\'t own this issue (%s).' %
        (request.user, request.issue.key.id()))
  form = UploadPatchForm(request.POST, request.FILES)
  if not form.is_valid():
    return HttpTextResponse(
        'ERROR: Upload patch errors:\n%s' % repr(form.errors))
  patchset = request.patchset
  if patchset.data:
    return HttpTextResponse(
        'ERROR: Can\'t upload patches to patchset with data.')
  text = utils.to_dbtext(utils.unify_linebreaks(form.get_uploaded_patch()))
  patch = models.Patch(
    patchset_key=patchset.key, text=text,
    filename=form.cleaned_data['filename'], parent=patchset.key)
  patch.put()

  msg = 'OK\n' + str(patch.key.id())
  return HttpTextResponse(msg)


@deco.require_methods('POST')
@deco.issue_uploader_required
@deco.upload_required
def upload_complete(request, patchset_id=None):
  """/<issue>/upload_complete/<patchset> - Patchset upload is complete.
     /<issue>/upload_complete/ - used when no base files are uploaded.

  The following POST parameters are handled:

   - send_mail: If 'yes', a notification mail will be send.
   - attach_patch: If 'yes', the patches will be attached to the mail.
  """
  if patchset_id is not None:
    patchset = models.PatchSet.get_by_id(int(patchset_id),
                                         parent=request.issue.key)
    if patchset is None:
      return HttpTextResponse(
          'No patch set exists with that id (%s)' % patchset_id, status=403)
    # Add delta calculation task.
    taskqueue.add(url=reverse(task_calculate_delta),
                  params={'key': patchset.key.urlsafe()},
                  queue_name='deltacalculation')
  else:
    patchset = None
  # Check for completeness
  errors = []
  if patchset is not None:
    query = models.Patch.query(
        models.Patch.is_binary == False, models.Patch.status == None,
        ancestor=patchset.key)
    # All uploaded files have a status, any with status==None are missing.
    if query.count() > 0:
      errors.append('Base files missing.')

  if errors:
    msg = ('The following errors occured:\n%s\n'
           'Try to upload the changeset again.' % '\n'.join(errors))
    logging.error('Returning error:\n %s', msg)
    return HttpTextResponse(msg, status=500)

  # Create (and send) a message if needed.
  if request.POST.get('send_mail') == 'yes' or request.POST.get('message'):
    msg = make_message(request, request.issue, request.POST.get('message', ''),
                       send_mail=(request.POST.get('send_mail', '') == 'yes'))
    request.issue.put()
    msg.put()
    notify_xmpp.notify_issue(request, request.issue, 'Mailed')

  return HttpTextResponse('OK')


def _make_new(request, form):
  """Creates new issue and fill relevant fields from given form data.

  Sends notification about created issue (if requested with send_mail param).

  Returns (Issue, PatchSet) or (None, None).
  """
  if not form.is_valid():
    return (None, None)
  account = models.Account.get_account_for_user(request.user)
  if account.blocked:
    # Early exit for blocked accounts.
    return (None, None)

  data_url = _get_data_url(form)
  if data_url is None:
    return (None, None)
  data, url, separate_patches = data_url

  reviewers = _get_emails(form, 'reviewers')
  if not form.is_valid() or reviewers is None:
    return (None, None)

  cc = _get_emails(form, 'cc')
  if not form.is_valid():
    return (None, None)

  base = form.get_base()
  if base is None:
    return (None, None)

  first_issue_id, _ = models.Issue.allocate_ids(1)
  issue_key = ndb.Key(models.Issue, first_issue_id)

  issue = models.Issue(subject=form.cleaned_data['subject'],
                       description=form.cleaned_data['description'],
                       project=form.cleaned_data['project'],
                       base=base,
                       repo_guid=form.cleaned_data.get('repo_guid', None),
                       reviewers=reviewers,
                       cc=cc,
                       private=form.cleaned_data.get('private', False),
                       n_comments=0,
                       key=issue_key)
  issue.put()

  first_ps_id, _ = models.PatchSet.allocate_ids(1, parent=issue.key)
  ps_key = ndb.Key(models.PatchSet, first_ps_id, parent=issue.key)
  patchset = models.PatchSet(issue_key=issue.key, data=data, url=url, key=ps_key)
  patchset.put()

  if not separate_patches:
    try:
      patches = engine.ParsePatchSet(patchset)
    except:
      # catch all exceptions happening in engine.ParsePatchSet,
      # engine.SplitPatch. With malformed diffs a variety of exceptions could
      # happen there.
      logging.exception('Exception during patch parsing')
      patches = []
    if not patches:
      patchset.key.delete()
      issue.key.delete()
      errkey = url and 'url' or 'data'
      form.errors[errkey] = ['Patch set contains no recognizable patches']
      return (None, None)

    ndb.put_multi(patches)

  if form.cleaned_data.get('send_mail'):
    msg = make_message(request, issue, '', '', True)
    issue.put()
    msg.put()
    notify_xmpp.notify_issue(request, issue, 'Created')
  return (issue, patchset)


def _get_data_url(form):
  """Helper for _make_new().

  Args:
    form: Django form object.

  Returns:
    3-tuple (data, url, separate_patches).
      data: the diff content, if available.
      url: the url of the diff, if given.
      separate_patches: True iff the patches will be uploaded separately for
        each file.

  """
  cleaned_data = form.cleaned_data

  data = cleaned_data['data']
  url = cleaned_data.get('url')
  separate_patches = cleaned_data.get('separate_patches')
  if not (data or url or separate_patches):
    form.errors['data'] = ['You must specify a URL or upload a file (< 1 MB).']
    return None
  if data and url:
    form.errors['data'] = ['You must specify either a URL or upload a file '
                           'but not both.']
    return None
  if separate_patches and (data or url):
    form.errors['data'] = ['If the patches will be uploaded separately later, '
                           'you can\'t send some data or a url.']
    return None

  if data is not None:
    data = utils.unify_linebreaks(data.read())
    url = None
  elif url:
    try:
      fetch_result = urlfetch.fetch(url)
    except Exception, err:
      form.errors['url'] = [str(err)]
      return None
    if fetch_result.status_code != 200:
      form.errors['url'] = ['HTTP status code %s' % fetch_result.status_code]
      return None
    data = utils.unify_linebreaks(fetch_result.content)

  return data, url, separate_patches


def _add_patchset_from_form(request, issue, form, message_key='message',
                            emails_add_only=False):
  """Helper for upload()."""
  if form.is_valid():
    data_url = _get_data_url(form)
  if not form.is_valid():
    return None
  account = models.Account.get_account_for_user(request.user)
  if account.blocked:
    return None
  if not issue.edit_allowed:
    # This check is done at each call site but check again as a safety measure.
    return None
  data, url, separate_patches = data_url
  message = form.cleaned_data[message_key]
  first_id, _ = models.PatchSet.allocate_ids(1, parent=issue.key)
  ps_key = ndb.Key(models.PatchSet, first_id, parent=issue.key)
  patchset = models.PatchSet(
    issue_key=issue.key, message=message, data=data, url=url, key=ps_key)
  patchset.put()

  if not separate_patches:
    try:
      patches = engine.ParsePatchSet(patchset)
    except:
      logging.exception('Exception during patchset parsing')
      patches = []
    if not patches:
      patchset.key.delete()
      errkey = url and 'url' or 'data'
      form.errors[errkey] = ['Patch set contains no recognizable patches']
      return None
    ndb.put_multi(patches)

  if emails_add_only:
    emails = _get_emails(form, 'reviewers')
    if not form.is_valid():
      return None
    issue.reviewers += [reviewer for reviewer in emails
                        if reviewer not in issue.reviewers]
    emails = _get_emails(form, 'cc')
    if not form.is_valid():
      return None
    issue.cc += [cc for cc in emails if cc not in issue.cc]
  else:
    issue.reviewers = _get_emails(form, 'reviewers')
    issue.cc = _get_emails(form, 'cc')
  issue.commit = False
  issue.calculate_updates_for()
  issue.put()

  if form.cleaned_data.get('send_mail'):
    msg = make_message(request, issue, message, '', True)
    issue.put()
    msg.put()
    notify_xmpp.notify_issue(request, issue, 'Updated')
  return patchset


def _get_emails(form, label):
  """Helper to return the list of reviewers, or None for error."""
  raw_emails = form.cleaned_data.get(label)
  if raw_emails:
    return _get_emails_from_raw(raw_emails.split(','), form=form, label=label)
  return []

def _get_emails_from_raw(raw_emails, form=None, label=None):
  emails = []
  for email in raw_emails:
    email = email.strip()
    if email:
      try:
        if '@' not in email:
          account = models.Account.get_account_for_nickname(email)
          if account is None:
            raise db.BadValueError('Unknown user: %s' % email)
          db_email = account.user.email().lower()
        elif email.count('@') != 1:
          raise db.BadValueError('Invalid email address: %s' % email)
        else:
          _, tail = email.split('@')
          if '.' not in tail:
            raise db.BadValueError('Invalid email address: %s' % email)
          db_email = email.lower()
      except db.BadValueError, err:
        if form:
          form.errors[label] = [unicode(err)]
        return None
      if db_email not in emails:
        emails.append(db_email)
  # Remove blocked accounts
  for account in models.Account.get_multiple_accounts_by_email(emails).values():
    if account.blocked:
      try:
        emails.remove(account.email)
      except IndexError:
        pass
  return emails


def _get_patchset_info(request, patchset_id):
  """Returns a list of patchsets for the issue.

  Args:
    patchset_id: The id of the patchset that the caller is interested in.
      This is the one that we generate delta links to if they're not
      available.  We can't generate for all patchsets because it would take
      too long on issues with many patchsets.  Passing in None is equivalent
      to doing it for the last patchset.

  Returns:
    A 3-tuple of (issue, patchsets, HttpResponse).
    If HttpResponse is not None, further processing should stop and it should
    be returned.
  """
  issue = request.issue
  patchsets = None
  response = None
  attempt = _clean_int(request.GET.get('attempt'), 0, 0)
  if attempt < 0:
    response = HttpTextResponse('Invalid parameter', status=404)
  else:
    last_attempt = attempt > 2
    try:
      patchsets = issue.get_patchset_info(last_attempt, request.user,
                                          patchset_id)
    except DeadlineExceededError:
      logging.exception('DeadlineExceededError in _get_patchset_info')
      if last_attempt:
        response = HttpTextResponse(
          'DeadlineExceededError - create a new issue.')
      else:
        response =  HttpResponseRedirect('%s?attempt=%d' %
                                        (request.path, attempt + 1))
  return issue, patchsets, response


def replace_bug(message):
  bugs = re.split(r"[\s,]+", message.group(1))
  base_tracker_url = 'http://code.google.com/p/%s/issues/detail?id=%s'
  valid_trackers = ('chromium', 'chromium-os', 'chrome-os-partner', 'gyp',
                    'skia', 'v8', 'webrtc')
  urls = []
  for bug in bugs:
    if not bug:
      continue
    tracker = 'chromium'
    if ':' in bug:
      tracker, bug_id = bug.split(':', 1)
      if tracker not in valid_trackers:
        urls.append(bug)
        continue
    else:
      bug_id = bug
    url = '<a href="' + base_tracker_url % (tracker, bug_id) + '">'
    urls.append(url + bug + '</a>')

  return ", ".join(urls) + "\n"


def _map_base_url(base):
  """Check if Base URL can be converted into a source code viewer URL."""
  for rule in models_chromium.UrlMap.query().order(
      models_chromium.UrlMap.base_url_template):
    base_template = r'^%s$' % rule.base_url_template
    match = re.match(base_template, base)
    if not match:
      continue
    try:
      src_url = re.sub(base_template,
                       rule.source_code_url_template,
                       base)
    except re.error, err:
      logging.error('err: %s base: "%s" rule: "%s" => "%s"',
                    err, base, rule.base_url_template,
                    rule.source_code_url_template)
      return None
    return src_url
  return None


@deco.issue_required
def show(request):
  """/<issue> - Show an issue."""
  issue, patchsets, response = _get_patchset_info(request, None)
  if response:
    return response
  last_patchset = first_patch = None
  if patchsets:
    last_patchset = patchsets[-1]
    if last_patchset.patches:
      first_patch = last_patchset.patches[0]
  messages = []
  has_draft_message = False
  for msg in issue.messages:
    if not msg.draft:
      messages.append(msg)
    elif msg.draft and request.user and msg.sender == request.user.email():
      has_draft_message = True
  num_patchsets = len(patchsets)

  issue.description = cgi.escape(issue.description)
  issue.description = urlize(issue.description)
  re_string = r"(?<=BUG=)"
  re_string += "(\s*(?:[a-z0-9-]+:)?\d+\s*(?:,\s*(?:[a-z0-9-]+:)?\d+\s*)*)"
  expression = re.compile(re_string, re.IGNORECASE)
  issue.description = re.sub(expression, replace_bug, issue.description)
  issue.description = issue.description.replace('\n', '<br/>')
  src_url = _map_base_url(issue.base)

  # Generate the set of possible parents for every builder name, if a
  # builder could have 2 different parents, then append the parent name to
  # the builder to differentiate them.
  builds_to_parents = {}
  for try_job in last_patchset.try_job_results:
    if try_job.parent_name:
      builds_to_parents.setdefault(try_job.builder,
                                   set()).add(try_job.parent_name)

  for try_job in last_patchset.try_job_results:
    if try_job.parent_name and len(builds_to_parents[try_job.builder]) > 1:
      try_job.builder = try_job.parent_name + ':' + try_job.builder

  return respond(request, 'issue.html', {
    'default_builders':
      models_chromium.TryserverBuilders.get_builders(),
    'first_patch': first_patch,
    'has_draft_message': has_draft_message,
    'is_editor': issue.edit_allowed,
    'issue': issue,
    'last_patchset': last_patchset,
    'messages': messages,
    'num_patchsets': num_patchsets,
    'patchsets': patchsets,
    'src_url': src_url,
    'trybot_documentation_link':
      models_chromium.DefaultBuilderList.get_doc_link(issue.base),
  })


@deco.patchset_required
def patchset(request):
  """/patchset/<key> - Returns patchset information."""
  patchset = request.patchset
  issue, patchsets, response = _get_patchset_info(request, patchset.key.id())
  if response:
    return response
  for ps in patchsets:
    if ps.key.id() == patchset.key.id():
      patchset = ps
  return respond(request, 'patchset.html',
                 {'issue': issue,
                  'patchset': patchset,
                  'patchsets': patchsets,
                  'is_editor': issue.edit_allowed,
                  })


@deco.login_required
def account(request):
  """/account/?q=blah&limit=10&timestamp=blah - Used for autocomplete."""
  def searchAccounts(prop, domain, added, response):
    prefix = request.GET.get('q').lower()
    limit = _clean_int(request.GET.get('limit'), 10, 10, 100)

    accounts_query = models.Account.query(
        prop >= prefix, prop < prefix + u"\ufffd").order(prop)
    for account in accounts_query:
      if account.blocked:
        continue
      if account.key in added:
        continue
      if domain and not account.email.endswith(domain):
        continue
      if len(added) >= limit:
        break
      added.add(account.key)
      response += '%s (%s)\n' % (account.email, account.nickname)
    return added, response

  added = set()
  response = ''
  domain = os.environ['AUTH_DOMAIN']
  if domain != 'gmail.com':
    # 'gmail.com' is the value AUTH_DOMAIN is set to if the app is running
    # on appspot.com and shouldn't prioritize the custom domain.
    added, response = searchAccounts(
      models.Account.lower_email, domain, added, response)
    added, response = searchAccounts(
      models.Account.lower_nickname, domain, added, response)

  added, response = searchAccounts(
    models.Account.lower_nickname, "", added, response)
  added, response = searchAccounts(
    models.Account.lower_email, "", added, response)
  return HttpTextResponse(response)


@deco.issue_editor_required
@deco.xsrf_required
def edit(request):
  """/<issue>/edit - Edit an issue."""
  issue = request.issue
  base = issue.base

  if request.method != 'POST':
    reviewers = [models.Account.get_nickname_for_email(reviewer,
                                                       default=reviewer)
                 for reviewer in issue.reviewers]
    ccs = [models.Account.get_nickname_for_email(cc, default=cc)
           for cc in issue.cc]
    form = EditLocalBaseForm(initial={'subject': issue.subject,
                             'description': issue.description,
                             'base': base,
                             'reviewers': ', '.join(reviewers),
                             'cc': ', '.join(ccs),
                             'closed': issue.closed,
                             'private': issue.private,
                             })
    return respond(request, 'edit.html', {'issue': issue, 'form': form})

  form = EditLocalBaseForm(request.POST)

  if form.is_valid():
    reviewers = _get_emails(form, 'reviewers')

  if form.is_valid():
    cc = _get_emails(form, 'cc')

  if not form.is_valid():
    return respond(request, 'edit.html', {'issue': issue, 'form': form})
  cleaned_data = form.cleaned_data

  was_closed = issue.closed
  issue.subject = cleaned_data['subject']
  issue.description = cleaned_data['description']
  issue.closed = cleaned_data['closed']
  if issue.closed:
    issue.commit = False
  issue.private = cleaned_data.get('private', False)
  base_changed = (issue.base != base)
  issue.base = base
  issue.reviewers = reviewers
  issue.cc = cc
  if base_changed:
    for patchset in issue.patchsets:
      ndb.transaction(lambda: _delete_cached_contents(list(patchset.patches)))
  issue.calculate_updates_for()
  issue.put()

  return HttpResponseRedirect(reverse(show, args=[issue.key.id()]))


def _delete_cached_contents(patch_list):
  """Transactional helper for edit() to delete cached contents."""
  # TODO(guido): No need to do this in a transaction.
  patches = []
  content_keys = []
  for patch in patch_list:
    try:
      content_key = patch.content_key
    except db.Error:
      content_key = None
    try:
      patched_content_key = patch.patched_content_key
    except db.Error:
      patched_content_key = None
    if content_key is not None:
      content_keys.append(content_key)
    if patched_content_key is not None:
      content_keys.append(patched_content_key)
    patch.content_key = None
    patch.patched_content_key = None
    patches.append(patch)
  if content_keys:
    logging.info("Deleting %d contents", len(content_keys))
    ndb.delete_multi(content_keys)
  if patches:
    logging.info("Updating %d patches", len(patches))
    ndb.put_multi(patches)


@deco.require_methods('POST')
@deco.issue_editor_required
@deco.xsrf_required
def delete(request):
  """/<issue>/delete - Delete an issue.  There is no way back."""
  issue = request.issue
  tbd = [issue]
  for cls in [models.PatchSet, models.Patch, models.Comment,
              models.Message, models.Content, models.TryJobResult]:
    tbd += cls.query(ancestor=issue.key)
  ndb.delete_multi(entity.key for entity in tbd)
  return HttpResponseRedirect(reverse(mine))


@deco.require_methods('POST')
@deco.patchset_editor_required
@deco.xsrf_required
def delete_patchset(request):
  """/<issue>/patch/<patchset>/delete - Delete a patchset.

  There is no way back.
  """
  request.patchset.nuke()
  return HttpResponseRedirect(reverse(show, args=[request.issue.key.id()]))


@deco.require_methods('POST')
@deco.issue_editor_required
@deco.xsrf_required
def close(request):
  """/<issue>/close - Close an issue."""
  issue = request.issue
  issue.closed = True
  issue.commit = False
  if request.method == 'POST':
    new_description = request.POST.get('description')
    if new_description:
      issue.description = new_description
  issue.put()
  return HttpTextResponse('Closed')


@deco.require_methods('POST')
@deco.issue_required
@deco.upload_required
def mailissue(request):
  """/<issue>/mail - Send mail for an issue.

  This URL is deprecated and shouldn't be used anymore.  However,
  older versions of upload.py or wrapper scripts still may use it.
  """
  if not request.issue.edit_allowed:
    if not IS_DEV:
      return HttpTextResponse('Login required', status=401)
  issue = request.issue
  msg = make_message(request, issue, '', '', True)
  issue.put()
  msg.put()
  notify_xmpp.notify_issue(request, issue, 'Mailed')

  return HttpTextResponse('OK')


@deco.access_control_allow_origin_star
@deco.patchset_required
def download(request):
  """/download/<issue>_<patchset>.diff - Download a patch set."""
  if request.patchset.data is None:
    return HttpTextResponse(
        'Patch set (%s) is too large.' % request.patchset.key.id(),
        status=404)
  padding = ''
  user_agent = request.META.get('HTTP_USER_AGENT')
  if user_agent and 'MSIE' in user_agent:
    # Add 256+ bytes of padding to prevent XSS attacks on Internet Explorer.
    padding = ('='*67 + '\n') * 4
  return HttpTextResponse(padding + request.patchset.data)


@deco.patchset_required
def tarball(request):
  """/tarball/<issue>/<patchset>/[lr] - Returns a .tar.bz2 file
  containing a/ and b/ trees of the complete files for the entire patchset."""

  patches = (models.Patch
             .query(models.Patch.patchset_key == request.patchset.key)
             .order(models.Patch.filename)
             .fetch(1000))

  temp = tempfile.TemporaryFile()
  tar = tarfile.open(mode="w|bz2", fileobj=temp)

  def add_entry(prefix, content):
    data = content.data
    if data is None:
      data = content.text
      if isinstance(data, unicode):
        data = data.encode("utf-8", "replace")
    if data is None:
      return
    info = tarfile.TarInfo(prefix + patch.filename)
    info.size = len(data)
    # TODO(adonovan): set SYMTYPE/0755 when Rietveld supports symlinks.
    info.type = tarfile.REGTYPE
    info.mode = 0644
    # datetime->time_t
    delta = request.patchset.modified - datetime.datetime(1970, 1, 1)
    info.mtime = int(delta.days * 86400 + delta.seconds)
    tar.addfile(info, fileobj=StringIO(data))

  for patch in patches:
    if not patch.no_base_file:
      try:
        add_entry('a/', patch.get_content())  # before
      except FetchError:  # I/O problem?
        logging.exception('tarball: patch(%s, %s).get_content failed' %
                          (patch.key.id(), patch.filename))
    try:
      add_entry('b/', patch.get_patched_content())  # after
    except FetchError:  # file deletion?  I/O problem?
      logging.exception('tarball: patch(%s, %s).get_patched_content failed' %
                        (patch.key.id(), patch.filename))

  tar.close()
  temp.flush()

  wrapper = FileWrapper(temp)
  response = HttpResponse(wrapper, mimetype='application/x-gtar')
  response['Content-Disposition'] = (
      'attachment; filename=patch%s_%s.tar.bz2' % (request.issue.key.id(),
                                                   request.patchset.key.id()))
  response['Content-Length'] = temp.tell()
  temp.seek(0)
  return response


@deco.issue_required
@deco.upload_required
def description(request):
  """/<issue>/description - Gets/Sets an issue's description.

  Used by upload.py or similar scripts.
  """
  if request.method != 'POST':
    description = request.issue.description or ""
    return HttpTextResponse(description)
  if not request.issue.edit_allowed:
    if not IS_DEV:
      return HttpTextResponse('Login required', status=401)
  issue = request.issue
  issue.description = request.POST.get('description')
  issue.put()
  return HttpTextResponse('')


@deco.issue_required
@deco.upload_required
@deco.json_response
def fields(request):
  """/<issue>/fields - Gets/Sets fields on the issue.

  Used by upload.py or similar scripts for partial updates of the issue
  without a patchset..
  """
  # Only recognizes a few fields for now.
  if request.method != 'POST':
    fields = request.GET.getlist('field')
    response = {}
    if 'reviewers' in fields:
      response['reviewers'] = request.issue.reviewers or []
    if 'description' in fields:
      response['description'] = request.issue.description
    if 'subject' in fields:
      response['subject'] = request.issue.subject
    return response

  if not request.issue.edit_allowed:
    if not IS_DEV:
      return HttpTextResponse('Login required', status=401)
  fields = json.loads(request.POST.get('fields'))
  issue = request.issue
  if 'description' in fields:
    issue.description = fields['description']
  if 'reviewers' in fields:
    issue.reviewers = _get_emails_from_raw(fields['reviewers'])
    issue.calculate_updates_for()
  if 'subject' in fields:
    issue.subject = fields['subject']
  issue.put()
  return HttpTextResponse('')


@deco.patch_required
def patch(request):
  """/<issue>/patch/<patchset>/<patch> - View a raw patch."""
  return patch_helper(request)


def patch_helper(request, nav_type='patch'):
  """Returns a unified diff.

  Args:
    request: Django Request object.
    nav_type: the navigation used in the url (i.e. patch/diff/diff2).  Normally
      the user looks at either unified or side-by-side diffs at one time, going
      through all the files in the same mode.  However, if side-by-side is not
      available for some files, we temporarly switch them to unified view, then
      switch them back when we can.  This way they don't miss any files.

  Returns:
    Whatever respond() returns.
  """
  _add_next_prev(request.patchset, request.patch)
  request.patch.nav_type = nav_type
  parsed_lines = patching.ParsePatchToLines(request.patch.lines)
  if parsed_lines is None:
    return HttpTextResponse('Can\'t parse the patch to lines', status=404)
  rows = engine.RenderUnifiedTableRows(request, parsed_lines)
  return respond(request, 'patch.html',
                 {'patch': request.patch,
                  'patchset': request.patchset,
                  'view_style': 'patch',
                  'rows': rows,
                  'issue': request.issue,
                  'context': _clean_int(request.GET.get('context'), -1),
                  'column_width': _clean_int(request.GET.get('column_width'),
                                             None),
                  })


@deco.access_control_allow_origin_star
@deco.image_required
def image(request):
  """/<issue>/image/<patchset>/<patch>/<content> - Return patch's content."""
  response = HttpResponse(request.content.data, content_type=request.mime_type)
  filename = re.sub(
      r'[^\w\.]', '_', request.patch.filename.encode('ascii', 'replace'))
  response['Content-Disposition'] = 'attachment; filename="%s"' % filename
  response['Cache-Control'] = 'no-cache, no-store'
  return response


@deco.access_control_allow_origin_star
@deco.patch_required
def download_patch(request):
  """/download/issue<issue>_<patchset>_<patch>.diff - Download patch."""
  return HttpTextResponse(request.patch.text)


def _issue_as_dict(issue, messages, request=None):
  """Converts an issue into a dict."""
  values = {
    'owner': library.get_nickname(issue.owner, True, request),
    'owner_email': issue.owner.email(),
    'modified': str(issue.modified),
    'created': str(issue.created),
    'closed': issue.closed,
    'cc': issue.cc,
    'reviewers': issue.reviewers,
    'patchsets': [p.key.id() for p in issue.patchsets],
    'description': issue.description,
    'subject': issue.subject,
    'project': issue.project,
    'issue': issue.key.id(),
    'base_url': issue.base,
    'private': issue.private,
    'commit': issue.commit,
  }
  if messages:
    values['messages'] = sorted(
      ({
        'sender': m.sender,
        'recipients': m.recipients,
        'date': str(m.date),
        'text': m.text,
        'approval': m.approval,
        'disapproval': m.disapproval,
      }
      for m in models.Message.query(ancestor=issue.key)),
      key=lambda x: x['date'])
  return values


def _patchset_as_dict(patchset, comments, request):
  """Converts a patchset into a dict."""
  issue = patchset.issue_key.get()
  values = {
    'patchset': patchset.key.id(),
    'issue': issue.key.id(),
    'owner': library.get_nickname(issue.owner, True, request),
    'owner_email': issue.owner.email(),
    'message': patchset.message,
    'url': patchset.url,
    'created': str(patchset.created),
    'modified': str(patchset.modified),
    'num_comments': patchset.num_comments,
    'try_job_results': [t.to_dict() for t in patchset.try_job_results],
    'files': {},
  }
  for patch in models.Patch.query(models.Patch.patchset_key == patchset.key):
    # num_comments and num_drafts are left out for performance reason:
    # they cause a datastore query on first access. They could be added
    # optionally if the need ever arises.
    values['files'][patch.filename] = {
        'id': patch.key.id(),
        'is_binary': patch.is_binary,
        'no_base_file': patch.no_base_file,
        'num_added': patch.num_added,
        'num_chunks': patch.num_chunks,
        'num_removed': patch.num_removed,
        'status': patch.status,
        'property_changes': '\n'.join(patch.property_changes),
    }
    if comments:
      visible_comments = []
      requester_email = request.user.email() if request.user else 'no email'
      query = (models.Comment
               .query(models.Comment.patch_key == patch.key)
               .order(models.Comment.date))
      for c in query:
        if not c.draft or requester_email == c.author.email():
          visible_comments.append({
              'author': library.get_nickname(c.author, True, request),
              'author_email': c.author.email(),
              'date': str(c.date),
              'lineno': c.lineno,
              'text': c.text,
              'left': c.left,
              'draft': c.draft,
              'message_id': c.message_id,
              })

      values['files'][patch.filename]['messages'] = visible_comments

  return values


@deco.access_control_allow_origin_star
@deco.issue_required
@deco.json_response
def api_issue(request):
  """/api/<issue> - Gets issue's data as a JSON-encoded dictionary."""
  messages = request.GET.get('messages', 'false').lower() == 'true'
  values = _issue_as_dict(request.issue, messages, request)
  return values


@deco.access_control_allow_origin_star
@deco.patchset_required
@deco.json_response
def api_patchset(request):
  """/api/<issue>/<patchset> - Gets an issue's patchset data as a JSON-encoded
  dictionary.
  """
  comments = request.GET.get('comments', 'false').lower() == 'true'
  values = _patchset_as_dict(request.patchset, comments, request)

  # Add the current datetime as seen by AppEngine (it should always be UTC).
  # This makes it possible to reliably compare try job timestamps (also based
  # on AppEngine time) and the current time, e.g. to determine how old the job
  # is.
  assert 'current_datetime' not in values
  values['current_datetime'] = str(datetime.datetime.now())

  return values


def _get_context_for_user(request):
  """Returns the context setting for a user.

  The value is validated against models.CONTEXT_CHOICES.
  If an invalid value is found, the value is overwritten with
  django_settings.DEFAULT_CONTEXT.
  """
  get_param = request.GET.get('context') or None
  if 'context' in request.GET and get_param is None:
    # User wants to see whole file. No further processing is needed.
    return get_param
  if request.user:
    account = models.Account.current_user_account
    default_context = account.default_context
  else:
    default_context = django_settings.DEFAULT_CONTEXT
  context = _clean_int(get_param, default_context)
  if context is not None and context not in models.CONTEXT_CHOICES:
    context = django_settings.DEFAULT_CONTEXT
  return context

def _get_column_width_for_user(request):
  """Returns the column width setting for a user."""
  if request.user:
    account = models.Account.current_user_account
    default_column_width = account.default_column_width
  else:
    default_column_width = django_settings.DEFAULT_COLUMN_WIDTH
  column_width = _clean_int(request.GET.get('column_width'),
                            default_column_width,
                            django_settings.MIN_COLUMN_WIDTH,
                            django_settings.MAX_COLUMN_WIDTH)
  return column_width


@deco.patch_filename_required
def diff(request):
  """/<issue>/diff/<patchset>/<patch> - View a patch as a side-by-side diff"""
  if request.patch.no_base_file:
    # Can't show side-by-side diff since we don't have the base file.  Show the
    # unified diff instead.
    return patch_helper(request, 'diff')

  patchset = request.patchset
  patch = request.patch

  patchsets = list(request.issue.patchsets)

  context = _get_context_for_user(request)
  column_width = _get_column_width_for_user(request)
  if patch.filename.startswith('webkit/api'):
    column_width = django_settings.MAX_COLUMN_WIDTH
  if patch.is_binary:
    rows = None
  else:
    try:
      rows = _get_diff_table_rows(request, patch, context, column_width)
    except FetchError, err:
      return HttpTextResponse(str(err), status=404)

  _add_next_prev(patchset, patch)
  src_url = _map_base_url(request.issue.base)
  if src_url and not src_url.endswith('/'):
    src_url = src_url + '/'
  return respond(request, 'diff.html',
                 {'issue': request.issue,
                  'patchset': patchset,
                  'patch': patch,
                  'view_style': 'diff',
                  'rows': rows,
                  'context': context,
                  'context_values': models.CONTEXT_CHOICES,
                  'column_width': column_width,
                  'patchsets': patchsets,
                  'src_url': src_url,
                  })


def _get_diff_table_rows(request, patch, context, column_width):
  """Helper function that returns rendered rows for a patch.

  Raises:
    FetchError if patch parsing or download of base files fails.
  """
  chunks = patching.ParsePatchToChunks(patch.lines, patch.filename)
  if chunks is None:
    raise FetchError('Can\'t parse the patch to chunks')

  # Possible FetchErrors are handled in diff() and diff_skipped_lines().
  content = request.patch.get_content()

  rows = list(engine.RenderDiffTableRows(request, content.lines,
                                         chunks, patch,
                                         context=context,
                                         colwidth=column_width))
  if rows and rows[-1] is None:
    del rows[-1]
    # Get rid of content, which may be bad
    if content.is_uploaded and content.text != None:
      # Don't delete uploaded content, otherwise get_content()
      # will fetch it.
      content.is_bad = True
      content.text = None
      content.put()
    else:
      content.key.delete()
      request.patch.content_key = None
      request.patch.put()

  return rows


@deco.patch_required
@deco.json_response
def diff_skipped_lines(request, id_before, id_after, where, column_width):
  """/<issue>/diff/<patchset>/<patch> - Returns a fragment of skipped lines.

  *where* indicates which lines should be expanded:
    'b' - move marker line to bottom and expand above
    't' - move marker line to top and expand below
    'a' - expand all skipped lines
  """
  patch = request.patch
  if where == 'a':
    context = None
  else:
    context = _get_context_for_user(request) or 100

  column_width = _clean_int(column_width, django_settings.DEFAULT_COLUMN_WIDTH,
                            django_settings.MIN_COLUMN_WIDTH,
                            django_settings.MAX_COLUMN_WIDTH)

  try:
    rows = _get_diff_table_rows(request, patch, None, column_width)
  except FetchError, err:
    return HttpTextResponse('Error: %s; please report!' % err, status=500)
  return _get_skipped_lines_response(rows, id_before, id_after, where, context)


# there's no easy way to put a control character into a regex, so brute-force it
# this is all control characters except \r, \n, and \t
_badchars_re = re.compile(
    r'[\000\001\002\003\004\005\006\007\010\013\014\016\017'
    r'\020\021\022\023\024\025\026\027\030\031\032\033\034\035\036\037]')


def _strip_invalid_xml(s):
  """Remove control chars other than \r\n\t from a string to be put in XML."""
  if _badchars_re.search(s):
    return ''.join(c for c in s if c >= ' ' or c in '\r\n\t')
  else:
    return s


def _get_skipped_lines_response(rows, id_before, id_after, where, context):
  """Helper function that returns response data for skipped lines"""
  response_rows = []
  id_before_start = int(id_before)
  id_after_end = int(id_after)
  if context is not None:
    id_before_end = id_before_start+context
    id_after_start = id_after_end-context
  else:
    id_before_end = id_after_start = None

  for row in rows:
    m = re.match('^<tr( name="hook")? id="pair-(?P<rowcount>\d+)">', row)
    if m:
      curr_id = int(m.groupdict().get("rowcount"))
      # expand below marker line
      if (where == 'b'
          and curr_id > id_after_start and curr_id <= id_after_end):
        response_rows.append(row)
      # expand above marker line
      elif (where == 't'
            and curr_id >= id_before_start and curr_id < id_before_end):
        response_rows.append(row)
      # expand all skipped lines
      elif (where == 'a'
            and curr_id >= id_before_start and curr_id <= id_after_end):
        response_rows.append(row)
      if context is not None and len(response_rows) >= 2*context:
        break

  # Create a usable structure for the JS part
  response = []
  response_rows =  [_strip_invalid_xml(r) for r in response_rows]
  dom = ElementTree.parse(StringIO('<div>%s</div>' % "".join(response_rows)))
  for node in dom.getroot().getchildren():
    content = [[x.items(), x.text] for x in node.getchildren()]
    response.append([node.items(), content])
  return response


def _get_diff2_data(request, ps_left_id, ps_right_id, patch_id, context,
                    column_width, patch_filename=None):
  """Helper function that returns objects for diff2 views"""
  ps_left = models.PatchSet.get_by_id(int(ps_left_id), parent=request.issue.key)
  if ps_left is None:
    return HttpTextResponse(
        'No patch set exists with that id (%s)' % ps_left_id, status=404)
  ps_left.issue_key = request.issue.key
  ps_right = models.PatchSet.get_by_id(
    int(ps_right_id), parent=request.issue.key)
  if ps_right is None:
    return HttpTextResponse(
        'No patch set exists with that id (%s)' % ps_right_id, status=404)
  ps_right.issue_key = request.issue.key
  if patch_id is not None:
    patch_right = models.Patch.get_by_id(int(patch_id), parent=ps_right.key)
  else:
    patch_right = None
  if patch_right is not None:
    patch_right.patchset_key = ps_right.key
    if patch_filename is None:
      patch_filename = patch_right.filename
  # Now find the corresponding patch in ps_left
  patch_left = models.Patch.query(
      models.Patch.patchset_key == ps_left.key,
      models.Patch.filename == patch_filename).get()

  if patch_left:
    try:
      new_content_left = patch_left.get_patched_content()
    except FetchError, err:
      return HttpTextResponse(str(err), status=404)
    lines_left = new_content_left.lines
  elif patch_right:
    lines_left = patch_right.get_content().lines
  else:
    lines_left = []

  if patch_right:
    try:
      new_content_right = patch_right.get_patched_content()
    except FetchError, err:
      return HttpTextResponse(str(err), status=404)
    lines_right = new_content_right.lines
  elif patch_left:
    lines_right = patch_left.get_content().lines
  else:
    lines_right = []

  rows = engine.RenderDiff2TableRows(request,
                                     lines_left, patch_left,
                                     lines_right, patch_right,
                                     context=context,
                                     colwidth=column_width)
  rows = list(rows)
  if rows and rows[-1] is None:
    del rows[-1]

  return dict(patch_left=patch_left, patch_right=patch_right,
              ps_left=ps_left, ps_right=ps_right, rows=rows)


@deco.issue_required
def diff2(request, ps_left_id, ps_right_id, patch_filename):
  """/<issue>/diff2/... - View the delta between two different patch sets."""
  context = _get_context_for_user(request)
  column_width = _get_column_width_for_user(request)

  ps_right = models.PatchSet.get_by_id(
    int(ps_right_id), parent=request.issue.key)
  patch_right = None

  if ps_right:
    patch_right = models.Patch.query(
        models.Patch.patchset_key == ps_right.key,
        models.Patch.filename == patch_filename).get()

  if patch_right:
    patch_id = patch_right.key.id()
  elif patch_filename.isdigit():
    # Perhaps it's an ID that's passed in, based on the old URL scheme.
    patch_id = int(patch_filename)
  else:  # patch doesn't exist in this patchset
    patch_id = None

  data = _get_diff2_data(request, ps_left_id, ps_right_id, patch_id, context,
                         column_width, patch_filename)
  if isinstance(data, HttpResponse) and data.status_code != 302:
    return data

  patchsets = list(request.issue.patchsets)

  if data["patch_right"]:
    _add_next_prev2(data["ps_left"], data["ps_right"], data["patch_right"])
  return respond(request, 'diff2.html',
                 {'issue': request.issue,
                  'ps_left': data["ps_left"],
                  'patch_left': data["patch_left"],
                  'ps_right': data["ps_right"],
                  'patch_right': data["patch_right"],
                  'rows': data["rows"],
                  'patch_id': patch_id,
                  'context': context,
                  'context_values': models.CONTEXT_CHOICES,
                  'column_width': column_width,
                  'patchsets': patchsets,
                  'filename': patch_filename,
                  })


@deco.issue_required
@deco.json_response
def diff2_skipped_lines(request, ps_left_id, ps_right_id, patch_id,
                        id_before, id_after, where, column_width):
  """/<issue>/diff2/... - Returns a fragment of skipped lines"""
  column_width = _clean_int(column_width, django_settings.DEFAULT_COLUMN_WIDTH,
                            django_settings.MIN_COLUMN_WIDTH,
                            django_settings.MAX_COLUMN_WIDTH)

  if where == 'a':
    context = None
  else:
    context = _get_context_for_user(request) or 100

  data = _get_diff2_data(request, ps_left_id, ps_right_id, patch_id, 10000,
                         column_width)
  if isinstance(data, HttpResponse) and data.status_code != 302:
    return data
  return _get_skipped_lines_response(data["rows"], id_before, id_after,
                                     where, context)


def _get_comment_counts(account, patchset):
  """Helper to get comment counts for all patches in a single query.

  The helper returns two dictionaries comments_by_patch and
  drafts_by_patch with patch key as key and comment count as
  value. Patches without comments or drafts are not present in those
  dictionaries.
  """
  # A key-only query won't work because we need to fetch the patch key
  # in the for loop further down.
  comment_query = models.Comment.query(ancestor=patchset.key)

  # Get all comment counts with one query rather than one per patch.
  comments_by_patch = {}
  drafts_by_patch = {}
  for c in comment_query:
    pkey = c.patch_key
    if not c.draft:
      comments_by_patch[pkey] = comments_by_patch.setdefault(pkey, 0) + 1
    elif account and c.author == account.user:
      drafts_by_patch[pkey] = drafts_by_patch.setdefault(pkey, 0) + 1

  return comments_by_patch, drafts_by_patch


def _add_next_prev(patchset, patch):
  """Helper to add .next and .prev attributes to a patch object."""
  patch.prev = patch.next = None
  patches = list(patchset.patches)
  patchset.patches_cache = patches  # Required to render the jump to select.

  comments_by_patch, drafts_by_patch = _get_comment_counts(
     models.Account.current_user_account, patchset)

  last_patch = None
  next_patch = None
  last_patch_with_comment = None
  next_patch_with_comment = None

  found_patch = False
  for p in patches:
    if p.filename == patch.filename:
      found_patch = True
      continue

    p._num_comments = comments_by_patch.get(p.key, 0)
    p._num_drafts = drafts_by_patch.get(p.key, 0)

    if not found_patch:
      last_patch = p
      if p.num_comments > 0 or p.num_drafts > 0:
        last_patch_with_comment = p
    else:
      if next_patch is None:
        next_patch = p
      if p.num_comments > 0 or p.num_drafts > 0:
        next_patch_with_comment = p
        # safe to stop scanning now because the next with out a comment
        # will already have been filled in by some earlier patch
        break

  patch.prev = last_patch
  patch.next = next_patch
  patch.prev_with_comment = last_patch_with_comment
  patch.next_with_comment = next_patch_with_comment


def _add_next_prev2(ps_left, ps_right, patch_right):
  """Helper to add .next and .prev attributes to a patch object."""
  patch_right.prev = patch_right.next = None
  patches = list(ps_right.patches)
  ps_right.patches_cache = patches  # Required to render the jump to select.

  n_comments, n_drafts = _get_comment_counts(
    models.Account.current_user_account, ps_right)

  last_patch = None
  next_patch = None
  last_patch_with_comment = None
  next_patch_with_comment = None

  found_patch = False
  for p in patches:
    if p.filename == patch_right.filename:
      found_patch = True
      continue

    p._num_comments = n_comments.get(p.key, 0)
    p._num_drafts = n_drafts.get(p.key, 0)

    if not found_patch:
      last_patch = p
      if ((p.num_comments > 0 or p.num_drafts > 0) and
          ps_left.key.id() in p.delta):
        last_patch_with_comment = p
    else:
      if next_patch is None:
        next_patch = p
      if ((p.num_comments > 0 or p.num_drafts > 0) and
          ps_left.key.id() in p.delta):
        next_patch_with_comment = p
        # safe to stop scanning now because the next with out a comment
        # will already have been filled in by some earlier patch
        break

  patch_right.prev = last_patch
  patch_right.next = next_patch
  patch_right.prev_with_comment = last_patch_with_comment
  patch_right.next_with_comment = next_patch_with_comment


def _add_or_update_comment(user, issue, patch, lineno, left, text, message_id):
  comment = None
  if message_id:
    comment = models.Comment.get_by_id(message_id, parent=patch.key)
    if comment is None or not comment.draft or comment.author != user:
      comment = None
      message_id = None
  if not message_id:
    # Prefix with 'z' to avoid key names starting with digits.
    message_id = 'z' + binascii.hexlify(_random_bytes(16))

  if not text.rstrip():
    if comment is not None:
      assert comment.draft and comment.author == user
      comment.key.delete()  # Deletion
      comment = None
      # Re-query the comment count.
      models.Account.current_user_account.update_drafts(issue)
  else:
    if comment is None:
      comment = models.Comment(id=message_id, parent=patch.key)
    comment.patch_key = patch.key
    comment.lineno = lineno
    comment.left = left
    comment.text = text
    comment.message_id = message_id
    comment.put()
    # The actual count doesn't matter, just that there's at least one.
    models.Account.current_user_account.update_drafts(issue, 1)
  return comment


@deco.login_required
@deco.patchset_required
@deco.require_methods('POST')
@deco.json_response
def api_draft_comments(request):
  """/api/<issue>/<patchset>/draft_comments - Store a number of draft
  comments for a particular issue and patchset.

  This API differs from inline_draft in two ways:

  1) api_draft_comments handles multiple comments at once so that
     clients can upload draft comments in bulk.
  2) api_draft_comments returns a response in JSON rather than
     in HTML, which lets clients process the response programmatically.

  Note: creating or editing draft comments is *not* XSRF-protected,
  because it is not unusual to come back after hours; the XSRF tokens
  time out after 1 or 2 hours.  The final submit of the drafts for
  others to view *is* XSRF-protected.
  """
  try:
    def sanitize(comment):
      patch = models.Patch.get_by_id(int(comment.patch_id),
                                     parent=request.patchset.key)
      assert not patch is None
      message_id = str(comment.message_id) if message_id in comment else None,
      return {
        user: request.user,
        issue: request.issue,
        patch: patch,
        lineno: int(comment.lineno),
        left: bool(comment.left),
        text: str(comment.text),
        message_id: message_id,
      }
    return [
      {message_id: _add_or_update_comment(**comment).message_id}
      for comment in map(sanitize, json.load(request.data))
    ]
  except Exception, err:
    return HttpTextResponse('An error occurred.', status=500)


@deco.require_methods('POST')
def inline_draft(request):
  """/inline_draft - Ajax handler to submit an in-line draft comment.

  This wraps _inline_draft(); all exceptions are logged and cause an
  abbreviated response indicating something went wrong.

  Note: creating or editing draft comments is *not* XSRF-protected,
  because it is not unusual to come back after hours; the XSRF tokens
  time out after 1 or 2 hours.  The final submit of the drafts for
  others to view *is* XSRF-protected.
  """
  try:
    return _inline_draft(request)
  except Exception, err:
    logging.exception('Exception in inline_draft processing:')
    # TODO(guido): return some kind of error instead?
    # Return HttpResponse for now because the JS part expects
    # a 200 status code.
    return HttpHtmlResponse(
        '<font color="red">Error: %s; please report!</font>' %
        err.__class__.__name__)


def _inline_draft(request):
  """Helper to submit an in-line draft comment."""
  # TODO(guido): turn asserts marked with XXX into errors
  # Don't use @login_required, since the JS doesn't understand redirects.
  if not request.user:
    # Don't log this, spammers have started abusing this.
    return HttpTextResponse('Not logged in')
  snapshot = request.POST.get('snapshot')
  assert snapshot in ('old', 'new'), repr(snapshot)
  left = (snapshot == 'old')
  side = request.POST.get('side')
  assert side in ('a', 'b'), repr(side)  # Display left (a) or right (b)
  issue_id = int(request.POST['issue'])
  issue = models.Issue.get_by_id(issue_id)
  assert issue  # XXX
  patchset_id = int(request.POST.get('patchset') or
                    request.POST[side == 'a' and 'ps_left' or 'ps_right'])
  patchset = models.PatchSet.get_by_id(int(patchset_id), parent=issue.key)
  assert patchset  # XXX
  patch_id = int(request.POST.get('patch') or
                 request.POST[side == 'a' and 'patch_left' or 'patch_right'])
  patch = models.Patch.get_by_id(int(patch_id), parent=patchset.key)
  assert patch  # XXX
  text = request.POST.get('text')
  lineno = int(request.POST['lineno'])
  message_id = request.POST.get('message_id')
  comment = _add_or_update_comment(user=request.user, issue=issue, patch=patch,
                                   lineno=lineno, left=left,
                                   text=text, message_id=message_id)
  issue.calculate_draft_count_by_user()
  issue_fut = issue.put_async()

  query = models.Comment.query(
      models.Comment.patch_key == patch.key, models.Comment.lineno == lineno,
      models.Comment.left == left).order(models.Comment.date)
  comments = list(c for c in query if not c.draft or c.author == request.user)
  if comment is not None and comment.author is None:
    # Show anonymous draft even though we don't save it
    comments.append(comment)
  issue_fut.get_result()
  if not comments:
    return HttpTextResponse(' ')
  for c in comments:
    c.complete()
  return render_to_response('inline_comment.html',
                            {'user': request.user,
                             'patch': patch,
                             'patchset': patchset,
                             'issue': issue,
                             'comments': comments,
                             'lineno': lineno,
                             'snapshot': snapshot,
                             'side': side,
                             },
                            context_instance=RequestContext(request))


def _get_affected_files(issue, full_diff=False):
  """Helper to return a list of affected files from the latest patchset.

  Args:
    issue: Issue instance.
    full_diff: If true, include the entire diff even if it exceeds 100 lines.

  Returns:
    2-tuple containing a list of affected files, and the diff contents if it
    is less than 100 lines (otherwise the second item is an empty string).
  """
  files = []
  modified_count = 0
  diff = ''
  patchsets = list(issue.patchsets)
  if len(patchsets):
    patchset = patchsets[-1]
    for patch in patchset.patches:
      file_str = ''
      if patch.status:
        file_str += patch.status + ' '
      file_str += patch.filename
      files.append(file_str)
      # No point in loading patches if the patchset is too large for email.
      if full_diff or modified_count < 100:
        modified_count += patch.num_added + patch.num_removed

    if full_diff or modified_count < 100:
      diff = patchset.data

  return files, diff


def _get_mail_template(request, issue, full_diff=False):
  """Helper to return the template and context for an email.

  If this is the first email sent by the owner, a template that lists the
  reviewers, description and files is used.
  """
  context = {}
  template = 'mails/comment.txt'
  if request.user == issue.owner:
    query = models.Message.query(
        models.Message.sender == request.user.email(), ancestor=issue.key)
    if query.count(1) == 0:
      template = 'mails/review.txt'
      files, patch = _get_affected_files(issue, full_diff)
      context.update({'files': files, 'patch': patch, 'base': issue.base})
  return template, context


@deco.login_required
@deco.issue_required
@deco.xsrf_required
def publish(request):
  """ /<issue>/publish - Publish draft comments and send mail."""
  issue = request.issue
  if issue.edit_allowed:
    form_class = PublishForm
  else:
    form_class = MiniPublishForm
  draft_message = None
  if not request.POST.get('message_only', None):
    query = models.Message.query(
        models.Message.issue_key == issue.key,
        models.Message.sender == request.user.email(),
        models.Message.draft == True)
    draft_message = query.get()
  if request.method != 'POST':
    reviewers = issue.reviewers[:]
    cc = issue.cc[:]
    reviewers = [models.Account.get_nickname_for_email(reviewer,
                                                       default=reviewer)
                 for reviewer in reviewers]
    ccs = [models.Account.get_nickname_for_email(cc, default=cc) for cc in cc]
    tbd, comments = _get_draft_comments(request, issue, True)
    preview = _get_draft_details(request, comments)
    if draft_message is None:
      msg = ''
    else:
      msg = draft_message.text
    form = form_class(initial={'subject': issue.subject,
                               'reviewers': ', '.join(reviewers),
                               'cc': ', '.join(ccs),
                               'send_mail': True,
                               'message': msg,
                               })
    return respond(request, 'publish.html', {'form': form,
                                             'issue': issue,
                                             'preview': preview,
                                             'draft_message': draft_message,
                                             })

  # Supply subject so that if this is a bare request to /publish, it won't
  # fail out if we've selected PublishForm (which requires a subject).
  augmented_POST = request.POST.copy()
  if issue.subject:
    augmented_POST.setdefault('subject', issue.subject)
  form = form_class(augmented_POST)

  # If the user is blocked, intentionally redirects him to the form again to
  # confuse him.
  account = models.Account.get_account_for_user(request.user)
  if account.blocked or not form.is_valid():
    return respond(request, 'publish.html', {'form': form, 'issue': issue})
  if issue.edit_allowed:
    issue.subject = form.cleaned_data['subject']
  if form.is_valid() and not form.cleaned_data.get('message_only', False):
    reviewers = _get_emails(form, 'reviewers')
  else:
    reviewers = issue.reviewers
  if (form.is_valid() and form.cleaned_data.get('add_as_reviewer', True) and
      request.user != issue.owner and
      request.user.email() not in reviewers and
      not issue.is_collaborator(request.user)):
    reviewers.append(request.user.email())

  if form.is_valid() and not form.cleaned_data.get('message_only', False):
    cc = _get_emails(form, 'cc')
  else:
    cc = issue.cc
    # The user is in the reviewer list, remove them from CC if they're there.
    if request.user.email() in cc:
      cc.remove(request.user.email())
  if not form.is_valid():
    return respond(request, 'publish.html', {'form': form, 'issue': issue})
  issue.reviewers = reviewers
  issue.cc = cc
  if form.cleaned_data['commit'] and not issue.closed:
    issue.commit = True
  if not form.cleaned_data.get('message_only', False):
    tbd, comments = _get_draft_comments(request, issue)
  else:
    tbd = []
    comments = []
  issue.update_comment_count(len(comments))
  tbd.append(issue)

  if comments:
    logging.warn('Publishing %d comments', len(comments))
  msg = make_message(request, issue,
                     form.cleaned_data['message'],
                     comments,
                     form.cleaned_data['send_mail'],
                     draft=draft_message,
                     in_reply_to=form.cleaned_data.get('in_reply_to'))
  tbd.append(msg)

  for obj in tbd:
    obj.put()

  notify_xmpp.notify_issue(request, issue, 'Comments published')

  # There are now no comments here (modulo race conditions)
  models.Account.current_user_account.update_drafts(issue, 0)
  if form.cleaned_data.get('no_redirect', False):
    return HttpTextResponse('OK')
  return HttpResponseRedirect(reverse(show, args=[issue.key.id()]))


@deco.login_required
@deco.issue_required
@deco.xsrf_required
def delete_drafts(request):
  """Deletes all drafts of the current user for an issue."""
  query = models.Comment.query(
      models.Comment.author == request.user, models.Comment.draft == True,
      ancestor=request.issue.key)
  keys = query.fetch(keys_only=True)
  ndb.delete_multi(keys)
  request.issue.calculate_draft_count_by_user()
  request.issue.put()
  return HttpResponseRedirect(
    reverse(publish, args=[request.issue.key.id()]))


def _encode_safely(s):
  """Helper to turn a unicode string into 8-bit bytes."""
  if isinstance(s, unicode):
    s = s.encode('utf-8')
  return s


def _get_draft_comments(request, issue, preview=False):
  """Helper to return objects to put() and a list of draft comments.

  If preview is True, the list of objects to put() is empty to avoid changes
  to the datastore.

  Args:
    request: Django Request object.
    issue: Issue instance.
    preview: Preview flag (default: False).

  Returns:
    2-tuple (put_objects, comments).
  """
  comments = []
  tbd = []
  # XXX Should request all drafts for this issue once, now we can.
  for patchset in issue.patchsets:
    ps_comments = list(models.Comment.query(
        models.Comment.author == request.user,
        models.Comment.draft == True, ancestor=patchset.key))
    if ps_comments:
      patches = dict((p.key, p) for p in patchset.patches)
      for p in patches.itervalues():
        p.patchset_key = patchset.key
      for c in ps_comments:
        c.draft = False
        # Get the patch key value without loading the patch entity.
        # NOTE: Unlike the old version of this code, this is the
        # recommended and documented way to do this!
        pkey = c.patch_key
        if pkey in patches:
          patch = patches[pkey]
          c.patch_key = patch.key
      if not preview:
        tbd.extend(ps_comments)
        patchset.update_comment_count(len(ps_comments))
        tbd.append(patchset)
      ps_comments.sort(key=lambda c: (c.patch_key.get().filename, not c.left,
                                      c.lineno, c.date))
      comments += ps_comments

  return tbd, comments


def _patchlines2cache(patchlines, left):
  """Helper that converts return value of ParsePatchToLines for caching.

  Each line in patchlines is (old_line_no, new_line_no, line).  When
  comment is on the left we store the old_line_no, otherwise
  new_line_no.
  """
  if left:
    it = ((old, line) for old, _, line in patchlines)
  else:
    it = ((new, line) for _, new, line in patchlines)
  return dict(it)


def _get_draft_details(request, comments):
  """Helper to display comments with context in the email message."""
  last_key = None
  output = []
  linecache = {}  # Maps (c.patch_key, c.left) to mapping (lineno, line)
  modified_patches = []
  fetch_base_failed = False

  for c in comments:
    patch = c.patch_key.get()
    if (patch.key, c.left) != last_key:
      url = request.build_absolute_uri(
        reverse(diff, args=[request.issue.key.id(),
                            patch.patchset_key.id(),
                            patch.filename]))
      output.append('\n%s\nFile %s (%s):' % (url, patch.filename,
                                             c.left and "left" or "right"))
      last_key = (patch.key, c.left)
      if patch.no_base_file:
        linecache[last_key] = _patchlines2cache(
          patching.ParsePatchToLines(patch.lines), c.left)
      else:
        try:
          if c.left:
            old_lines = patch.get_content().text.splitlines(True)
            linecache[last_key] = dict(enumerate(old_lines, 1))
          else:
            new_lines = patch.get_patched_content().text.splitlines(True)
            linecache[last_key] = dict(enumerate(new_lines, 1))
        except FetchError:
          linecache[last_key] = _patchlines2cache(
            patching.ParsePatchToLines(patch.lines), c.left)
          fetch_base_failed = True
    context = linecache[last_key].get(c.lineno, '').strip()
    url = request.build_absolute_uri(
      '%s#%scode%d' % (reverse(diff, args=[request.issue.key.id(),
                                           patch.patchset_key.id(),
                                           patch.filename]),
                       c.left and "old" or "new",
                       c.lineno))
    output.append('\n%s\n%s:%d: %s\n%s' % (url, patch.filename, c.lineno,
                                           context, c.text.rstrip()))
  if modified_patches:
    ndb.put_multi(modified_patches)
  return '\n'.join(output)


def _get_modified_counts(issue):
  """Helper to determine the modified line counts of the latest patch set."""
  modified_added_count = 0
  modified_removed_count = 0

  # Count the modified lines in the patchset.
  patchsets = list(issue.patchsets)
  if patchsets:
    for patch in patchsets[-1].patches:
      modified_added_count += patch.num_added
      modified_removed_count += patch.num_removed

  return modified_added_count, modified_removed_count


def make_message(request, issue, message, comments=None, send_mail=False,
                  draft=None, in_reply_to=None):
  """Helper to create a Message instance and optionally send an email."""
  attach_patch = request.POST.get("attach_patch") == "yes"
  template, context = _get_mail_template(request, issue, full_diff=attach_patch)
  # Decide who should receive mail
  my_email = request.user.email()
  to = [issue.owner.email()] + issue.reviewers + issue.collaborator_emails()
  cc = issue.cc[:]
  # Chromium's instance adds reply@chromiumcodereview.appspotmail.com to the
  # Google Group which is CCd on all reviews.
  #cc.append(django_settings.RIETVELD_INCOMING_MAIL_ADDRESS)
  #if django_settings.RIETVELD_INCOMING_MAIL_ADDRESS:
  #  cc.append(django_settings.RIETVELD_INCOMING_MAIL_ADDRESS)
  reply_to = to + cc
  if my_email in to and len(to) > 1:  # send_mail() wants a non-empty to list
    to.remove(my_email)
  if my_email in cc:
    cc.remove(my_email)
  issue_id = issue.key.id()
  subject = issue.mail_subject()
  patch = None
  if attach_patch:
    subject = 'PATCH: ' + subject
    if 'patch' in context:
      patch = context['patch']
      del context['patch']
  if issue.num_messages:
    subject = 'Re: ' + subject
  if comments:
    details = _get_draft_details(request, comments)
  else:
    details = ''
  message = message.replace('\r\n', '\n')
  text = ((message.strip() + '\n\n' + details.strip())).strip()
  if draft is None:
    msg = models.Message(issue_key=issue.key,
                         subject=subject,
                         sender=my_email,
                         recipients=reply_to,
                         text=text,
                         parent=issue.key,
                         issue_was_closed=issue.closed)
  else:
    msg = draft
    msg.subject = subject
    msg.recipients = reply_to
    msg.text = text
    msg.draft = False
    msg.date = datetime.datetime.now()
    msg.issue_was_closed = issue.closed
  issue.calculate_updates_for(msg)

  if in_reply_to:
    try:
      replied_msg_id = int(in_reply_to)
      replied_msg = models.Message.get_by_id(replied_msg_id, parent=issue.key)
      msg.in_reply_to_key = replied_msg.key
      replied_issue_id = replied_msg.issue_key.id()
      if replied_issue_id != issue_id:
        logging.warn('In-reply-to Message is for a different issue: '
                     '%s instead of %s', replied_issue_id, issue_id)
        msg.in_reply_to_key = None
    except (db.KindError, db.BadKeyError, ValueError):
      logging.warn('Invalid in-reply-to Message or key given: %s', in_reply_to)

  if send_mail:
    # Limit the list of files in the email to approximately 200
    if 'files' in context and len(context['files']) > 210:
      num_trimmed = len(context['files']) - 200
      del context['files'][200:]
      context['files'].append('[[ %d additional files ]]' % num_trimmed)
    url = request.build_absolute_uri(reverse(show, args=[issue.key.id()]))
    reviewer_nicknames = ', '.join(library.get_nickname(rev_temp, True,
                                                        request)
                                   for rev_temp in issue.reviewers)
    cc_nicknames = ', '.join(library.get_nickname(cc_temp, True, request)
                             for cc_temp in cc)
    my_nickname = library.get_nickname(request.user, True, request)
    reply_to = ', '.join(reply_to)
    description = (issue.description or '').replace('\r\n', '\n')
    home = request.build_absolute_uri(reverse(index))
    modified_added_count, modified_removed_count = _get_modified_counts(issue)
    context.update({'reviewer_nicknames': reviewer_nicknames,
                    'cc_nicknames': cc_nicknames,
                    'my_nickname': my_nickname, 'url': url,
                    'message': message, 'details': details,
                    'description': description, 'home': home,
                    'added_lines' : modified_added_count,
                    'removed_lines': modified_removed_count,
                    })
    for key, value in context.iteritems():
      if isinstance(value, str):
        try:
          encoding.force_unicode(value)
        except UnicodeDecodeError:
          logging.error('Key %s is not valid unicode. value: %r' % (key, value))
          # The content failed to be decoded as utf-8. Enforce it as ASCII.
          context[key] = value.decode('ascii', 'replace')
    body = django.template.loader.render_to_string(
      template, context, context_instance=RequestContext(request))
    logging.warn('Mail: to=%s; cc=%s', ', '.join(to), ', '.join(cc))
    send_args = {'sender': my_email,
                 'to': [_encode_safely(address) for address in to],
                 'subject': _encode_safely(subject),
                 'body': _encode_safely(body),
                 'reply_to': _encode_safely(reply_to)}
    if cc:
      send_args['cc'] = [_encode_safely(address) for address in cc]
    if patch:
      send_args['attachments'] = [('issue_%s_patch.diff' % issue.key.id(),
                                   patch)]

    attempts = 0
    while True:
      try:
        mail.send_mail(**send_args)
        break
      except mail.InvalidSenderError:
        if django_settings.RIETVELD_INCOMING_MAIL_ADDRESS:
          previous_sender = send_args['sender']
          if previous_sender not in send_args['to']:
            send_args['to'].append(previous_sender)
          send_args['sender'] = django_settings.RIETVELD_INCOMING_MAIL_ADDRESS
        else:
          raise
      except apiproxy_errors.DeadlineExceededError:
        # apiproxy_errors.DeadlineExceededError is raised when the
        # deadline of an API call is reached (e.g. for mail it's
        # something about 5 seconds). It's not the same as the lethal
        # runtime.DeadlineExeededError.
        attempts += 1
        if attempts >= 3:
          raise
    if attempts:
      logging.warning("Retried sending email %s times", attempts)

  return msg


@deco.require_methods('POST')
@deco.login_required
@deco.xsrf_required
@deco.issue_required
def star(request):
  """Add a star to an Issue."""
  account = models.Account.current_user_account
  account.user_has_selected_nickname()  # This will preserve account.fresh.
  if account.stars is None:
    account.stars = []
  keyid = request.issue.key.id()
  if keyid not in account.stars:
    account.stars.append(keyid)
    account.put()
  return respond(request, 'issue_star.html', {'issue': request.issue})


@deco.require_methods('POST')
@deco.login_required
@deco.issue_required
@deco.xsrf_required
def unstar(request):
  """Remove the star from an Issue."""
  account = models.Account.current_user_account
  account.user_has_selected_nickname()  # This will preserve account.fresh.
  if account.stars is None:
    account.stars = []
  keyid = request.issue.key.id()
  if keyid in account.stars:
    account.stars[:] = [i for i in account.stars if i != keyid]
    account.put()
  return respond(request, 'issue_star.html', {'issue': request.issue})


@deco.login_required
@deco.issue_required
def draft_message(request):
  """/<issue>/draft_message - Retrieve, modify and delete draft messages.

  Note: creating or editing draft messages is *not* XSRF-protected,
  because it is not unusual to come back after hours; the XSRF tokens
  time out after 1 or 2 hours.  The final submit of the drafts for
  others to view *is* XSRF-protected.
  """
  query = models.Message.query(
      models.Message.issue_key == request.issue.key,
      models.Message.sender == request.user.email(),
      models.Message.draft == True)
  if query.count() == 0:
    draft_message = None
  else:
    draft_message = query.get()
  if request.method == 'GET':
    return _get_draft_message(draft_message)
  elif request.method == 'POST':
    return _post_draft_message(request, draft_message)
  elif request.method == 'DELETE':
    return _delete_draft_message(draft_message)
  return HttpTextResponse('An error occurred.', status=500)


def _get_draft_message(draft):
  """Handles GET requests to /<issue>/draft_message.

  Arguments:
    draft: A Message instance or None.

  Returns the content of a draft message or an empty string if draft is None.
  """
  return HttpTextResponse(draft.text if draft else '')


@deco.issue_required
def _post_draft_message(request, draft):
  """Handles POST requests to /<issue>/draft_message.

  If draft is None a new message is created.

  Arguments:
    request: The current request.
    draft: A Message instance or None.
  """
  if draft is None:
    draft = models.Message(
      issue_key=request.issue.key, parent=request.issue.key,
      sender=request.user.email(), draft=True)
  draft.text = request.POST.get('reviewmsg')
  draft.put()
  return HttpTextResponse(draft.text)


def _delete_draft_message(draft):
  """Handles DELETE requests to /<issue>/draft_message.

  Deletes a draft message.

  Arguments:
    draft: A Message instance or None.
  """
  if draft is not None:
    draft.key.delete()
  return HttpTextResponse('OK')


@deco.access_control_allow_origin_star
@deco.json_response
def search(request):
  """/search - Search for issues or patchset.

  Returns HTTP 500 if the corresponding index is missing.
  """
  if request.method == 'GET':
    form = SearchForm(request.GET)
    if not form.is_valid() or not request.GET:
      return respond(request, 'search.html', {'form': form})
  else:
    form = SearchForm(request.POST)
    if not form.is_valid():
      return HttpTextResponse('Invalid arguments', status=400)
  logging.info('%s' % form.cleaned_data)
  keys_only = form.cleaned_data['keys_only'] or False
  requested_format = form.cleaned_data['format'] or 'html'
  limit = form.cleaned_data['limit']
  with_messages = form.cleaned_data['with_messages']
  if requested_format == 'html':
    keys_only = False
    limit = limit or DEFAULT_LIMIT
  else:
    if not limit:
      if keys_only:
        # It's a fast query.
        limit = 1000
      elif with_messages:
        # It's an heavy query.
        limit = 10
      else:
        limit = 100

  q = models.Issue.query(default_options=ndb.QueryOptions(keys_only=keys_only))
  encoded_cursor = form.cleaned_data['cursor'] or None
  if encoded_cursor:
    cursor = datastore_query.Cursor(urlsafe=encoded_cursor)
  else:
    cursor = None

  if form.cleaned_data['closed'] is not None:
    q = q.filter(models.Issue.closed == form.cleaned_data['closed'])
  if form.cleaned_data['owner']:
    q = q.filter(models.Issue.owner == form.cleaned_data['owner'])
  if form.cleaned_data['reviewer']:
    q = q.filter(models.Issue.reviewers == form.cleaned_data['reviewer'])
  if form.cleaned_data['cc']:
    q = q.filter(models.Issue.cc == form.cleaned_data['cc'])
  if form.cleaned_data['private'] is not None:
    q = q.filter(models.Issue.private == form.cleaned_data['private'])
  if form.cleaned_data['commit'] is not None:
    q = q.filter(models.Issue.commit == form.cleaned_data['commit'])
  if form.cleaned_data['repo_guid']:
    q = q.filter(models.Issue.repo_guid == form.cleaned_data['repo_guid'])
  if form.cleaned_data['base']:
    q = q.filter(models.Issue.base == form.cleaned_data['base'])

  # Calculate a default value depending on the query parameter.
  # Prefer sorting by modified date over created date and showing
  # newest first over oldest.
  default_sort = '-modified'
  if form.cleaned_data['created_after']:
    q = q.filter(models.Issue.created >= form.cleaned_data['created_after'])
    default_sort = 'created'
  if form.cleaned_data['modified_after']:
    q = q.filter(models.Issue.modified >= form.cleaned_data['modified_after'])
    default_sort = 'modified'
  if form.cleaned_data['created_before']:
    q = q.filter(models.Issue.created < form.cleaned_data['created_before'])
    default_sort = '-created'
  if form.cleaned_data['modified_before']:
    q = q.filter(models.Issue.modified < form.cleaned_data['modified_before'])
    default_sort = '-modified'

  sorted_by = form.cleaned_data['order'] or default_sort
  direction = (
    datastore_query.PropertyOrder.DESCENDING
    if sorted_by.startswith('-') else datastore_query.PropertyOrder.ASCENDING)
  q = q.order(datastore_query.PropertyOrder(sorted_by.lstrip('-'), direction))

  # Update the cursor value in the result.
  if requested_format == 'html':
    nav_params = dict(
        (k, v) for k, v in form.cleaned_data.iteritems() if v is not None)
    return _paginate_issues_with_cursor(
        reverse(search),
        request,
        q,
        cursor,
        limit,
        'search_results.html',
        extra_nav_parameters=nav_params)

  # We do not simply use fetch_page() because we do some post-filtering which
  # could lead to under-filled pages.   Instead, we iterate, filter and keep
  # going until we have enough post-filtered results, then return those along
  # with the cursor after the last item.
  filtered_results = []
  next_cursor = None
  query_iter = q.iter(start_cursor=cursor, produce_cursors=True)

  for result in query_iter:
    if keys_only:
      # There's not enough information to filter. The only thing that is leaked
      # is the issue's key.
      filtered_results.append(result)
    elif result.view_allowed:
      filtered_results.append(result)

    if len(filtered_results) >= limit:
      break

  # If any results are returned, also include a cursor to try to get more.
  if filtered_results:
    next_cursor = query_iter.cursor_after()

  data = {
    'cursor': next_cursor.urlsafe() if next_cursor else '',
  }
  if keys_only:
    data['results'] = [i.id() for i in filtered_results]
  else:
    data['results'] = [_issue_as_dict(i, with_messages, request)
                      for i in filtered_results]
  return data


### User Profiles ###


@deco.login_required
@deco.xsrf_required
def settings(request):
  account = models.Account.current_user_account
  if request.method != 'POST':
    nickname = account.nickname
    default_context = account.default_context
    default_column_width = account.default_column_width
    form = SettingsForm(initial={'nickname': nickname,
                                 'context': default_context,
                                 'column_width': default_column_width,
                                 'notify_by_email': account.notify_by_email,
                                 'notify_by_chat': account.notify_by_chat,
                                 })
    chat_status = None
    if account.notify_by_chat:
      chat_status = notify_xmpp.get_chat_status(account)
    return respond(request, 'settings.html', {'form': form,
                                              'chat_status': chat_status})
  form = SettingsForm(request.POST)
  if form.is_valid():
    account.nickname = form.cleaned_data.get('nickname')
    account.default_context = form.cleaned_data.get('context')
    account.default_column_width = form.cleaned_data.get('column_width')
    account.notify_by_email = form.cleaned_data.get('notify_by_email')
    notify_by_chat = form.cleaned_data.get('notify_by_chat')
    must_invite = notify_by_chat and not account.notify_by_chat
    account.notify_by_chat = notify_by_chat
    account.fresh = False
    account.put()
    if must_invite:
      notify_xmpp.must_invite(account)
  else:
    return respond(request, 'settings.html', {'form': form})
  return HttpResponseRedirect(reverse(mine))


@deco.require_methods('POST')
@deco.login_required
@deco.xsrf_required
def account_delete(_request):
  account = models.Account.current_user_account
  account.key.delete()
  return HttpResponseRedirect(users.create_logout_url(reverse(index)))


@deco.login_required
@deco.xsrf_required
def migrate_entities(request):
  """Migrates entities from the specified user to the signed in user."""
  msg = None
  if request.method == 'POST':
    form = MigrateEntitiesForm(request.POST)
    form.set_user(request.user)
    if form.is_valid():
      # verify that the account belongs to the user
      old_account = form.cleaned_data['account']
      old_account_key = str(old_account.key)
      new_account_key = str(models.Account.current_user_account.key)
      for kind in ('Issue', 'Repository', 'Branch'):
        taskqueue.add(url=reverse(task_migrate_entities),
                      params={'kind': kind,
                              'old': old_account_key,
                              'new': new_account_key},
                      queue_name='migrate-entities')
      msg = (u'Migration job started. The issues, repositories and branches'
             u' created with your old account (%s) will be moved to your'
             u' current account (%s) in a background task and should'
             u' be visible for your current account shortly.'
             % (old_account.user.email(), request.user.email()))
  else:
    form = MigrateEntitiesForm()
  return respond(request, 'migrate_entities.html', {'form': form, 'msg': msg})


@deco.task_queue_required('migrate-entities')
def task_migrate_entities(request):
  """/restricted/tasks/migrate_entities - Migrates entities from one account to
  another.
  """
  kind = request.POST.get('kind')
  old = request.POST.get('old')
  new = request.POST.get('new')
  batch_size = 20
  if kind is None or old is None or new is None:
    logging.warning('Missing parameters')
    return HttpResponse()
  if kind not in ('Issue', 'Repository', 'Branch'):
    logging.warning('Invalid kind: %s' % kind)
    return HttpResponse()
  old_account = ndb.Key(models.Account, old).get()
  new_account = ndb.Key(models.Account, new).get()
  if old_account is None or new_account is None:
    logging.warning('Invalid accounts')
    return HttpResponse()
  # make sure that accounts match
  if old_account.user.user_id() != new_account.user.user_id():
    logging.warning('Accounts don\'t match')
    return HttpResponse()
  model = getattr(models, kind)
  encoded_key = request.POST.get('key')
  model_cls = model.__class__
  query = model.query(model_cls.owner == old_account.user).order(model_cls.key)
  if encoded_key:
    query = query.filter(model_cls.key > ndb.Key(urlsafe=encoded_key))
  tbd = []
  for entity in query.fetch(batch_size):
    entity.owner = new_account.user
    tbd.append(entity)
  if tbd:
    ndb.put_multi(tbd)
    taskqueue.add(url=reverse(task_migrate_entities),
                  params={'kind': kind, 'old': old, 'new': new,
                          'key': str(tbd[-1].key)},
                  queue_name='migrate-entities')
  return HttpResponse()


@deco.user_key_required
def user_popup(request):
  """/user_popup - Pop up to show the user info."""
  try:
    return _user_popup(request)
  except Exception, err:
    logging.exception('Exception in user_popup processing:')
    # Return HttpResponse because the JS part expects a 200 status code.
    return HttpHtmlResponse(
        '<font color="red">Error: %s; please report!</font>' %
        err.__class__.__name__)


def _user_popup(request):
  user = request.user_to_show
  popup_html = memcache.get('user_popup:' + user.email())
  if popup_html is None:
    num_issues_created = models.Issue.query(
        models.Issue.closed == False, models.Issue.owner == user).count()
    num_issues_reviewed = models.Issue.query(
        models.Issue.closed == False,
      models.Issue.reviewers == user.email()).count()

    user.nickname = models.Account.get_nickname_for_email(user.email())
    popup_html = render_to_response('user_popup.html',
                            {'user': user,
                             'num_issues_created': num_issues_created,
                             'num_issues_reviewed': num_issues_reviewed,
                             },
                             context_instance=RequestContext(request))
    # Use time expired cache because the number of issues will change over time
    memcache.add('user_popup:' + user.email(), popup_html, 60)
  return popup_html


@deco.require_methods('POST')
def incoming_mail(request, recipients):
  """/_ah/mail/(.*)

  Handle incoming mail messages.

  The issue is not modified. No reviewers or CC's will be added or removed.
  """
  try:
    _process_incoming_mail(request.raw_post_data, recipients)
  except InvalidIncomingEmailError, err:
    logging.debug(str(err))
  return HttpTextResponse('')


def _process_incoming_mail(raw_message, recipients):
  """Process an incoming email message."""
  recipients = [x[1] for x in email.utils.getaddresses([recipients])]

  incoming_msg = mail.InboundEmailMessage(raw_message)

  if 'X-Google-Appengine-App-Id' in incoming_msg.original:
    raise InvalidIncomingEmailError('Mail sent by App Engine')

  # Use the subject to find the issue number.
  # Originally the tag was (issueNNN).
  # Then we changed it to be (issue NNN by WHO).
  # We want to match either of these, and we need to deal with
  # the fact that some mail readers will fold the long subject,
  # turning a single space into "\r\n ".
  # We use "issue\s*" to handle all these forms,
  # and we omit the closing ) to accept both the original and the "by WHO" form.
  subject = incoming_msg.subject or ''
  match = re.search(r'\(issue\s*(?P<id>\d+)', subject)
  if match is None:
    raise InvalidIncomingEmailError('No issue id found: %s', subject)
  issue_id = int(match.groupdict()['id'])
  issue = models.Issue.get_by_id(issue_id)
  if issue is None:
    raise InvalidIncomingEmailError('Unknown issue ID: %d' % issue_id)
  sender = email.utils.parseaddr(incoming_msg.sender)[1]

  body = None
  for _, payload in incoming_msg.bodies('text/plain'):
    # FIXME(andi): Remove this when issue 2383 is fixed.
    # 8bit encoding results in UnknownEncodingError, see
    # http://code.google.com/p/googleappengine/issues/detail?id=2383
    # As a workaround we try to decode the payload ourselves.
    if payload.encoding == '8bit' and payload.charset:
      body = payload.payload.decode(payload.charset)
    # If neither encoding not charset is set, but payload contains
    # non-ASCII chars we can't use payload.decode() because it returns
    # payload.payload unmodified. The later type cast to db.Text fails
    # with a UnicodeDecodeError then.
    elif payload.encoding is None and payload.charset is None:
      # assume utf-8 but set replace flag to go for sure.
      body = payload.payload.decode('utf-8', 'replace')
    else:
      body = payload.decode()
    break
  if body is None or not body.strip():
    raise InvalidIncomingEmailError('Ignoring empty message.')
  elif len(body) > django_settings.RIETVELD_INCOMING_MAIL_MAX_SIZE:
    # see issue325, truncate huge bodies
    trunc_msg = '... (message truncated)'
    end = django_settings.RIETVELD_INCOMING_MAIL_MAX_SIZE - len(trunc_msg)
    body = body[:end]
    body += trunc_msg

  # If the subject is long, this might come wrapped into more than one line.
  subject = ' '.join([x.strip() for x in subject.splitlines()])
  msg = models.Message(issue_key=issue.key, parent=issue.key,
                       subject=subject,
                       sender=sender,
                       recipients=[x for x in recipients],
                       date=datetime.datetime.now(),
                       text=body,
                       draft=False)
  if msg.approval:
    publish_url = _absolute_url_in_preferred_domain(
        publish, args=[issue.key.id()])
    _send_lgtm_reminder(sender, subject, publish_url)
  msg.was_inbound_email = True

  # Add sender to reviewers if needed.
  all_emails = [str(x).lower()
                for x in ([issue.owner.email()] +
                          issue.reviewers +
                          issue.cc +
                          issue.collaborator_emails())]
  if sender.lower() not in all_emails:
    query = models.Account.query(models.Account.lower_email == sender.lower())
    account = query.get()
    if account is not None:
      issue.reviewers.append(account.email)  # e.g. account.email is CamelCase
    else:
      issue.reviewers.append(sender)

  issue.calculate_updates_for(msg)
  issue.put()
  msg.put()


def _absolute_url_in_preferred_domain(handler, args=None):
  """Return a URL for the given handler via our preferred domain name, if possible."""
  handler_url_path = reverse(handler, args=args)
  app_id = app_identity.get_application_id()
  canonical_host = '%s.appspot.com' % app_id
  host = django_settings.PREFERRED_DOMAIN_NAMES.get(app_id, canonical_host)
  return 'https://%s%s' % (host, handler_url_path)


LGTM_REMINDER_BODY = """
REMINDER: If this change looks good, please use the LGTM button at
%s
"""

def _send_lgtm_reminder(addr, subject, publish_url):
  """Remind a user to LGTM through the web UI, not email."""
  logging.info('reminding %r to use web %r for %r', addr, publish_url, subject)
  mail.send_mail(
    sender=django_settings.RIETVELD_INCOMING_MAIL_ADDRESS,
    to=addr,
    subject=_encode_safely(subject),
    body=LGTM_REMINDER_BODY % publish_url)

@deco.login_required
def xsrf_token(request):
  """/xsrf_token - Return the user's XSRF token.

  This is used by tools like git-cl that need to be able to interact with the
  site on the user's behalf.  A custom header named X-Requesting-XSRF-Token must
  be included in the HTTP request; an error is returned otherwise.
  """
  if not request.META.has_key('HTTP_X_REQUESTING_XSRF_TOKEN'):
    return HttpTextResponse(
        'Please include a header named X-Requesting-XSRF-Token '
        '(its content doesn\'t matter).',
        status=400)
  return HttpTextResponse(models.Account.current_user_account.get_xsrf_token())


def customized_upload_py(request):
  """/static/upload.py - Return patched upload.py with appropiate auth type and
  default review server setting.

  This is used to let the user download a customized upload.py script
  for hosted Rietveld instances.
  """
  f = open(django_settings.UPLOAD_PY_SOURCE)
  source = f.read()
  f.close()

  # When served from a Google Apps instance, the account namespace needs to be
  # switched to "Google Apps only".
  if ('AUTH_DOMAIN' in request.META
      and request.META['AUTH_DOMAIN'] != 'gmail.com'):
    source = source.replace('AUTH_ACCOUNT_TYPE = "GOOGLE"',
                            'AUTH_ACCOUNT_TYPE = "HOSTED"')

  # On a non-standard instance, the default review server is changed to the
  # current hostname. This might give weird results when using versioned appspot
  # URLs (eg. 1.latest.codereview.appspot.com), but this should only affect
  # testing.
  if request.META['HTTP_HOST'] != 'codereview.appspot.com':
    review_server = request.META['HTTP_HOST']
    if request.is_secure():
      review_server = 'https://' + review_server
    source = source.replace('DEFAULT_REVIEW_SERVER = "codereview.appspot.com"',
                            'DEFAULT_REVIEW_SERVER = "%s"' % review_server)

  return HttpResponse(source, content_type='text/x-python; charset=utf-8')


@deco.task_queue_required('deltacalculation')
def task_calculate_delta(request):
  """/restricted/tasks/calculate_delta - Calculate deltas for a patchset.

  This URL is called by taskqueue to calculate deltas behind the
  scenes. Returning a HttpResponse with any 2xx status means that the
  task was finished successfully. Raising an exception means that the
  taskqueue will retry to run the task.

  This code is similar to the code in _get_patchset_info() which is
  run when a patchset should be displayed in the UI.
  """
  ps_key = request.POST.get('key')
  if not ps_key:
    logging.error('No patchset key given.')
    return HttpResponse()
  try:
    patchset = ndb.Key(urlsafe=ps_key).get()
  except (db.KindError, db.BadKeyError), err:
    logging.error('Invalid PatchSet key %r: %s' % (ps_key, err))
    return HttpResponse()
  if patchset is None:  # e.g. PatchSet was deleted inbetween
    logging.error('Missing PatchSet key %r: %s' % (ps_key, err))
    return HttpResponse()
  patchset.calculate_deltas()
  return HttpResponse()


def _build_state_value(django_request, user):
  """Composes the value for the 'state' parameter.

  Packs the current request URI and an XSRF token into an opaque string that
  can be passed to the authentication server via the 'state' parameter.

  Meant to be similar to oauth2client.appengine._build_state_value.

  Args:
    django_request: Django HttpRequest object, The request.
    user: google.appengine.api.users.User, The current user.

  Returns:
    The state value as a string.
  """
  relative_path = django_request.get_full_path().encode('utf-8')
  uri = django_request.build_absolute_uri(relative_path)
  token = xsrfutil.generate_token(xsrf_secret_key(), user.user_id(),
                                  action_id=str(uri))
  return  uri + ':' + token


def _create_flow(django_request):
  """Create the Flow object.

  The Flow is calculated using mostly fixed values and constants retrieved
  from other modules.

  Args:
    django_request: Django HttpRequest object, The request.

  Returns:
    oauth2client.client.OAuth2WebServerFlow object.
  """
  redirect_path = reverse(oauth2callback)
  redirect_uri = django_request.build_absolute_uri(redirect_path)
  client_id, client_secret, _ = auth_utils.SecretKey.get_config()
  return OAuth2WebServerFlow(client_id, client_secret, auth_utils.EMAIL_SCOPE,
                             redirect_uri=redirect_uri,
                             approval_prompt='force')


def _validate_port(port_value):
  """Makes sure the port value is valid and can be used by a non-root user.

  Args:
    port_value: Integer or string version of integer.

  Returns:
    Integer version of port_value if valid, otherwise None.
  """
  try:
    port_value = int(port_value)
  except (ValueError, TypeError):
    return None

  if not (1024 <= port_value <= 49151):
    return None

  return port_value


@deco.login_required
def get_access_token(request):
  """/get-access-token - Facilitates OAuth 2.0 dance for client.

  Meant to take a 'port' query parameter and redirect to localhost with that
  port and the user's access token appended.
  """
  user = request.user
  flow = _create_flow(request)

  flow.params['state'] = _build_state_value(request, user)
  credentials = StorageByKeyName(
      CredentialsNDBModel, user.user_id(), 'credentials').get()

  authorize_url = flow.step1_get_authorize_url()
  redirect_response_object = HttpResponseRedirect(authorize_url)
  if credentials is None or credentials.invalid:
    return redirect_response_object

  # Find out if credentials is expired
  refresh_failed = False
  if credentials.access_token is None or credentials.access_token_expired:
    try:
      credentials.refresh(httplib2.Http())
    except AccessTokenRefreshError:
      return redirect_response_object
    except:
      refresh_failed = True

  port_value = _validate_port(request.GET.get('port'))
  if port_value is None:
    return HttpTextResponse('Access Token: %s' % (credentials.access_token,))

  # Send access token along to localhost client
  redirect_template_args = {'port': port_value}
  if refresh_failed:
    quoted_error = urllib.quote(OAUTH_DEFAULT_ERROR_MESSAGE)
    redirect_template_args['error'] = quoted_error
    client_uri = ACCESS_TOKEN_FAIL_REDIRECT_TEMPLATE % redirect_template_args
  else:
    quoted_access_token = urllib.quote(credentials.access_token)
    redirect_template_args['token'] = quoted_access_token
    client_uri = ACCESS_TOKEN_REDIRECT_TEMPLATE % redirect_template_args

  return HttpResponseRedirect(client_uri)


@deco.login_required
def oauth2callback(request):
  """/oauth2callback - Callback handler for OAuth 2.0 redirect.

  Handles redirect and moves forward to the rest of the application.
  """
  error = request.GET.get('error')
  if error:
    error_msg = request.GET.get('error_description', error)
    return HttpTextResponse(
        'The authorization request failed: %s' % _safe_html(error_msg))
  else:
    user = request.user
    flow = _create_flow(request)
    credentials = flow.step2_exchange(request.GET)
    StorageByKeyName(
        CredentialsNDBModel, user.user_id(), 'credentials').put(credentials)
    redirect_uri = _parse_state_value(str(request.GET.get('state')),
                                      user)
    return HttpResponseRedirect(redirect_uri)


@deco.admin_required
def set_client_id_and_secret(request):
  """/restricted/set-client-id-and-secret - Allows admin to set Client ID and
  Secret.

  These values, from the Google APIs console, are required to validate
  OAuth 2.0 tokens within auth_utils.py.
  """
  if request.method == 'POST':
    form = ClientIDAndSecretForm(request.POST)
    if form.is_valid():
      client_id = form.cleaned_data['client_id']
      client_secret = form.cleaned_data['client_secret']
      additional_client_ids = form.cleaned_data['additional_client_ids']
      auth_utils.SecretKey.set_config(client_id, client_secret,
                                      additional_client_ids)
    return HttpResponseRedirect(reverse(set_client_id_and_secret))
  else:
    form = ClientIDAndSecretForm()
    return respond(request, 'set_client_id_and_secret.html', {'form': form})


### Statistics.


DATE_FORMAT = '%Y-%m-%d'


def update_stats(request):
  """Endpoint that will trigger a taskqueue to update the score of all
  AccountStatsBase derived entities.
  """
  if IS_DEV:
    # Sadly, there is no way to know the admin port.
    dashboard = 'http://%s:8000/taskqueue' % os.environ['SERVER_NAME']
  else:
    # Do not use app_identity.get_application_id() since we need the 's~'.
    appid = os.environ['APPLICATION_ID']
    versionid = os.environ['CURRENT_VERSION_ID']
    dashboard = (
        'https://appengine.google.com/queues?queue_name=update-stats&'
        'app_id=%s&version_id=%s&' % (appid, versionid))
  msg = ''
  if request.method != 'POST':
    form = UpdateStatsForm()
    return respond(
        request,
        'admin_update_stats.html',
        {'form': form, 'dashboard': dashboard, 'msg': msg})

  form = UpdateStatsForm(request.POST)
  if not form.is_valid():
    form = UpdateStatsForm()
    msg = 'Invalid form data.'
    return respond(
        request,
        'admin_update_stats.html',
        {'form': form, 'dashboard': dashboard, 'msg': msg})

  tasks_to_trigger = form.cleaned_data['tasks_to_trigger'].split(',')
  tasks_to_trigger = filter(None, (t.strip().lower() for t in tasks_to_trigger))
  today = datetime.datetime.utcnow().date()

  tasks = []
  if not tasks_to_trigger:
    msg = 'No task to trigger.'
  # Special case 'refresh'.
  elif (len(tasks_to_trigger) == 1 and
        tasks_to_trigger[0] in ('destroy', 'refresh')):
    taskqueue.add(
        url=reverse(task_refresh_all_stats_score),
        params={'destroy': str(int(tasks_to_trigger[0] == 'destroy'))},
        queue_name='refresh-all-stats-score')
    msg = 'Triggered %s.' % tasks_to_trigger[0]
  else:
    tasks = []
    for task in tasks_to_trigger:
      if task in ('monthly', '30'):
        tasks.append(task)
      elif models.verify_account_statistics_name(task):
        if task.count('-') == 2:
          tasks.append(task)
        else:
          # It's a month. Add every single day of the month as long as it's
          # before today.
          year, month = map(int, task.split('-'))
          days = calendar.monthrange(year, month)[1]
          tasks.extend(
              '%s-%02d' % (task, d + 1) for d in range(days)
              if datetime.date(year, month, d + 1) < today)
      else:
        msg = 'Invalid item.'
        break
    else:
      if len(set(tasks)) != len(tasks):
        msg = 'Duplicate items found.'
      else:
        taskqueue.add(
            url=reverse(task_update_stats),
            params={'tasks': json.dumps(tasks), 'date': str(today)},
            queue_name='update-stats')
        msg = 'Triggered the following tasks: %s.' % ', '.join(tasks)
  logging.info(msg)
  return respond(
      request,
      'admin_update_stats.html',
      {'form': form, 'dashboard': dashboard, 'msg': msg})


def cron_update_yesterday_stats(_request):
  """Daily cron job to trigger all the necessary task queue.

  - Triggers a task to update daily summaries.
  - This task will then trigger a task to update rolling summaries.
  - This task will then trigger a task to update monthly summaries.

  Using 3 separate tasks to space out datastore contention and reduces the
  scope of each task so the complete under 10 minutes, making retries softer
  on the system when the datastore throws exceptions or the load for the day
  is high.
  """
  today = datetime.datetime.utcnow().date()
  day = str(today - datetime.timedelta(days=1))
  tasks = [day, '30', 'monthly']
  taskqueue.add(
      url=reverse(task_update_stats),
      params={'tasks': json.dumps(tasks), 'date': str(today)},
      queue_name='update-stats')
  out = 'Triggered tasks for day %s: %s' % (day, ', '.join(tasks))
  logging.info(out)
  return HttpTextResponse(out)


def figure_out_real_accounts(people_involved, people_caches):
  """Removes people that are known to be role accounts or mailing lists.

  Sadly, Account instances are created even for mailing lists (!) but mailing
  lists never create an issue, so assume that a reviewer that never created an
  issue is a nobody.

  Arguments:
    people_involved: set or list of email addresses to scan.
    people_caches: a lookup cache of already resolved email addresses.

  Returns:
    list of the email addresses that are not nobodies.
  """
  # Using '+' as a filter removes a fair number of WATCHLISTS entries.
  people_involved = set(
      i for i in people_involved
      if ('+' not in i and
        not i.startswith('commit-bot') and
        not i.endswith('gserviceaccount.com')))
  people_involved -= people_caches['fake']

  # People we are still unsure about that need to be looked up.
  people_to_look_for = list(people_involved - people_caches['real'])

  futures = [
    models.Issue.query(models.Issue.owner == users.User(r)).fetch(
      limit=1, keys_only=True)
    for r in people_to_look_for
  ]
  for i, future in enumerate(futures):
    account_email = people_to_look_for[i]
    if not list(future):
      people_caches['fake'].add(account_email)
      people_involved.remove(account_email)
    else:
      people_caches['real'].add(account_email)
  return people_involved


def search_relevant_first_email_for_user(
    issue_owner, messages, user, people_caches):
  """Calculates which Message is representative for the request latency for this
  review for this user.

  Returns:
  - index in |messages| that is the most representative for this user as a
    reviewer or None if no Message is relevant at all. In that case, the caller
    should fall back to Issue.created.
  - bool if it looks like a drive-by.

  It is guaranteed that the index returned is a Message sent either by
  |issue_owner| or |user|.
  """
  # Shortcut. No need to calculate the value.
  if issue_owner == user:
    return None, False

  # Search for the first of:
  # - message by the issue owner sent to the user or to mailing lists.
  # - message by the user, for DRIVE_BY and NOT_REQUESTED.
  # Otherwise, return None.
  last_owner_message_index = None
  for i, m in enumerate(messages):
    if m.sender == issue_owner:
      last_owner_message_index = i
      if user in m.recipients:
        return i, False
      # Detect the use case where a request for review is sent to a mailing list
      # and a random reviewer picks it up. We don't want to downgrade the
      # reviewer from a proper review down to DRIVE_BY, so mark it as the
      # important message for everyone. A common usecase is code reviews on
      # golang-dev@googlegroups.com.
      recipients = set(m.recipients) - set([m.sender, issue_owner])
      if not figure_out_real_accounts(recipients, people_caches):
        return i, False
    elif m.sender == user:
      # The issue owner didn't send a request specifically to this user but the
      # dude replied anyway. It can happen if the user was on the cc list with
      # user+cc@example.com. In that case, use the last issue owner email.
      # We want to use this message for latency calculation DRIVE_BY and
      # NOT_REQUESTED.
      if last_owner_message_index is not None:
        return last_owner_message_index, True
      # issue_owner is MIA.
      return i, True
    else:
      # Maybe a reviewer added 'user' on the review on its behalf. Likely
      # m.sender wants to defer the review to someone else.
      if user in m.recipients:
        return i, False
  # Sends the last Message index if there is any.
  return last_owner_message_index, False


def process_issue(
    start, day_to_process, message_index, drive_by, issue_owner, messages,
    user):
  """Calculates 'latency', 'lgtms' and 'review_type' for a reviewer on an Issue.

  Arguments:
  - start: moment to use to calculate the latency. Can be either the moment a
           Message was sent or Issue.created if no other signal exists.
  - day_to_process: the day to look for for new 'events'.
  - message_index: result of search_relevant_first_email_for_user().
  - drive_by: the state of things looks like a DRIVE_BY or a NOT_REQUESTED.
  - issue_owner: shortcut for issue.owner.email().
  - messages: shortcut for issue.messages sorted by date. Cannot be empty.
  - user: user to calculate latency.

  A Message must have been sent on day_to_process that would imply data,
  otherwise None, None is returned.
  """
  assert isinstance(start, datetime.datetime), start
  assert isinstance(day_to_process, datetime.date), day_to_process
  assert message_index is None or 0 <= message_index < len(messages), (
      message_index)
  assert drive_by in (True, False), drive_by
  assert issue_owner.count('@') == 1, issue_owner
  assert all(isinstance(m, models.Message) for m in messages), messages
  assert user.count('@') == 1, user

  lgtms = sum(
      m.sender == user and
      m.find('lgtm', owner_allowed=True) and
      not m.find('no lgtm', owner_allowed=True)
      for m in messages)

  # TODO(maruel): Check for the base username part, e.g.:
  # if user.split('@', 1)[0] == issue_owner.split('@', 1)[0]:
  # For example, many people have both matching @google.com and @chromium.org
  # accounts.
  if user == issue_owner:
    if not any(m.date.date() == day_to_process for m in messages):
      return -1, None, None
    # There's no concept of review latency for OUTGOING reviews.
    return -1, lgtms, models.AccountStatsBase.OUTGOING

  if message_index is None:
    # Neither issue_owner nor user sent an email, ignore.
    return -1, None, None

  if drive_by:
    # Tricky case. Need to determine the difference between NOT_REQUESTED and
    # DRIVE_BY. To determine if an issue is NOT_REQUESTED, look if the owner
    # never sent a request for review in the previous messages.
    review_type = (
      models.AccountStatsBase.NOT_REQUESTED
      if messages[message_index].sender == user
      else models.AccountStatsBase.DRIVE_BY)
  else:
    review_type = models.AccountStatsBase.NORMAL

  for m in messages[message_index:]:
    if m.sender == user:
      if m.date.date() < day_to_process:
        # It was already updated on a previous day. Skip calculation.
        return -1, None, None
      return int((m.date - start).total_seconds()), lgtms, review_type

  # 'user' didn't send a message, so no latency can be calculated.
  assert not lgtms, lgtms
  return -1, lgtms, models.AccountStatsBase.IGNORED


def yield_people_issue_to_update(day_to_process, issues, messages_looked_up):
  """Yields all the combinations of user-day-issue that needs to be updated.

  Arguments:
  - issues: set() of all the Issue touched.
  - messages_looked_up: list of one int to count the number of Message looked
    up.

  Yields:
   - tuple user, day, issue_id, latency, lgtms, review_type.
  """
  assert isinstance(day_to_process, datetime.datetime), day_to_process
  assert not issues and isinstance(issues, set), issues
  assert [0] == messages_looked_up, messages_looked_up

  day_to_process_date = day_to_process.date()
  # Cache people that are valid accounts or not to reduce datastore lookups.
  people_caches = {'fake': set(), 'real': set()}
  # dict((user, day) -> set(issue_id)) mapping of
  # the AccountStatsDay that will need to be recalculated.
  need_to_update = {}
  # TODO(maruel): Use asynchronous programming to start moving on to the next
  # issue right away. This means creating our own Future instances.

  cursor = None
  while True:
    query = models.Message.query(
        models.Message.date >= day_to_process,
        default_options=ndb.QueryOptions(keys_only=True)).order(
        models.Message.date)
    # Someone sane would ask: why the hell do this? I don't know either but
    # that's the only way to not have it throw an exception after 60 seconds.
    message_keys, cursor, more = query.fetch_page(100, start_cursor=cursor)
    if not message_keys:
      # We're done, no more cursor.
      break
    for message_key in message_keys:
      # messages_looked_up may be overcounted, as the messages on the next day
      # on issues already processed will be accepted as valid, until a new issue
      # is found.
      messages_looked_up[0] += 1
      issue_key = message_key.parent()
      issue_id = issue_key.id()
      if issue_id in issues:
        # This issue was already processed.
        continue

      # Aggressively fetch data concurrently.
      message_future = message_key.get_async()
      issue_future = issue_key.get_async()
      messages_future = models.Message.query(ancestor=issue_key).fetch_async(
          batch_size=1000)
      if message_future.get_result().date.date() > day_to_process_date:
        # Now on the next day. It is important to stop, especially when looking
        # at very old CLs.
        messages_looked_up[0] -= 1
        cursor = None
        break

      # Make sure to not process this issue a second time.
      issues.add(issue_id)
      issue = issue_future.get_result()
      # Sort manually instead of using .order('date') to save one index. Strips
      # off any Message after day_to_process.
      messages = sorted(
          (m for m in messages_future.get_result()
           if m.date.date() <= day_to_process_date),
          key=lambda x: x.date)

      # Updates the dict of the people-day pairs that will need to be updated.
      issue_owner = issue.owner.email()
      # Ignore issue.reviewers since it can change over time. Sadly m.recipients
      # also contains people cc'ed so take care of these manually.
      people_to_consider = set(m.sender for m in messages)
      people_to_consider.add(issue_owner)
      for m in messages:
        for r in m.recipients:
          if (any(n.sender == r for n in messages) or
              r in issue.reviewers or
              r not in issue.cc):
            people_to_consider.add(r)

      # 'issue_owner' is by definition a real account. Save one datastore
      # lookup.
      people_caches['real'].add(issue_owner)

      for user in figure_out_real_accounts(people_to_consider, people_caches):
        message_index, drive_by = search_relevant_first_email_for_user(
            issue_owner, messages, user, people_caches)
        if (message_index == None or
            ( drive_by and
              messages[message_index].sender == user and
              not any(m.sender == issue_owner
                      for m in messages[:message_index]))):
          # There's no important message, calculate differently by using the
          # issue creation date.
          start = issue.created
        else:
          start = messages[message_index].date

        # Note that start != day_to_process_date
        start_str = str(start.date())
        user_issue_set = need_to_update.setdefault((user, start_str), set())
        if not issue_id in user_issue_set:
          user_issue_set.add(issue_id)
          latency, lgtms, review_type = process_issue(
              start, day_to_process_date, message_index, drive_by, issue_owner,
              messages, user)
          if review_type is None:
            # process_issue() determined there is nothing to update.
            continue
          yield user, start_str, issue_id, latency, lgtms, review_type
    if not cursor:
      break


@deco.task_queue_required('update-stats')
def task_update_stats(request):
  """Dispatches the relevant task to execute.

  Can dispatch either update_daily_stats, update_monthly_stats or
  update_rolling_stats.
  """
  tasks = json.loads(request.POST.get('tasks'))
  date_str = request.POST.get('date')
  cursor = ndb.Cursor(urlsafe=request.POST.get('cursor'))
  countdown = 15
  if not tasks:
    msg = 'Nothing to execute!?'
    logging.warning(msg)
    out = HttpTextResponse(msg)
  else:
    # Dispatch the task to execute.
    task = tasks.pop(0)
    logging.info('Running %s.', task)
    if task.count('-') == 2:
      out, cursor = update_daily_stats(
          cursor, datetime.datetime.strptime(task, DATE_FORMAT))
    elif task == 'monthly':
      # The only reason day is used is in case a task queue spills over the next
      # day.
      day = datetime.datetime.strptime(date_str, DATE_FORMAT)
      out, cursor = update_monthly_stats(cursor, day)
    elif task == '30':
      yesterday = (
          datetime.datetime.strptime(date_str, DATE_FORMAT)
          - datetime.timedelta(days=1)).date()
      out, cursor = update_rolling_stats(cursor, yesterday)
    else:
      msg = 'Unknown task %s, ignoring.' % task
      cursor = ''
      logging.error(msg)
      out = HttpTextResponse(msg)

    if cursor:
      # Not done yet!
      tasks.insert(0, task)
      countdown = 0

  if out.status_code == 200 and tasks:
    logging.info('%d tasks to go!\n%s', len(tasks), ', '.join(tasks))
    # Space out the task queue execution by 15s to reduce the risk of
    # datastore inconsistency to get in the way, since no transaction is used.
    # This means to process a full month, it'll include 31*15s = 7:45 minutes
    # delay. 15s is not a lot but we are in an hurry!
    taskqueue.add(
        url=reverse(task_update_stats),
        params={
          'tasks': json.dumps(tasks),
          'date': date_str,
          'cursor': cursor.urlsafe() if cursor else ''},
        queue_name='update-stats',
        countdown=countdown)
  return out


def update_daily_stats(cursor, day_to_process):
  """Updates the statistics about every reviewer for the day.

  Note that joe@google != joe@chromium, so make sure to always review with the
  right email address or your stats will suffer.

  The goal here is:
  - detect all the active reviewers in the past day.
  - for each of them, update their statistics for the past day.

  There can be thousands of CLs modified in a single day so throughput
  efficiency is important here, as it has only 10 minutes to complete.
  """
  start = time.time()
  # Look at all messages sent in the day. The issues associated to these
  # messages are the issues we care about.
  issues = set()
  # Use a list so it can be modified inside the generator.
  messages_looked_up = [0]
  total = 0
  try:
    chunk_size = 10
    max_futures = 200
    futures = []
    items = []
    for packet in yield_people_issue_to_update(
        day_to_process, issues, messages_looked_up):
      user, day, issue_id, latency, lgtms, review_type = packet
      account_key = ndb.Key('Account', models.Account.get_id_for_email(user))
      found = False
      for item in items:
        # A user could touch multiple issues in a single day.
        if item.key.id() == day and item.key.parent() == account_key:
          found = True
          break
      else:
        # Find the object and grab it. Do not use get_or_insert() to save a
        # transaction and double-write.
        item = models.AccountStatsDay.get_by_id(
            day, parent=account_key, use_cache=False)
        if not item:
          # Create a new one.
          item = models.AccountStatsDay(id=day, parent=account_key)

      if issue_id in item.issues:
        # It was already there, update.
        i = item.issues.index(issue_id)

        if (item.latencies[i] == latency and
            item.lgtms[i] == lgtms and
            item.review_types[i] == review_type):
          # Was already calculated, skip.
          continue

        # Make sure to not "downgrade" the object.
        if item.lgtms[i] > lgtms:
          # Never lower the number of lgtms.
          continue

        if item.latencies[i] >= 0 and latency == -1:
          # Unchanged or "lower priority", no need to store again.
          continue

        if (item.latencies[i] >= 0 and latency >= 0 and
            item.latencies[i] != latency):
          # That's rare, the new calculated latency doesn't match the previously
          # calculated latency. File an error but let it go.
          logging.error(
              'New calculated latency doesn\'t match previously calculated '
              'value.\n%s != %s\nItem %d in:\n%s',
              item.latencies[i], latency, i, item)

        item.latencies[i] = latency
        item.lgtms[i] = lgtms
        item.review_types[i] = review_type
      else:
        # TODO(maruel): Sort?
        item.issues.append(issue_id)
        item.latencies.append(latency)
        item.lgtms.append(lgtms)
        item.review_types.append(review_type)

      if not found:
        items.append(item)
        if len(items) == chunk_size:
          futures.extend(ndb.put_multi_async(items, use_cache=False))
          total += chunk_size
          items = []
          futures = [f for f in futures if not f.done()]
          while len(futures) > max_futures:
            # Slow down to limit memory usage.
            ndb.Future.wait_any(futures)
            futures = [f for f in futures if not f.done()]

    if items:
      futures.extend(ndb.put_multi_async(items, use_cache=False))
      total += len(items)
    ndb.Future.wait_all(futures)
    result = 200
  except (db.Timeout, DeadlineExceededError):
    result = 500

  out = (
      '%s\n'
      '%d messages\n'
      '%d issues\n'
      'Updated %d items\n'
      'In %.1fs\n') % (
        day_to_process.date(), messages_looked_up[0], len(issues),
        total, time.time() - start)
  if result == 200:
    logging.info(out)
  else:
    logging.error(out)
  return HttpTextResponse(out, status=result), ''


def update_rolling_stats(cursor, reference_day):
  """Looks at all accounts and recreates all the rolling 30 days
  AccountStatsMulti summaries.

  Note that during the update, the leaderboard will be inconsistent.

  Only do 1000 accounts at a time since there's a memory leak in the function.
  """
  assert isinstance(cursor, ndb.Cursor), cursor
  assert isinstance(reference_day, datetime.date), reference_day
  start = time.time()
  total = 0
  total_deleted = 0
  try:
    # Process *all* the accounts.
    duration = '30'
    chunk_size = 10
    futures = []
    items = []
    to_delete = []
    accounts = 0
    while True:
      query = models.Account.query()
      account_keys, next_cursor, more = query.fetch_page(
        100, keys_only=True, start_cursor=cursor)
      if not account_keys:
        # We're done, no more cursor.
        next_cursor = None
        break

      a_key = ''
      for a_key in account_keys:
        accounts += 1
        # TODO(maruel): If date of each issue was saved in the entity, this
        # would not be necessary, assuming the entity doesn't become itself
        # corrupted.
        rolling_future = models.AccountStatsMulti.get_by_id_async(
            duration, parent=a_key)
        days = [
          str(reference_day - datetime.timedelta(days=i))
          for i in xrange(int(duration))
        ]
        days_keys = [
          ndb.Key(models.AccountStatsDay, d, parent=a_key) for d in days
        ]
        valid_days = filter(None, ndb.get_multi(days_keys))
        if not valid_days:
          rolling = rolling_future.get_result()
          if rolling:
            to_delete.append(rolling.key)
            if len(to_delete) == chunk_size:
              futures.extend(ndb.delete_multi_async(to_delete))
              total_deleted += chunk_size
              to_delete = []
              futures = [f for f in futures if not f.done()]
          continue

        # Always override the content.
        rolling = models.AccountStatsMulti(id=duration, parent=a_key)
        # Sum all the daily instances into the rolling summary. Always start
        # over because it's not just adding data, it's also removing data from
        # the day that got excluded from the rolling summary.
        if models.sum_account_statistics(rolling, valid_days):
          items.append(rolling)
          if len(items) == chunk_size:
            futures.extend(ndb.put_multi_async(items))
            total += chunk_size
            items = []
            futures = [f for f in futures if not f.done()]

      if accounts == 1000 or (time.time() - start) > 300:
        # Limit memory usage.
        logging.info('%d accounts, last was %s', accounts, a_key.id()[1:-1])
        break

    if items:
      futures.extend(ndb.put_multi_async(items))
      total += len(items)
    if to_delete:
      futures.extend(ndb.delete_multi_async(to_delete))
      total_deleted += len(to_delete)
    ndb.Future.wait_all(futures)
    result = 200
  except (db.Timeout, DeadlineExceededError):
    result = 500

  out = '%s\nLooked up %d accounts\nStored %d items\nDeleted %d\nIn %.1fs\n' % (
      reference_day, accounts, total, total_deleted, time.time() - start)
  if result == 200:
    logging.info(out)
  else:
    logging.error(out)
  return HttpTextResponse(out, status=result), next_cursor


def update_monthly_stats(cursor, day_to_process):
  """Looks at all AccountStatsDay instance updated on that day and updates the
  corresponding AccountStatsMulti instance.

  This taskqueue updates all the corresponding monthly AccountStatsMulti
  summaries by looking at all AccountStatsDay.modified.
  """
  today = datetime.datetime.utcnow().date()
  start = time.time()
  total = 0
  skipped = 0
  try:
    # The biggest problem here is not time but memory usage so limit the number
    # of ongoing futures.
    max_futures = 200
    futures = []
    days_stats_fetched = 0
    yielded = 0
    q = models.AccountStatsDay.query(
        models.AccountStatsDay.modified >= day_to_process,
        default_options=ndb.QueryOptions(keys_only=True))
    months_to_regenerate = set()
    while True:
      day_stats_keys, cursor, more = q.fetch_page(100, start_cursor=cursor)
      if not day_stats_keys:
        cursor = None
        break
      days_stats_fetched += len(day_stats_keys)
      if not (days_stats_fetched % 1000):
        logging.info('Scanned %d AccountStatsDay.', days_stats_fetched)

      # Create a batch of items to process.
      batch = []
      for key in day_stats_keys:
        month_name = key.id().rsplit('-', 1)[0]
        account_name = key.parent().id()
        lookup_key = '%s-%s' % (month_name, account_name)
        if not lookup_key in months_to_regenerate:
          batch.append((month_name, account_name))
        months_to_regenerate.add(lookup_key)

      for month_name, account_id in batch:
        yielded += 1
        if not (yielded % 1000):
          logging.info(
              '%d items done, %d skipped, %d yielded %d futures.',
              total, skipped, yielded, len(futures))

        account_key = ndb.Key(models.Account, account_id)
        monthly = models.AccountStatsMulti.get_by_id(
            month_name, parent=account_key, use_cache=False)
        if not monthly:
          # Create a new one.
          monthly = models.AccountStatsMulti(id=month_name, parent=account_key)
        elif monthly.modified.date() == today:
          # It was modified today, skip it.
          skipped += 1
          continue

        days_in_month = calendar.monthrange(*map(int, month_name.split('-')))[1]
        days_name = [
          month_name + '-%02d' % (i + 1) for i in range(days_in_month)
        ]
        days_keys = [
          ndb.Key(models.AccountStatsDay, d, parent=account_key)
          for d in days_name
        ]
        days = [d for d in ndb.get_multi(days_keys, use_cache=False) if d]
        assert days, (month_name, account_id)
        if models.sum_account_statistics(monthly, days):
          futures.extend(ndb.put_multi_async([monthly], use_cache=False))
          total += 1
          while len(futures) > max_futures:
            # Slow down to limit memory usage.
            ndb.Future.wait_any(futures)
            futures = [f for f in futures if not f.done()]
        else:
          skipped += 1

      if (time.time() - start) > 400:
        break

    ndb.Future.wait_all(futures)
    result = 200
  except (db.Timeout, DeadlineExceededError) as e:
    logging.error(str(e))
    result = 500

  out = '%s\nStored %d items\nSkipped %d\nIn %.1fs\n' % (
      day_to_process.date(), total, skipped, time.time() - start)
  if result == 200:
    logging.info(out)
  else:
    logging.error(out)
  return HttpTextResponse(out, status=result), cursor


@deco.task_queue_required('refresh-all-stats-score')
def task_refresh_all_stats_score(request):
  """Updates all the scores or destroy them all.

  - Updating score is necessary when models.compute_score() is changed.
  - Destroying the instances is necessary if
    search_relevant_first_email_for_user() or process_issue() are modified.
  """
  start = time.time()
  cls_name = request.POST.get('cls') or 'Day'
  destroy = int(request.POST.get('destroy', '0'))
  cursor = datastore_query.Cursor(urlsafe=request.POST.get('cursor'))
  task_count = int(request.POST.get('task_count', '0'))
  assert cls_name in ('Day', 'Multi'), cls_name
  cls = (
      models.AccountStatsDay
      if cls_name == 'Day' else models.AccountStatsMulti)

  # Task queues are given 10 minutes. Do it in 9 minutes chunks to protect
  # against most timeout conditions.
  timeout = 540
  updated = 0
  skipped = 0
  try:
    futures = []
    chunk_size = 10
    items = []
    more = True
    if destroy:
      options = ndb.QueryOptions(keys_only=True)
    else:
      options = ndb.QueryOptions()
    while more:
      batch, cursor, more = cls.query(default_options=options).fetch_page(
          20, start_cursor=cursor)
      if destroy:
        futures.extend(ndb.delete_multi_async(batch))
        updated += len(batch)
      else:
        for i in batch:
          score = models.compute_score(i)
          if i.score != score:
            items.append(i)
            if len(items) == chunk_size:
              futures.extend(ndb.put_multi_async(items))
              updated += chunk_size
              items = []
              futures = [f for f in futures if not f.done()]
          else:
            skipped += 1
      if time.time() - start >= timeout:
        break
    if items:
      futures.extend(ndb.put_multi_async(items))
      updated += chunk_size
    ndb.Future.wait_all(futures)
    if not more and cls_name == 'Day':
      # Move to the Multi instances.
      more = True
      cls_name = 'Multi'
      cursor = datastore_query.Cursor()
    if more:
      taskqueue.add(
          url=reverse(task_refresh_all_stats_score),
          params={
            'cls': cls_name,
            'cursor': cursor.urlsafe() if cursor else '',
            'destroy': str(destroy),
            'task_count': str(task_count+1),
          },
          queue_name='refresh-all-stats-score')
    result = 200
  except (db.Timeout, DeadlineExceededError):
    result = 500
  out = 'Index: %d\nType = %s\nStored %d items\nSkipped %d\nIn %.1fs\n' % (
      task_count, cls.__name__, updated, skipped, time.time() - start)
  if result == 200:
    logging.info(out)
  else:
    logging.error(out)
  return HttpTextResponse(out, status=result)


def quarter_to_months(when):
  """Manually handles the forms 'YYYY' or 'YYYY-QX'."""
  today = datetime.datetime.utcnow().date()
  if when.isdigit() and 2008 <= int(when) <= today.year:
    # Select the whole year.
    year = int(when)
    if year == today.year:
      out = ['%04d-%02d' % (year, i + 1) for i in range(today.month)]
    else:
      out = ['%04d-%02d' % (year, i + 1) for i in range(12)]
  else:
    quarter = re.match(r'^(\d\d\d\d-)[qQ]([1-4])$', when)
    if not quarter:
      return None
    prefix = quarter.group(1)
    # Convert the quarter into 3 months group.
    base = (int(quarter.group(2)) - 1) * 3 + 1
    out = ['%s%02d' % (prefix, i) for i in range(base, base+3)]

  logging.info('Expanded to %s' % ', '.join(out))
  return out


def show_user_impl(user, when):
  months = None
  if not models.verify_account_statistics_name(when):
    months = quarter_to_months(when)
    if not months:
      return None

  account_key = ndb.Key(models.Account, models.Account.get_id_for_email(user))
  # Determines which entity class should be loaded by the number of '-'.
  cls = (
      models.AccountStatsDay
      if when.count('-') == 2 else models.AccountStatsMulti)
  if months:
    # Normalize to 'q'.
    when = when.lower()
    # Loads the stats for the 3 months and merge them.
    keys = [ndb.Key(cls, i, parent=account_key) for i in months]
    values = filter(None, ndb.get_multi(keys))
    stats = cls(id=when, parent=account_key)
    models.sum_account_statistics(stats, values)
  else:
    stats = cls.get_by_id(when, parent=account_key)
    if not stats:
      # It's a valid date or rolling summary key, so if there's nothing, just
      # return the fact there's no data with an empty object.
      stats = cls(id=when, parent=account_key)
  return stats


@deco.user_key_required
def show_user_stats(request, when):
  stats = show_user_impl(request.user_to_show.email(), when)
  if not stats:
    return HttpResponseNotFound()
  incoming = [
    {
      'issue': stats.issues[i],
      'latency': stats.latencies[i],
      'lgtms': stats.lgtms[i],
      'review_type':
          models.AccountStatsBase.REVIEW_TYPES[stats.review_types[i]],
    } for i in xrange(len(stats.issues))
    if stats.review_types[i] != models.AccountStatsBase.OUTGOING
  ]
  outgoing = [
    {
      'issue': stats.issues[i],
      'lgtms': stats.lgtms[i],
    } for i in xrange(len(stats.issues))
    if stats.review_types[i] == models.AccountStatsBase.OUTGOING
  ]
  return respond(
      request,
      'user_stats.html',
      {
        'viewed_account': request.user_to_show,
        'incoming': incoming,
        'outgoing': outgoing,
        'stats': stats,
        'when': when,
      })


@deco.json_response
@deco.user_key_required
def show_user_stats_json(request, when):
  stats = show_user_impl(request.user_to_show.email(), when)
  if not stats:
    return {deco.STATUS_CODE: 404}
  return stats.to_dict()


def leaderboard_impl(when, limit):
  """Returns the leaderboard for this Rietveld instance on |when|.

  It returns the list of the reviewers sorted by their score for
  the past weeks, a specific day or month or a quarter.
  """
  when = when.lower()
  months = None
  if not models.verify_account_statistics_name(when):
    months = quarter_to_months(when)
    if not months:
      return None

  cls = (
      models.AccountStatsDay
      if when.count('-') == 2 else models.AccountStatsMulti)
  if months:
    # Use the IN operator to simultaneously select the 3 months.
    results = cls.query(cls.name.IN(months)).order(cls.score).fetch(limit)
    # Then merge all the results accordingly.
    tops = {}
    for i in results:
      tops.setdefault(i.user, []).append(i)
    for key, values in tops.iteritems():
      values.sort(key=lambda x: x.name)
      out = models.AccountStatsMulti(id=when, parent=values[0].key.parent())
      models.sum_account_statistics(out, values)
      tops[key] = out
    tops = sorted(tops.itervalues(), key=lambda x: x.score)
  else:
    # Grabs the pre-calculated entities or daily entity.
    tops = cls.query(cls.name == when).order(cls.score).fetch(limit)

  # Remove anyone with a None score.
  return [t for t in tops if t.score is not None]


def stats_to_dict(t):
  """Adds value 'user'.

  It is a meta property so it is not included in to_dict() by default.
  """
  o = t.to_dict()
  o['user'] = t.user
  return o


@deco.json_response
def leaderboard_json(request, when):
  limit = _clean_int(request.GET.get('limit'), 300, 1, 1000)
  data = leaderboard_impl(when, limit)
  if data is None:
    return {deco.STATUS_CODE: 404}
  return [stats_to_dict(t) for t in data]


def leaderboard(request, when):
  """Prints the leaderboard for this Rietveld instance."""
  limit = _clean_int(request.GET.get('limit'), 300, 1, 1000)
  data = leaderboard_impl(when, limit)
  if data is None:
    return HttpResponseNotFound()
  tops = []
  shame = []
  for i in data:
    if i.score == models.AccountStatsBase.NULL_SCORE:
      shame.append(i)
    else:
      tops.append(i)
  return respond(
      request, 'leaderboard.html', {'tops': tops, 'shame': shame, 'when': when})<|MERGE_RESOLUTION|>--- conflicted
+++ resolved
@@ -1140,20 +1140,9 @@
   for try_number in xrange(DB_WRITE_TRIES):
     try:
       content.put()
-<<<<<<< HEAD
-      if form.cleaned_data['is_current']:
-        patch.patched_content_key = content.key
-      else:
-        patch.content_key = content.key
-      # TODO(jrobbins): There is a race condition here.  Two requests to
-      # store the old and new versions of a file can happen concurrently
-      # and it may happen that one overwrites the other.
-      patch.put()
-=======
       _update_patch(
         patch.key, content.key, form.cleaned_data['is_current'],
         form.cleaned_data['status'], form.cleaned_data['is_binary'])
->>>>>>> 3f9a7ccf
       return HttpTextResponse('OK')
     except db.TransactionFailedError as err:
       if not err.message.endswith('Please try again.'):
