# Copyright 2008 Google Inc.
#
# Licensed under the Apache License, Version 2.0 (the "License");
# you may not use this file except in compliance with the License.
# You may obtain a copy of the License at
#
#     http://www.apache.org/licenses/LICENSE-2.0
#
# Unless required by applicable law or agreed to in writing, software
# distributed under the License is distributed on an "AS IS" BASIS,
# WITHOUT WARRANTIES OR CONDITIONS OF ANY KIND, either express or implied.
# See the License for the specific language governing permissions and
# limitations under the License.

"""Views for Rietveld."""


### Imports ###


# Python imports
import binascii
import cgi
import datetime
import email  # see incoming_mail()
import email.utils
import logging
import md5
import os
import random
import re
import urllib
import md5
import sha
from cStringIO import StringIO
from xml.etree import ElementTree

# AppEngine imports
from google.appengine.api import mail
from google.appengine.api import memcache
from google.appengine.api import users
from google.appengine.api import urlfetch
from google.appengine.api import xmpp
from google.appengine.ext import db
from google.appengine.ext.db import djangoforms
from google.appengine.runtime import DeadlineExceededError
from google.appengine.runtime import apiproxy_errors

# Django imports
# TODO(guido): Don't import classes/functions directly.
from django import forms
# Import settings as django_settings to avoid name conflict with settings().
from django.conf import settings as django_settings
from django.http import HttpResponse, HttpResponseRedirect
from django.http import HttpResponseForbidden, HttpResponseNotFound
from django.http import HttpResponseBadRequest
from django.shortcuts import render_to_response
import django.template
from django.template import RequestContext
from django.utils import simplejson
from django.utils.html import strip_tags
from django.utils.html import urlize
from django.utils.safestring import mark_safe
from django.core.urlresolvers import reverse

# Local imports
import models
import engine
import library
import patching

# Add our own template library.
_library_name = __name__.rsplit('.', 1)[0] + '.library'
if not django.template.libraries.get(_library_name, None):
  django.template.add_to_builtins(_library_name)


### Constants ###


IS_DEV = os.environ['SERVER_SOFTWARE'].startswith('Dev')  # Development server


### Form classes ###


class AccountInput(forms.TextInput):
  # Associates the necessary css/js files for the control.  See
  # http://docs.djangoproject.com/en/dev/topics/forms/media/.
  # 
  # Don't forget to place {{formname.media}} into html header
  # when using this html control.
  class Media:
    css = {
      'all': ('autocomplete/jquery.autocomplete.css',)
    }
    js = (
      'autocomplete/lib/jquery.js',
      'autocomplete/lib/jquery.bgiframe.min.js',
      'autocomplete/lib/jquery.ajaxQueue.js',
      'autocomplete/jquery.autocomplete.js'
    )

  def render(self, name, value, attrs=None):
    data = {'name': name, 'url': reverse(account),
            'multiple': 'true'}
    if self.attrs.get('multiple', True) == False:
      data['multiple'] = 'false'
    output = super(AccountInput, self).render(name, value, attrs)
    # TODO(anatoli): move this into .js media for this form
    return output + mark_safe(u'''<script type="text/javascript">
                              jQuery("#id_%(name)s").autocomplete("%(url)s", {
                              max: 10,
                              highlight: false,
                              multiple: %(multiple)s,
                              multipleSeparator: ", ",
                              scroll: true,
                              scrollHeight: 300,
                              matchContains: true,
                              formatResult : function(row) {
                                return row[0].replace(/ .+/gi, '');
                              }
                              });
                              </script>''' % data)


class IssueBaseForm(forms.Form):

  subject = forms.CharField(max_length=100,
                            widget=forms.TextInput(attrs={'size': 60}))
  description = forms.CharField(required=False,
                                max_length=10000,
                                widget=forms.Textarea(attrs={'cols': 60}))
  branch = forms.ChoiceField(required=False, label='Base URL')
  base = forms.CharField(required=False,
                         max_length=1000,
                         widget=forms.TextInput(attrs={'size': 60}))
  reviewers = forms.CharField(required=False,
                              max_length=1000,
                              widget=AccountInput(attrs={'size': 60}))
  cc = forms.CharField(required=False,
                       max_length=1000,
                       label = 'CC',
                       widget=AccountInput(attrs={'size': 60}))
  private = forms.BooleanField(required=False, initial=False)

  def set_branch_choices(self, base=None):
    branches = models.Branch.all()
    bound_field = self['branch']
    choices = []
    default = None
    for b in branches:
      if not b.repo_name:
        b.repo_name = b.repo.name
        b.put()
      pair = (b.key(), '%s - %s - %s' % (b.repo_name, b.category, b.name))
      choices.append(pair)
      if default is None and (base is None or b.url == base):
        default = b.key()
    choices.sort(key=lambda pair: pair[1].lower())
    choices.insert(0, ('', '[See Base]'))
    bound_field.field.choices = choices
    if default is not None:
      self.initial['branch'] = default

  def get_base(self):
    base = self.cleaned_data.get('base')
    if not base:
      key = self.cleaned_data['branch']
      if key:
        branch = models.Branch.get(key)
        if branch is not None:
          base = branch.url
    if not base:
      self.errors['base'] = ['You must specify a base']
    return base or None


class NewForm(IssueBaseForm):

  data = forms.FileField(required=False)
  url = forms.URLField(required=False,
                       max_length=2083,
                       widget=forms.TextInput(attrs={'size': 60}))
  send_mail = forms.BooleanField(required=False, initial=True)


class AddForm(forms.Form):

  message = forms.CharField(max_length=100,
                            widget=forms.TextInput(attrs={'size': 60}))
  data = forms.FileField(required=False)
  url = forms.URLField(required=False,
                       max_length=2083,
                       widget=forms.TextInput(attrs={'size': 60}))
  reviewers = forms.CharField(max_length=1000, required=False,
                              widget=AccountInput(attrs={'size': 60}))
  send_mail = forms.BooleanField(required=False, initial=True)


class UploadForm(forms.Form):

  subject = forms.CharField(max_length=100)
  description = forms.CharField(max_length=10000, required=False)
  content_upload = forms.BooleanField(required=False)
  separate_patches = forms.BooleanField(required=False)
  base = forms.CharField(max_length=2000, required=False)
  data = forms.FileField(required=False)
  issue = forms.IntegerField(required=False)
  description = forms.CharField(max_length=10000, required=False)
  reviewers = forms.CharField(max_length=1000, required=False)
  cc = forms.CharField(max_length=1000, required=False)
  private = forms.BooleanField(required=False, initial=False)
  send_mail = forms.BooleanField(required=False)
  base_hashes = forms.CharField(required=False)
  commit = forms.BooleanField(required=False)

  def clean_base(self):
    base = self.cleaned_data.get('base')
    if not base and not self.cleaned_data.get('content_upload', False):
      raise forms.ValidationError, 'Base URL is required.'
    return self.cleaned_data.get('base')

  def get_base(self):
    return self.cleaned_data.get('base')


class UploadContentForm(forms.Form):
  filename = forms.CharField(max_length=255)
  status = forms.CharField(required=False, max_length=20)
  checksum = forms.CharField(max_length=32)
  file_too_large = forms.BooleanField(required=False)
  is_binary = forms.BooleanField(required=False)
  is_current = forms.BooleanField(required=False)

  def clean(self):
    # Check presence of 'data'. We cannot use FileField because
    # it disallows empty files.
    super(UploadContentForm, self).clean()
    if not self.files and 'data' not in self.files:
      raise forms.ValidationError, 'No content uploaded.'
    return self.cleaned_data

  def get_uploaded_content(self):
    return self.files['data'].read()


class UploadPatchForm(forms.Form):
  filename = forms.CharField(max_length=255)
  content_upload = forms.BooleanField(required=False)

  def get_uploaded_patch(self):
    return self.files['data'].read()


class UploadBuildResult(forms.Form):
  platform_id = forms.CharField(max_length=255)
  # If password is not specified, we use user authetication INSTEAD.
  password = forms.CharField(max_length=255, required=False)
  # Not specifying a status removes this build result
  status = forms.CharField(max_length=255, required=False)
  details_url = forms.URLField(max_length=2083, required=False)

  SEPARATOR = '|'
  _VALID_STATUS = ['failure', 'pending', 'success', '']

  def is_valid(self):
    if not super(UploadBuildResult, self).is_valid():
      return False
    if self.cleaned_data['status'] not in UploadBuildResult._VALID_STATUS:
      self.errors['status'] = ['"%s" is not a valid build result status' %
                               self.cleaned_data['status']]
      return False
    return True

  def __str__(self):
    return '%s%s%s%s%s' % (strip_tags(self.cleaned_data['platform_id']),
                           UploadBuildResult.SEPARATOR,
                           strip_tags(self.cleaned_data['status']),
                           UploadBuildResult.SEPARATOR,
                           strip_tags(self.cleaned_data['details_url']))


class EditForm(IssueBaseForm):

  closed = forms.BooleanField(required=False)


class EditFlagsForm(forms.Form):

  last_patchset = forms.IntegerField(widget=forms.HiddenInput())
  commit = forms.BooleanField(required=False)


class EditLocalBaseForm(forms.Form):
  subject = forms.CharField(max_length=100,
                            widget=forms.TextInput(attrs={'size': 60}))
  description = forms.CharField(required=False,
                                max_length=10000,
                                widget=forms.Textarea(attrs={'cols': 60}))
  reviewers = forms.CharField(required=False,
                              max_length=1000,
                              widget=AccountInput(attrs={'size': 60}))
  cc = forms.CharField(required=False,
                       max_length=1000,
                       label = 'CC',
                       widget=AccountInput(attrs={'size': 60}))
  private = forms.BooleanField(required=False, initial=False)
  closed = forms.BooleanField(required=False)

  def get_base(self):
    return None


class RepoForm(djangoforms.ModelForm):

  class Meta:
    model = models.Repository
    exclude = ['owner']


class BranchForm(djangoforms.ModelForm):

  class Meta:
    model = models.Branch
    exclude = ['owner', 'repo_name']


class PublishForm(forms.Form):

  subject = forms.CharField(max_length=100,
                            widget=forms.TextInput(attrs={'size': 60}))
  reviewers = forms.CharField(required=False,
                              max_length=1000,
                              widget=AccountInput(attrs={'size': 60}))
  cc = forms.CharField(required=False,
                       max_length=1000,
                       label = 'CC',
                       widget=AccountInput(attrs={'size': 60}))
  send_mail = forms.BooleanField(required=False)
  message = forms.CharField(required=False,
                            max_length=10000,
                            widget=forms.Textarea(attrs={'cols': 60}))
  message_only = forms.BooleanField(required=False,
                                    widget=forms.HiddenInput())
  no_redirect = forms.BooleanField(required=False,
                                   widget=forms.HiddenInput())


class MiniPublishForm(forms.Form):

  reviewers = forms.CharField(required=False,
                              max_length=1000,
                              widget=AccountInput(attrs={'size': 60}))
  cc = forms.CharField(required=False,
                       max_length=1000,
                       label = 'CC',
                       widget=AccountInput(attrs={'size': 60}))
  send_mail = forms.BooleanField(required=False)
  message = forms.CharField(required=False,
                            max_length=10000,
                            widget=forms.Textarea(attrs={'cols': 60}))
  message_only = forms.BooleanField(required=False,
                                    widget=forms.HiddenInput())
  no_redirect = forms.BooleanField(required=False,
                                   widget=forms.HiddenInput())


FORM_CONTEXT_VALUES = [(x, '%d lines' % x) for x in models.CONTEXT_CHOICES]
FORM_CONTEXT_VALUES.append(('', 'Whole file'))


class SettingsForm(forms.Form):

  nickname = forms.CharField(max_length=30)
  context = forms.IntegerField(
    widget=forms.Select(choices=FORM_CONTEXT_VALUES),
    required=False,
    label='Context')
  column_width = forms.IntegerField(initial=engine.DEFAULT_COLUMN_WIDTH,
                                    min_value=engine.MIN_COLUMN_WIDTH,
                                    max_value=engine.MAX_COLUMN_WIDTH)
  notify_by_email = forms.BooleanField(required=False,
                                       widget=forms.HiddenInput())
  notify_by_chat = forms.BooleanField(
    required=False,
    help_text='You must accept the invite for this to work.')

  def clean_nickname(self):
    nickname = self.cleaned_data.get('nickname')
    # Check for allowed characters
    match = re.match(r'[\w\.\-_\(\) ]+$', nickname, re.UNICODE|re.IGNORECASE)
    if not match:
      raise forms.ValidationError('Allowed characters are letters, digits, '
                                  '".-_()" and spaces.')
    # Check for sane whitespaces
    if re.search(r'\s{2,}', nickname):
      raise forms.ValidationError('Use single spaces between words.')
    if len(nickname) != len(nickname.strip()):
      raise forms.ValidationError('Leading and trailing whitespaces are '
                                  'not allowed.')

    if nickname.lower() == 'me':
      raise forms.ValidationError('Choose a different nickname.')

    # Look for existing nicknames
    accounts = list(models.Account.gql('WHERE lower_nickname = :1',
                                       nickname.lower()))
    for account in accounts:
      if account.key() == models.Account.current_user_account.key():
        continue
      raise forms.ValidationError('This nickname is already in use.')

    return nickname


class SearchForm(forms.Form):

  format = forms.ChoiceField(
      required=False,
      choices=(
        ('html', 'html'),
        ('json', 'json')),
      widget=forms.HiddenInput(attrs={'value': 'html'}))
  keys_only = forms.BooleanField(
      required=False,
      widget=forms.HiddenInput(attrs={'value': 'False'}))
  with_messages = forms.BooleanField(
      required=False,
      widget=forms.HiddenInput(attrs={'value': 'False'}))
  cursor = forms.CharField(
      required=False,
      widget=forms.HiddenInput(attrs={'value': ''}))
  limit = forms.IntegerField(
      required=False,
      min_value=1,
      max_value=1000,
      initial=10,
      widget=forms.HiddenInput(attrs={'value': '10'}))
  closed = forms.NullBooleanField(required=False)
  owner = forms.CharField(required=False,
                          max_length=1000,
                          widget=AccountInput(attrs={'size': 60,
                                                     'multiple': False}))
  reviewer = forms.CharField(required=False,
                             max_length=1000,
                             widget=AccountInput(attrs={'size': 60,
                                                        'multiple': False}))
  base = forms.CharField(required=False, max_length=550)
  private = forms.NullBooleanField(required=False)
  commit = forms.NullBooleanField(required=False)

  def _clean_accounts(self, key):
    """Cleans up autocomplete field.

    The input is validated to be zero or one name/email and it's
    validated that the users exists.

    Args:
      key: the field name.

    Returns an User instance or raises ValidationError.
    """
    accounts = filter(None,
                      (x.strip()
                       for x in self.cleaned_data.get(key, '').split(',')))
    if len(accounts) > 1:
      raise forms.ValidationError('Only one user name is allowed.')
    elif not accounts:
      return None
    account = accounts[0]
    if '@' in account:
      acct = models.Account.get_account_for_email(account)
    else:
      acct = models.Account.get_account_for_nickname(account)
    if not acct:
      raise forms.ValidationError('Unknown user')
    return acct.user

  def clean_owner(self):
    return self._clean_accounts('owner')

  def clean_reviewer(self):
    user = self._clean_accounts('reviewer')
    if user:
      return user.email()


### Exceptions ###


class InvalidIncomingEmailError(Exception):
  """Exception raised by incoming mail handler when a problem occurs."""


### Helper functions ###


# Counter displayed (by respond()) below) on every page showing how
# many requests the current incarnation has handled, not counting
# redirects.  Rendered by templates/base.html.
counter = 0


def respond(request, template, params=None):
  """Helper to render a response, passing standard stuff to the response.

  Args:
    request: The request object.
    template: The template name; '.html' is appended automatically.
    params: A dict giving the template parameters; modified in-place.

  Returns:
    Whatever render_to_response(template, params) returns.

  Raises:
    Whatever render_to_response(template, params) raises.
  """
  global counter
  counter += 1
  if params is None:
    params = {}
  must_choose_nickname = False
  uploadpy_hint = False
  if request.user is not None:
    account = models.Account.current_user_account
    must_choose_nickname = not account.user_has_selected_nickname()
    uploadpy_hint = account.uploadpy_hint
  params['request'] = request
  params['counter'] = counter
  params['user'] = request.user
  params['is_admin'] = request.user_is_admin
  params['is_dev'] = IS_DEV
  params['media_url'] = django_settings.MEDIA_URL
  full_path = request.get_full_path().encode('utf-8')
  if request.user is None:
    params['sign_in'] = users.create_login_url(full_path)
  else:
    params['sign_out'] = users.create_logout_url(full_path)
    account = models.Account.current_user_account
    if account is not None:
      params['xsrf_token'] = account.get_xsrf_token()
  params['must_choose_nickname'] = must_choose_nickname
  params['uploadpy_hint'] = uploadpy_hint
  try:
    return render_to_response(template, params,
                              context_instance=RequestContext(request))
  except DeadlineExceededError:
    logging.exception('DeadlineExceededError')
    return HttpResponse('DeadlineExceededError', status=503)
  except apiproxy_errors.CapabilityDisabledError, err:
    logging.exception('CapabilityDisabledError: %s', err)
    return HttpResponse('Rietveld: App Engine is undergoing maintenance. '
                        'Please try again in a while. ' + str(err),
                        status=503)
  except MemoryError:
    logging.exception('MemoryError')
    return HttpResponse('MemoryError', status=503)
  except AssertionError:
    logging.exception('AssertionError')
    return HttpResponse('AssertionError')
  finally:
    library.user_cache.clear() # don't want this sticking around


def _random_bytes(n):
  """Helper returning a string of random bytes of given length."""
  return ''.join(map(chr, (random.randrange(256) for i in xrange(n))))


def _clean_int(value, default, min_value=None, max_value=None):
  """Helper to cast value to int and to clip it to min or max_value.

  Args:
    value: Any value (preferably something that can be casted to int).
    default: Default value to be used when type casting fails.
    min_value: Minimum allowed value (default: None).
    max_value: Maximum allowed value (default: None).

  Returns:
    An integer between min_value and max_value.
  """
  if not isinstance(value, (int, long)):
    try:
      value = int(value)
    except (TypeError, ValueError), err:
      value = default
  if min_value is not None:
    value = max(min_value, value)
  if max_value is not None:
    value = min(value, max_value)
  return value


def _can_view_issue(user, issue):
  if user is None:
    return not issue.private
  user_email = db.Email(user.email().lower())
  return (not issue.private
          or issue.owner == user
          or user_email in issue.cc
          or user_email in issue.reviewers
          or user_email.endswith("@chromium.org")
          or user_email.endswith("@google.com"))


def _notify_issue(request, issue, message):
  """Try sending an XMPP (chat) message.

  Args:
    request: The request object.
    issue: Issue whose owner, reviewers, CC are to be notified.
    message: Text of message to send, e.g. 'Created'.

  The current user and the issue's subject and URL are appended to the message.

  Returns:
    True if the message was (apparently) delivered, False if not.
  """
  iid = issue.key().id()
  emails = [issue.owner.email()]
  if issue.reviewers:
    emails.extend(issue.reviewers)
  if issue.cc:
    emails.extend(issue.cc)
  accounts = models.Account.get_multiple_accounts_by_email(emails)
  jids = []
  for account in accounts.itervalues():
    logging.debug('email=%r,chat=%r', account.email, account.notify_by_chat)
    if account.notify_by_chat:
      jids.append(account.email)
  if not jids:
    logging.debug('No XMPP jids to send to for issue %d', iid)
    return True  # Nothing to do.
  jids_str = ', '.join(jids)
  logging.debug('Sending XMPP for issue %d to %s', iid, jids_str)
  sender = '?'
  if models.Account.current_user_account:
    sender = models.Account.current_user_account.nickname
  elif request.user:
    sender = request.user.email()
  message = '%s by %s: %s\n%s' % (message,
                                  sender,
                                  issue.subject,
                                  request.build_absolute_uri(
                                    reverse(show, args=[iid])))
  try:
    sts = xmpp.send_message(jids, message)
  except Exception, err:
    logging.exception('XMPP exception %s sending for issue %d to %s',
                      err, iid, jids_str)
    return False
  else:
    if sts == [xmpp.NO_ERROR] * len(jids):
      logging.info('XMPP message sent for issue %d to %s', iid, jids_str)
      return True
    else:
      logging.error('XMPP error %r sending for issue %d to %s',
                    sts, iid, jids_str)
      return False


### Decorators for request handlers ###


def post_required(func):
  """Decorator that returns an error unless request.method == 'POST'."""

  def post_wrapper(request, *args, **kwds):
    if request.method != 'POST':
      return HttpResponse('This requires a POST request.', status=405)
    return func(request, *args, **kwds)

  return post_wrapper


def login_required(func):
  """Decorator that redirects to the login page if you're not logged in."""

  def login_wrapper(request, *args, **kwds):
    if request.user is None:
      return HttpResponseRedirect(
          users.create_login_url(request.get_full_path().encode('utf-8')))
    return func(request, *args, **kwds)

  return login_wrapper


def xsrf_required(func):
  """Decorator to check XSRF token.

  This only checks if the method is POST; it lets other method go
  through unchallenged.  Apply after @login_required and (if
  applicable) @post_required.  This decorator is mutually exclusive
  with @upload_required.
  """

  def xsrf_wrapper(request, *args, **kwds):
    if request.method == 'POST':
      post_token = request.POST.get('xsrf_token')
      if not post_token:
        return HttpResponse('Missing XSRF token.', status=403)
      account = models.Account.current_user_account
      if not account:
        return HttpResponse('Must be logged in for XSRF check.', status=403)
      xsrf_token = account.get_xsrf_token()
      if post_token != xsrf_token:
        # Try the previous hour's token
        xsrf_token = account.get_xsrf_token(-1)
        if post_token != xsrf_token:
          return HttpResponse('Invalid XSRF token.', status=403)
    return func(request, *args, **kwds)

  return xsrf_wrapper


def upload_required(func):
  """Decorator for POST requests from the upload.py script.

  Right now this is for documentation only, but eventually we should
  change this to insist on a special header that JavaScript cannot
  add, to prevent XSRF attacks on these URLs.  This decorator is
  mutually exclusive with @xsrf_required.
  """
  return func


def admin_required(func):
  """Decorator that insists that you're logged in as administratior."""

  def admin_wrapper(request, *args, **kwds):
    if request.user is None:
      return HttpResponseRedirect(
          users.create_login_url(request.get_full_path().encode('utf-8')))
    if not request.user_is_admin:
      return HttpResponseForbidden('You must be admin in for this function')
    return func(request, *args, **kwds)

  return admin_wrapper


def issue_required(func):
  """Decorator that processes the issue_id handler argument."""

  def issue_wrapper(request, issue_id, *args, **kwds):
    issue = models.Issue.get_by_id(int(issue_id))
    if issue is None:
      return HttpResponseNotFound('No issue exists with that id (%s)' %
                                  issue_id)
    if issue.private:
      if request.user is None:
        return HttpResponseRedirect(
            users.create_login_url(request.get_full_path().encode('utf-8')))
      if not _can_view_issue(request.user, issue):
        return HttpResponseForbidden('You do not have permission to '
                                     'view this issue')
    request.issue = issue
    return func(request, *args, **kwds)

  return issue_wrapper


def user_key_required(func):
  """Decorator that processes the user handler argument."""

  def user_key_wrapper(request, user_key, *args, **kwds):
    user_key = urllib.unquote(user_key)
    if '@' in user_key:
      request.user_to_show = users.User(user_key)
    else:
      account = models.Account.get_account_for_nickname(user_key)
      if not account:
        logging.info("account not found for nickname %s" % user_key)
        return HttpResponseNotFound('No user found with that key (%s)' %
                                    urllib.quote(user_key))
      request.user_to_show = account.user
    return func(request, *args, **kwds)

  return user_key_wrapper


def owner_required(func):
  """Decorator that insists you own the issue.

  It must appear after issue_required or equivalent, like patchset_required.
  """

  @login_required
  def owner_wrapper(request, *args, **kwds):
    if request.issue.owner != request.user:
      return HttpResponseForbidden('You do not own this issue')
    return func(request, *args, **kwds)

  return owner_wrapper


def issue_owner_required(func):
  """Decorator that processes the issue_id argument and insists you own it."""

  @issue_required
  @owner_required
  def issue_owner_wrapper(request, *args, **kwds):
    return func(request, *args, **kwds)

  return issue_owner_wrapper


def issue_editor_required(func):
  """Decorator that processes the issue_id argument and insists the user has
  permission to edit it."""

  @login_required
  @issue_required
  def issue_editor_wrapper(request, *args, **kwds):
    if not request.issue.user_can_edit(request.user):
      return HttpResponseForbidden('You do not have permission to '
                                   'edit this issue')
    return func(request, *args, **kwds)

  return issue_editor_wrapper


def patchset_required(func):
  """Decorator that processes the patchset_id argument."""

  @issue_required
  def patchset_wrapper(request, patchset_id, *args, **kwds):
    patchset = models.PatchSet.get_by_id(int(patchset_id), parent=request.issue)
    if patchset is None:
      return HttpResponseNotFound('No patch set exists with that id (%s)' %
                                  patchset_id)
    patchset.issue = request.issue
    request.patchset = patchset
    return func(request, *args, **kwds)

  return patchset_wrapper


def patchset_owner_required(func):
  """Decorator that processes the patchset_id argument and insists you own the
  issue."""

  @patchset_required
  @owner_required
  def patchset_owner_wrapper(request, *args, **kwds):
    return func(request, *args, **kwds)

  return patchset_owner_wrapper


def patch_required(func):
  """Decorator that processes the patch_id argument."""

  @patchset_required
  def patch_wrapper(request, patch_id, *args, **kwds):
    patch = models.Patch.get_by_id(int(patch_id), parent=request.patchset)
    if patch is None:
      return HttpResponseNotFound('No patch exists with that id (%s/%s)' %
                                  (request.patchset.key().id(), patch_id))
    patch.patchset = request.patchset
    request.patch = patch
    return func(request, *args, **kwds)

  return patch_wrapper


def patch_filename_required(func):
  """Decorator that processes the patch_id argument."""

  @patchset_required
  def patch_wrapper(request, patch_filename, *args, **kwds):
    patch = models.Patch.gql('WHERE patchset = :1 AND filename = :2',
                             request.patchset, patch_filename).get()
    if patch is None and patch_filename.isdigit():
      # It could be an old URL which has a patch ID instead of a filename
      patch = models.Patch.get_by_id(int(patch_filename),
                                     parent=request.patchset)
    if patch is None:
      return respond(request, 'diff_missing.html',
                     {'issue': request.issue,
                      'patchset': request.patchset,
                      'patch': None,
                      'patchsets': request.issue.patchset_set,
                      'filename': patch_filename})
    patch.patchset = request.patchset
    request.patch = patch
    return func(request, *args, **kwds)

  return patch_wrapper


def image_required(func):
  """Decorator that processes the image argument.

  Attributes set on the request:
   content: a Content entity.
  """

  @patch_required
  def image_wrapper(request, image_type, *args, **kwds):
    content = None
    if image_type == "0":
      content = request.patch.content
    elif image_type == "1":
      content = request.patch.patched_content
    # Other values are erroneous so request.content won't be set.
    if not content or not content.data:
      return HttpResponseRedirect(django_settings.MEDIA_URL + "blank.jpg")
    request.content = content
    return func(request, *args, **kwds)

  return image_wrapper


def json_response(func):
  """Decorator that converts into JSON any returned value that is not an
  HttpResponse. It handles `pretty` URL parameter to tune JSON response for
  either performance or readability."""

  def json_wrapper(request, *args, **kwds):
    data = func(request, *args, **kwds)
    if isinstance(data, HttpResponse):
      return data
    if request.REQUEST.get('pretty','0').lower() in ('1', 'true', 'on'):
      data = simplejson.dumps(data, indent='  ', sort_keys=True)
    else:
      data = simplejson.dumps(data, separators=(',',':'))
    return HttpResponse(data, content_type='application/json')

  return json_wrapper


### Request handlers ###


def index(request):
  """/ - Show a list of patches."""
  if request.user is None:
    return all(request)
  else:
    return mine(request)


DEFAULT_LIMIT = 10


def _url(path, **kwargs):
  """Format parameters for query string.

  Args:
    path: Path of URL.
    kwargs: Keyword parameters are treated as values to add to the query
      parameter of the URL.  If empty no query parameters will be added to
      path and '?' omitted from the URL.
  """
  if kwargs:
    encoded_parameters = urllib.urlencode(kwargs)
    if path.endswith('?'):
      # Trailing ? on path.  Append parameters to end.
      return '%s%s' % (path, encoded_parameters)
    elif '?' in path:
      # Append additional parameters to existing query parameters.
      return '%s&%s' % (path, encoded_parameters)
    else:
      # Add query parameters to path with no query parameters.
      return '%s?%s' % (path, encoded_parameters)
  else:
    return path


def _inner_paginate(request, issues, template, extra_template_params):
  """Display paginated list of issues.

  Takes care of the private bit.

  Args:
    request: Request containing offset and limit parameters.
    issues: Issues to be displayed.
    template: Name of template that renders issue page.
    extra_template_params: Dictionary of extra parameters to pass to page
      rendering.

  Returns:
    Response for sending back to browser.
  """
  visible_issues = [i for i in issues if _can_view_issue(request.user, i)]
  _optimize_draft_counts(visible_issues)
  _load_users_for_issues(visible_issues)
  params = {
    'issues': visible_issues,
    'limit': None,
    'newest': None,
    'prev': None,
    'next': None,
    'nexttext': '',
    'first': '',
    'last': '',
  }
  if extra_template_params:
    params.update(extra_template_params)
  return respond(request, template, params)


def _paginate_issues(page_url,
                     request,
                     query,
                     template,
                     extra_nav_parameters=None,
                     extra_template_params=None):
  """Display paginated list of issues.

  Args:
    page_url: Base URL of issue page that is being paginated.  Typically
      generated by calling 'reverse' with a name and arguments of a view
      function.
    request: Request containing offset and limit parameters.
    query: Query over issues.
    template: Name of template that renders issue page.
    extra_nav_parameters: Dictionary of extra parameters to append to the
      navigation links.
    extra_template_params: Dictionary of extra parameters to pass to page
      rendering.

  Returns:
    Response for sending back to browser.
  """
  offset = _clean_int(request.GET.get('offset'), 0, 0)
  limit = _clean_int(request.GET.get('limit'), DEFAULT_LIMIT, 1, 100)

  nav_parameters = {'limit': str(limit)}
  if extra_nav_parameters is not None:
    nav_parameters.update(extra_nav_parameters)

  params = {
    'limit': limit,
    'first': offset + 1,
    'nexttext': 'Older',
  }
  # Fetch one more to see if there should be a 'next' link
  issues = query.fetch(limit+1, offset)
  if len(issues) > limit:
    del issues[limit:]
    params['next'] = _url(page_url, offset=offset + limit, **nav_parameters)
  params['last'] = len(issues) > 1 and offset+len(issues) or None
  if offset > 0:
    params['prev'] = _url(page_url, offset=max(0, offset - limit),
        **nav_parameters)
  if offset > limit:
    params['newest'] = _url(page_url, **nav_parameters)
  if extra_template_params:
    params.update(extra_template_params)
  return _inner_paginate(request, issues, template, params)


def _paginate_issues_with_cursor(page_url,
                                 request,
                                 query,
                                 limit,
                                 template,
                                 extra_nav_parameters=None,
                                 extra_template_params=None):
  """Display paginated list of issues using a cursor instead of offset.

  Args:
    page_url: Base URL of issue page that is being paginated.  Typically
      generated by calling 'reverse' with a name and arguments of a view
      function.
    request: Request containing offset and limit parameters.
    query: Query over issues.
    limit: Maximum number of issues to return.
    template: Name of template that renders issue page.
    extra_nav_parameters: Dictionary of extra parameters to append to the
      navigation links.
    extra_template_params: Dictionary of extra parameters to pass to page
      rendering.

  Returns:
    Response for sending back to browser.
  """
  issues = query.fetch(limit)
  nav_parameters = {}
  if extra_nav_parameters:
    nav_parameters.update(extra_nav_parameters)
  nav_parameters['cursor'] = query.cursor()

  params = {
    'limit': limit,
    'cursor': nav_parameters['cursor'],
    'nexttext': 'Newer',
  }
  # Fetch one more to see if there should be a 'next' link. Do it in a separate
  # request so we have a valid cursor.
  if query.fetch(1):
    params['next'] = _url(page_url, **nav_parameters)
  if extra_template_params:
    params.update(extra_template_params)
  return _inner_paginate(request, issues, template, params)


def all(request):
  """/all - Show a list of up to DEFAULT_LIMIT recent issues."""
  closed = request.GET.get('closed') or ''
  nav_parameters = {}
  if closed:
    nav_parameters['closed'] = '1'

  if closed:
    query = db.GqlQuery('SELECT * FROM Issue '
                        'WHERE private = FALSE '
                        'ORDER BY modified DESC')
  else:
    query = db.GqlQuery('SELECT * FROM Issue '
                        'WHERE closed = FALSE AND private = FALSE '
                        'ORDER BY modified DESC')

  return _paginate_issues(reverse(all),
                          request,
                          query,
                          'all.html',
                          extra_nav_parameters=nav_parameters,
                          extra_template_params=dict(closed=closed))


def _optimize_draft_counts(issues):
  """Force _num_drafts to zero for issues that are known to have no drafts.

  Args:
    issues: list of model.Issue instances.

  This inspects the drafts attribute of the current user's Account
  instance, and forces the draft count to zero of those issues in the
  list that aren't mentioned there.

  If there is no current user, all draft counts are forced to 0.
  """
  account = models.Account.current_user_account
  if account is None:
    issue_ids = None
  else:
    issue_ids = account.drafts
  for issue in issues:
    if issue_ids is None or issue.key().id() not in issue_ids:
      issue._num_drafts = 0


@login_required
def mine(request):
  """/mine - Show a list of issues created by the current user."""
  request.user_to_show = request.user
  return _show_user(request)


@login_required
def starred(request):
  """/starred - Show a list of issues starred by the current user."""
  stars = models.Account.current_user_account.stars
  if not stars:
    issues = []
  else:
    issues = [issue for issue in models.Issue.get_by_id(stars)
                    if issue is not None
                    and _can_view_issue(request.user, issue)]
    _load_users_for_issues(issues)
    _optimize_draft_counts(issues)
  return respond(request, 'starred.html', {'issues': issues})

def _load_users_for_issues(issues):
  """Load all user links for a list of issues in one go."""
  user_dict = {}
  for i in issues:
    for e in i.reviewers + i.cc + [i.owner.email()]:
      # keeping a count lets you track total vs. distinct if you want
      user_dict[e] = user_dict.setdefault(e, 0) + 1

  library.get_links_for_users(user_dict.keys())

@user_key_required
def show_user(request):
  """/user - Show the user's dashboard"""
  return _show_user(request)


def _show_user(request):
  user = request.user_to_show
  if user == request.user:
    query = models.Comment.all().filter('draft =', True)
    query = query.filter('author =', request.user).fetch(100)
    draft_keys = [
      d.parent_key().parent().parent()
      for d in query]
    draft_issues = models.Issue.get(draft_keys)
  else:
    draft_issues = draft_keys = []
  my_issues = [
      issue for issue in db.GqlQuery(
          'SELECT * FROM Issue '
          'WHERE closed = FALSE AND owner = :1 '
          'ORDER BY modified DESC '
          'LIMIT 100',
          user)
      if issue.key() not in draft_keys and _can_view_issue(request.user, issue)]
  review_issues = [
      issue for issue in db.GqlQuery(
          'SELECT * FROM Issue '
          'WHERE closed = FALSE AND reviewers = :1 '
          'ORDER BY modified DESC '
          'LIMIT 100',
          user.email().lower())
      if (issue.key() not in draft_keys and issue.owner != user
          and _can_view_issue(request.user, issue))]
  closed_issues = [
      issue for issue in db.GqlQuery(
          'SELECT * FROM Issue '
          'WHERE closed = TRUE AND modified > :1 AND owner = :2 '
          'ORDER BY modified DESC '
          'LIMIT 100',
          datetime.datetime.now() - datetime.timedelta(days=7),
          user)
      if issue.key() not in draft_keys and _can_view_issue(request.user, issue)]
  cc_issues = [
      issue for issue in db.GqlQuery(
          'SELECT * FROM Issue '
          'WHERE closed = FALSE AND cc = :1 '
          'ORDER BY modified DESC '
          'LIMIT 100',
          user.email())
      if (issue.key() not in draft_keys and issue.owner != user
          and _can_view_issue(request.user, issue))]
  all_issues = my_issues + review_issues + closed_issues + cc_issues
  _load_users_for_issues(all_issues)
  _optimize_draft_counts(all_issues)
  return respond(request, 'user.html',
                 {'email': user.email(),
                  'my_issues': my_issues,
                  'review_issues': review_issues,
                  'cc_issues': cc_issues,
<<<<<<< HEAD
                  'closed_issues': closed_issues,
=======
                  'draft_issues': draft_issues,
>>>>>>> 75277875
                  })


@login_required
@xsrf_required
def new(request):
  """/new - Upload a new patch set.

  GET shows a blank form, POST processes it.
  """
  if request.method != 'POST':
    form = NewForm()
    form.set_branch_choices()
    return respond(request, 'new.html', {'form': form})

  form = NewForm(request.POST, request.FILES)
  form.set_branch_choices()
  issue = _make_new(request, form)
  if issue is None:
    return respond(request, 'new.html', {'form': form})
  else:
    return HttpResponseRedirect(reverse(show, args=[issue.key().id()]))


@login_required
@xsrf_required
def use_uploadpy(request):
  """Show an intermediate page about upload.py."""
  if request.method == 'POST':
    if 'disable_msg' in request.POST:
      models.Account.current_user_account.uploadpy_hint = False
      models.Account.current_user_account.put()
    if 'download' in request.POST:
      url = reverse(customized_upload_py)
    else:
      url = reverse(new)
    return HttpResponseRedirect(url)
  return respond(request, 'use_uploadpy.html')


@post_required
@upload_required
def upload(request):
  """/upload - Like new() or add(), but from the upload.py script.

  This generates a text/plain response.
  """
  if request.user is None:
    if IS_DEV:
      request.user = users.User(request.POST.get('user', 'test@example.com'))
    else:
      return HttpResponse('Login required', status=401)
  # Check against old upload.py usage.
  if request.POST.get('num_parts') > 1:
    return HttpResponse('Upload.py is too old, get the latest version.',
                        content_type='text/plain')
  form = UploadForm(request.POST, request.FILES)
  issue = None
  patchset = None
  if form.is_valid():
    issue_id = form.cleaned_data['issue']
    if issue_id:
      action = 'updated'
      issue = models.Issue.get_by_id(issue_id)
      if issue is None:
        form.errors['issue'] = ['No issue exists with that id (%s)' %
                                issue_id]
      elif issue.local_base and not form.cleaned_data.get('content_upload'):
        form.errors['issue'] = ['Base files upload required for that issue.']
        issue = None
      else:
        if request.user != issue.owner:
          form.errors['user'] = ['You (%s) don\'t own this issue (%s)' %
                                 (request.user, issue_id)]
          issue = None
        else:
          patchset = _add_patchset_from_form(request, issue, form, 'subject',
                                             emails_add_only=True)
          if not patchset:
            issue = None
    else:
      action = 'created'
      issue = _make_new(request, form)
      if issue is not None:
        patchset = issue.patchset
  if issue is None:
    msg = 'Issue creation errors: %s' % repr(form.errors)
  else:
    msg = ('Issue %s. URL: %s' %
           (action,
            request.build_absolute_uri(
              reverse('show_bare_issue_number', args=[issue.key().id()]))))
    if (form.cleaned_data.get('content_upload') or
        form.cleaned_data.get('separate_patches')):
      # Extend the response message: 2nd line is patchset id.
      msg +="\n%d" % patchset.key().id()
      if form.cleaned_data.get('content_upload'):
        # Extend the response: additional lines are the expected filenames.
        issue.local_base = True
        issue.commit = form.cleaned_data.get('commit', False)
        issue.put()

        base_hashes = {}
        for file_info in form.cleaned_data.get('base_hashes').split("|"):
          if not file_info:
            break
          checksum, filename = file_info.split(":", 1)
          base_hashes[filename] = checksum

        content_entities = []
        new_content_entities = []
        patches = list(patchset.patch_set)
        existing_patches = {}
        patchsets = list(issue.patchset_set)
        if len(patchsets) > 1:
          # Only check the last uploaded patchset for speed.
          last_patch_set = patchsets[-2].patch_set
          patchsets = None  # Reduce memory usage.
          for opatch in last_patch_set:
            if opatch.content:
              existing_patches[opatch.filename] = opatch
        for patch in patches:
          content = None
          # Check if the base file is already uploaded in another patchset.
          if (patch.filename in base_hashes and
              patch.filename in existing_patches and
              (base_hashes[patch.filename] ==
               existing_patches[patch.filename].content.checksum)):
            content = existing_patches[patch.filename].content
            patch.status = existing_patches[patch.filename].status
            patch.is_binary = existing_patches[patch.filename].is_binary
          if not content:
            content = models.Content(is_uploaded=True, parent=patch)
            new_content_entities.append(content)
          content_entities.append(content)
        existing_patches = None  # Reduce memory usage.
        if new_content_entities:
          db.put(new_content_entities)

        for patch, content_entity in zip(patches, content_entities):
          patch.content = content_entity
          id_string = patch.key().id()
          if content_entity not in new_content_entities:
            # Base file not needed since we reused a previous upload.  Send its
            # patch id in case it's a binary file and the new content needs to
            # be uploaded.  We mark this by prepending 'nobase' to the id.
            id_string = "nobase_" + str(id_string)
          msg += "\n%s %s" % (id_string, patch.filename)
        db.put(patches)
  return HttpResponse(msg, content_type='text/plain')


@post_required
@patch_required
@upload_required
def upload_content(request):
  """/<issue>/upload_content/<patchset>/<patch> - Upload base file contents.

  Used by upload.py to upload base files.
  """
  form = UploadContentForm(request.POST, request.FILES)
  if not form.is_valid():
    return HttpResponse('ERROR: Upload content errors:\n%s' % repr(form.errors),
                        content_type='text/plain')
  if request.user is None:
    if IS_DEV:
      request.user = users.User(request.POST.get('user', 'test@example.com'))
    else:
      return HttpResponse('Error: Login required', status=401)
  if request.user != request.issue.owner:
    return HttpResponse('ERROR: You (%s) don\'t own this issue (%s).' %
                        (request.user, request.issue.key().id()))
  patch = request.patch
  patch.status = form.cleaned_data['status']
  patch.is_binary = form.cleaned_data['is_binary']
  patch.put()

  if form.cleaned_data['is_current']:
    if patch.patched_content:
      return HttpResponse('ERROR: Already have current content.')
    content = models.Content(is_uploaded=True, parent=patch)
    content.put()
    patch.patched_content = content
    patch.put()
  else:
    content = patch.content

  if form.cleaned_data['file_too_large']:
    content.file_too_large = True
  else:
    data = form.get_uploaded_content()
    checksum = md5.new(data).hexdigest()
    if checksum != request.POST.get('checksum'):
      content.is_bad = True
      content.put()
      return HttpResponse('ERROR: Checksum mismatch.',
                          content_type='text/plain')
    if patch.is_binary:
      content.data = data
    else:
      content.text = engine.ToText(engine.UnifyLinebreaks(data))
    content.checksum = checksum
  content.put()
  return HttpResponse('OK', content_type='text/plain')


@post_required
@patchset_required
@upload_required
def upload_patch(request):
  """/<issue>/upload_patch/<patchset> - Upload patch to patchset.

  Used by upload.py to upload a patch when the diff is too large to upload all
  together.
  """
  if request.user is None:
    if IS_DEV:
      request.user = users.User(request.POST.get('user', 'test@example.com'))
    else:
      return HttpResponse('Error: Login required', status=401)
  if request.user != request.issue.owner:
    return HttpResponse('ERROR: You (%s) don\'t own this issue (%s).' %
                        (request.user, request.issue.key().id()))
  form = UploadPatchForm(request.POST, request.FILES)
  if not form.is_valid():
    return HttpResponse('ERROR: Upload patch errors:\n%s' % repr(form.errors),
                        content_type='text/plain')
  patchset = request.patchset
  if patchset.data:
    return HttpResponse('ERROR: Can\'t upload patches to patchset with data.',
                        content_type='text/plain')
  text = engine.ToText(engine.UnifyLinebreaks(form.get_uploaded_patch()))
  patch = models.Patch(patchset=patchset,
                       text=text,
                       filename=form.cleaned_data['filename'], parent=patchset)
  patch.put()
  if form.cleaned_data.get('content_upload'):
    content = models.Content(is_uploaded=True, parent=patch)
    content.put()
    patch.content = content
    patch.put()

  msg = 'OK\n' + str(patch.key().id())
  return HttpResponse(msg, content_type='text/plain')


@post_required
@patchset_required
def upload_build_result(request):
  """/<issue>/upload_build_result/<patchset> - Set build result for a patchset.

  Used to upload results from a build made with the patchset on a given
  platform.
  """
  form = UploadBuildResult(request.POST, request.FILES)
  if not form.is_valid():
    return HttpResponse('ERROR: Upload build result errors:\n%s' %
                        repr(form.errors), content_type='text/plain')
  # Use a backdoor password for automated builds to be able to push data here.
  if sha.new(form.cleaned_data.get('password', '')).hexdigest() != \
      '980954318b0845754d89cd5410edbace13487356':
    if request.user is None:
      if False and IS_DEV:
        request.user = users.User(request.POST.get('user', 'test@example.com'))
      else:
        return HttpResponse('Error: Login required', status=401)
    if request.user != request.issue.owner:
      return HttpResponse('ERROR: You (%s) don\'t own this issue (%s).' %
                          (request.user, request.issue.key().id()))
  # Do we already have build results for this patchset on this platform?
  platform_id = strip_tags(form.cleaned_data['platform_id'])
  patchset = request.patchset
  existing = False
  for index, build_result in enumerate(patchset.build_results):
    if build_result.split(UploadBuildResult.SEPARATOR, 2)[0] == platform_id:
      existing = True
      break
  if existing:
    if form.cleaned_data['status']:
      patchset.build_results[index] = str(form)
      message = 'Updated existing result.'
    else:
      # An empty status means remove this build result.
      patchset.build_results.pop(index)
      message = 'Removed existing result.'
  elif form.cleaned_data['status']:
    patchset.build_results.append(str(form))
    message = 'Adding new status result.'
  else:
    message = 'Not adding empty status result.'

  patchset.put()
  return HttpResponse(message, content_type='text/plain')


@patchset_required
def get_build_results(request):
  """/<issue>/get_build_results/<patchset> - Get build results for a patchset.

  Used to retrieve the build results for a given patchset. The format of the
  returned data is as follows:
    <platform_id>|<status>|<details_url>
    <platform_id>|<status>|<details_url>
    etc...
  """
  response = ""
  for build_result in request.patchset.build_results:
    response = "%s%s\n" % (response, str(build_result))
  return HttpResponse(response, content_type='text/plain')


class EmptyPatchSet(Exception):
  """Exception used inside _make_new() to break out of the transaction."""


def _make_new(request, form):
  """Helper for new().

  Return a valid Issue, or None.
  """
  if not form.is_valid():
    return None

  data_url = _get_data_url(form)
  if data_url is None:
    return None
  data, url, separate_patches = data_url

  reviewers = _get_emails(form, 'reviewers')
  if not form.is_valid() or reviewers is None:
    return None

  cc = _get_emails(form, 'cc')
  if not form.is_valid():
    return None

  base = form.get_base()
  if base is None:
    return None

  def txn():
    issue = models.Issue(subject=form.cleaned_data['subject'],
                         description=form.cleaned_data['description'],
                         base=base,
                         reviewers=reviewers,
                         cc=cc,
                         private=form.cleaned_data.get('private', False),
                         n_comments=0)
    issue.put()

    patchset = models.PatchSet(issue=issue, data=data, url=url, parent=issue)
    patchset.put()
    issue.patchset = patchset

    if not separate_patches:
      patches = engine.ParsePatchSet(patchset)
      if not patches:
        raise EmptyPatchSet  # Abort the transaction
      db.put(patches)
    return issue

  try:
    issue = db.run_in_transaction(txn)
  except EmptyPatchSet:
    errkey = url and 'url' or 'data'
    form.errors[errkey] = ['Patch set contains no recognizable patches']
    return None

  if form.cleaned_data.get('send_mail'):
    msg = _make_message(request, issue, '', '', True)
    msg.put()
    _notify_issue(request, issue, 'Created')
  return issue


def _get_data_url(form):
  """Helper for _make_new() above and add() below.

  Args:
    form: Django form object.

  Returns:
    3-tuple (data, url, separate_patches).
      data: the diff content, if available.
      url: the url of the diff, if given.
      separate_patches: True iff the patches will be uploaded separately for
        each file.

  """
  cleaned_data = form.cleaned_data

  data = cleaned_data['data']
  url = cleaned_data.get('url')
  separate_patches = cleaned_data.get('separate_patches')
  if not (data or url or separate_patches):
    form.errors['data'] = ['You must specify a URL or upload a file (< 1 MB).']
    return None
  if data and url:
    form.errors['data'] = ['You must specify either a URL or upload a file '
                           'but not both.']
    return None
  if separate_patches and (data or url):
    form.errors['data'] = ['If the patches will be uploaded separately later, '
                           'you can\'t send some data or a url.']
    return None

  if data is not None:
    data = db.Blob(engine.UnifyLinebreaks(data.read()))
    url = None
  elif url:
    try:
      fetch_result = urlfetch.fetch(url)
    except Exception, err:
      form.errors['url'] = [str(err)]
      return None
    if fetch_result.status_code != 200:
      form.errors['url'] = ['HTTP status code %s' % fetch_result.status_code]
      return None
    data = db.Blob(engine.UnifyLinebreaks(fetch_result.content))

  return data, url, separate_patches


@post_required
@issue_owner_required
@xsrf_required
def add(request):
  """/<issue>/add - Add a new PatchSet to an existing Issue."""
  issue = request.issue
  form = AddForm(request.POST, request.FILES)
  if not _add_patchset_from_form(request, issue, form):
    return show(request, issue.key().id(), form)
  return HttpResponseRedirect(reverse(show, args=[issue.key().id()]))


def _add_patchset_from_form(request, issue, form, message_key='message',
                            emails_add_only=False):
  """Helper for add() and upload()."""
  # TODO(guido): use a transaction like in _make_new(); may be share more code?
  if form.is_valid():
    data_url = _get_data_url(form)
  if not form.is_valid():
    return None
  if request.user != issue.owner:
    # This check is done at each call site but check again as a safety measure.
    return None
  data, url, separate_patches = data_url
  message = form.cleaned_data[message_key]
  patchset = models.PatchSet(issue=issue, message=message, data=data, url=url,
                             parent=issue)
  patchset.put()

  if not separate_patches:
    patches = engine.ParsePatchSet(patchset)
    if not patches:
      patchset.delete()
      errkey = url and 'url' or 'data'
      form.errors[errkey] = ['Patch set contains no recognizable patches']
      return None
    db.put(patches)

  if emails_add_only:
    emails = _get_emails(form, 'reviewers')
    if not form.is_valid():
      return None
    issue.reviewers += [reviewer for reviewer in emails
                        if reviewer not in issue.reviewers]
    emails = _get_emails(form, 'cc')
    if not form.is_valid():
      return None
    issue.cc += [cc for cc in emails if cc not in issue.cc]
  else:
    issue.reviewers = _get_emails(form, 'reviewers')
    issue.cc = _get_emails(form, 'cc')
  issue.commit = False
  issue.put()

  if form.cleaned_data.get('send_mail'):
    msg = _make_message(request, issue, message, '', True)
    msg.put()
    _notify_issue(request, issue, 'Updated')
  return patchset


def _get_emails(form, label):
  """Helper to return the list of reviewers, or None for error."""
  raw_emails = form.cleaned_data.get(label)
  if raw_emails:
    return _get_emails_from_raw(raw_emails.split(','), form=form, label=label)
  return []

def _get_emails_from_raw(raw_emails, form=None, label=None):
  emails = []
  for email in raw_emails:
    email = email.strip()
    if email:
      try:
        if '@' not in email:
          account = models.Account.get_account_for_nickname(email)
          if account is None:
            raise db.BadValueError('Unknown user: %s' % email)
          db_email = db.Email(account.user.email().lower())
        elif email.count('@') != 1:
          raise db.BadValueError('Invalid email address: %s' % email)
        else:
          head, tail = email.split('@')
          if '.' not in tail:
            raise db.BadValueError('Invalid email address: %s' % email)
          db_email = db.Email(email.lower())
      except db.BadValueError, err:
        if form:
          form.errors[label] = [unicode(err)]
        return None
      if db_email not in emails:
        emails.append(db_email)
  return emails


def _reorder_patches_by_filename(patches):
  """Reorder a list of patches to put C/C++ headers before sources."""
  splits = [os.path.splitext(patch.filename) for patch in patches]
  for i in range(len(splits) - 1):
    if (splits[i][0] == splits[i+1][0] and
        splits[i][1] in ['.c', '.cc', '.cpp'] and
        splits[i+1][1] in ['.h', '.hxx', '.hpp']):
      patches[i:i+2] = [patches[i+1], patches[i]]


def _calculate_delta(patch, patchset_id, patchsets):
  """Calculates which files in earlier patchsets this file differs from.

  Args:
    patch: The file to compare.
    patchset_id: The file's patchset's key id.
    patchsets: A list of existing patchsets.

  Returns:
    A list of patchset ids.
  """
  delta = []
  if patch.no_base_file:
    return delta
  for other in patchsets:
    if patchset_id == other.key().id():
      break
    if other.data or other.parsed_patches:
      # Loading all the Patch entities in every PatchSet takes too long
      # (DeadLineExceeded) and consumes a lot of memory (MemoryError) so instead
      # just parse the patchset's data.  Note we can only do this if the
      # patchset was small enough to fit in the data property.
      if other.parsed_patches is None:
        # PatchSet.data is stored as db.Blob (str). Try to convert it
        # to unicode so that Python doesn't need to do this conversion
        # when comparing text and patch.text, which is db.Text
        # (unicode).
        try:
          other.parsed_patches = engine.SplitPatch(other.data.decode('utf-8'))
        except UnicodeDecodeError:  # Fallback to str - unicode comparison.
          other.parsed_patches = engine.SplitPatch(other.data)
        other.data = None  # Reduce memory usage.
      for filename, text in other.parsed_patches:
        if filename == patch.filename:
          if text != patch.text:
            delta.append(other.key().id())
          break
      else:
        # We could not find the file in the previous patchset. It must
        # be new wrt that patchset.
        delta.append(other.key().id())
    else:
      # other (patchset) is too big to hold all the patches inside itself, so
      # we need to go to the datastore.  Use the index to see if there's a
      # patch against our current file in other.
      query = models.Patch.all()
      query.filter("filename =", patch.filename)
      query.filter("patchset =", other.key())
      other_patches = query.fetch(100)
      if other_patches and len(other_patches) > 1:
        logging.info("Got %s patches with the same filename for a patchset",
                     len(other_patches))
      for op in other_patches:
        if op.text != patch.text:
          delta.append(other.key().id())
          break
      else:
        # We could not find the file in the previous patchset. It must
        # be new wrt that patchset.
        delta.append(other.key().id())

  return delta


def _get_patchset_info(request, patchset_id):
  """ Returns a list of patchsets for the issue.

  Args:
    request: Django Request object.
    patchset_id: The id of the patchset that the caller is interested in.  This
      is the one that we generate delta links to if they're not available.  We
      can't generate for all patchsets because it would take too long on issues
      with many patchsets.  Passing in None is equivalent to doing it for the
      last patchset.

  Returns:
    A 3-tuple of (issue, patchsets, HttpResponse).
    If HttpResponse is not None, further processing should stop and it should be
    returned.
  """
  issue = request.issue
  patchsets = list(issue.patchset_set.order('created'))
  response = None
  if not patchset_id and patchsets:
    patchset_id = patchsets[-1].key().id()

  if request.user:
    drafts = list(models.Comment.gql('WHERE ANCESTOR IS :1 AND draft = TRUE'
                                     '  AND author = :2',
                                     issue, request.user))
  else:
    drafts = []
  comments = list(models.Comment.gql('WHERE ANCESTOR IS :1 AND draft = FALSE',
                                     issue))
  issue.draft_count = len(drafts)
  for c in drafts:
    c.ps_key = c.patch.patchset.key()
  patchset_id_mapping = {}  # Maps from patchset id to its ordering number.
  for patchset in patchsets:
    patchset_id_mapping[patchset.key().id()] = len(patchset_id_mapping) + 1
    patchset.n_drafts = sum(c.ps_key == patchset.key() for c in drafts)
    patchset.patches = None
    patchset.parsed_patches = None
    if patchset_id == patchset.key().id():
      patchset.patches = list(patchset.patch_set.order('filename'))
      # Reorder the list of patches to put .h files before .cc.
      _reorder_patches_by_filename(patchset.patches)
      try:
        attempt = _clean_int(request.GET.get('attempt'), 0, 0)
        if attempt < 0:
          response = HttpResponse('Invalid parameter', status=404)
          break
        for patch in patchset.patches:
          pkey = patch.key()
          patch._num_comments = sum(c.parent_key() == pkey for c in comments)
          patch._num_drafts = sum(c.parent_key() == pkey for c in drafts)
          if not patch.delta_calculated:
            if attempt > 2:
              # Too many patchsets or files and we're not able to generate the
              # delta links.  Instead of giving a 500, try to render the page
              # without them.
              patch.delta = []
            else:
              # Compare each patch to the same file in earlier patchsets to see
              # if they differ, so that we can generate the delta patch urls.
              # We do this once and cache it after.  It's specifically not done
              # on upload because we're already doing too much processing there.
              # NOTE: this function will clear out patchset.data to reduce
              # memory so don't ever call patchset.put() after calling it.
              patch.delta = _calculate_delta(patch, patchset_id, patchsets)
              patch.delta_calculated = True
              # A multi-entity put would be quicker, but it fails when the
              # patches have content that is large.  App Engine throws
              # RequestTooLarge.  This way, although not as efficient, allows
              # multiple refreshes on an issue to get things done, as opposed to
              # an all-or-nothing approach.
              patch.put()
          # Reduce memory usage: if this patchset has lots of added/removed
          # files (i.e. > 100) then we'll get MemoryError when rendering the
          # response.  Each Patch entity is using a lot of memory if the files
          # are large, since it holds the entire contents.  Call num_chunks and
          # num_drafts first though since they depend on text.
          patch.num_chunks
          patch.num_drafts
          patch.num_added
          patch.num_removed
          patch.text = None
          patch._lines = None
          patch.parsed_deltas = []
          for delta in patch.delta:
            patch.parsed_deltas.append([patchset_id_mapping[delta], delta])
      except DeadlineExceededError:
        logging.exception('DeadlineExceededError in _get_patchset_info')
        if attempt > 2:
          response = HttpResponse('DeadlineExceededError - create a new issue.')
        else:
          response = HttpResponseRedirect('%s?attempt=%d' %
                                          (request.path, attempt + 1))
        break
      patchset.build_results_list = []
      for build_result in patchset.build_results:
        (platform_id, status, details_url) = build_result.split(
            UploadBuildResult.SEPARATOR, 2)
        patchset.build_results_list.append({'platform_id': platform_id,
                                            'status': status,
                                            'details_url': details_url})
  # Reduce memory usage (see above comment).
  for patchset in patchsets:
    patchset.parsed_patches = None
  return issue, patchsets, response


def replace_bug(m):
  bugs = re.split(r"[\s,]+", m.group(1))
  base_tracker_url = 'http://code.google.com/p/%s/issues/detail?id=%s'
  valid_trackers = ('chromium', 'chromium-os', 'chrome-os-partner', 'gyp', 'v8')
  urls = []
  for bug in bugs:
    if not bug:
      continue
    tracker = 'chromium'
    if ':' in bug:
      tracker, bug_id = bug.split(':', 1)
      if tracker not in valid_trackers:
        urls.append(bug)
        continue
    else:
      bug_id = bug
    url = '<a href="' + base_tracker_url % (tracker, bug_id) + '">'
    urls.append(url + bug + '</a>')

  return ", ".join(urls) + "\n"


def _map_base_url(base):
  """Check if Base URL can be converted into a source code viewer URL."""
  for rule in models.UrlMap.gql('ORDER BY base_url_template'):
    base_template = r'^%s$' % rule.base_url_template
    m = re.match(base_template, base)
    if not m:
      continue
    try:
      src_url = re.sub(base_template,
                       rule.source_code_url_template,
                       base)
    except re.error, err:
      logging.error('err: %s base: "%s" rule: "%s" => "%s"',
                    err, base, rule.base_url_template,
                    rule.source_code_url_template)
      return None
    return src_url
  return None


@issue_required
def show(request, form=None):
  """/<issue> - Show an issue."""
  issue, patchsets, response = _get_patchset_info(request, None)
  if response:
    return response
  if not form:
    form = AddForm(initial={'reviewers': ', '.join(issue.reviewers)})
  last_patchset = first_patch = None
  if patchsets:
    last_patchset = patchsets[-1]
    if last_patchset.patches:
      first_patch = last_patchset.patches[0]
  messages = []
  has_draft_message = False
  for msg in issue.message_set.order('date'):
    if not msg.draft:
      messages.append(msg)
    elif msg.draft and request.user and msg.sender == request.user.email():
      has_draft_message = True
  num_patchsets = len(patchsets)

  issue.description = cgi.escape(issue.description)
  issue.description = urlize(issue.description)
  re_string = r"(?<=BUG=)"
  re_string += "(\s*(?:[a-z0-9-]+:)?\d+\s*(?:,\s*(?:[a-z0-9-]+:)?\d+\s*)*)"
  expression = re.compile(re_string, re.IGNORECASE)
  issue.description = re.sub(expression, replace_bug, issue.description)
  issue.description = issue.description.replace('\n', '<br/>')
  src_url = _map_base_url(issue.base)
  return respond(request, 'issue.html',
                 {'issue': issue, 'patchsets': patchsets,
                  'messages': messages, 'form': form,
                  'last_patchset': last_patchset,
                  'num_patchsets': num_patchsets,
                  'first_patch': first_patch,
                  'has_draft_message': has_draft_message,
                  'src_url': src_url,
                  })


@patchset_required
def patchset(request):
  """/patchset/<key> - Returns patchset information."""
  patchset = request.patchset
  issue, patchsets, response = _get_patchset_info(request, patchset.key().id())
  if response:
    return response
  for ps in patchsets:
    if ps.key().id() == patchset.key().id():
      patchset = ps
  return respond(request, 'patchset.html',
                 {'issue': issue,
                  'patchset': patchset,
                  'patchsets': patchsets,
                  })


@login_required
def account(request):
  """/account/?q=blah&limit=10&timestamp=blah - Used for autocomplete."""
  def searchAccounts(property, domain, added, response):
    query = request.GET.get('q').lower()
    limit = _clean_int(request.GET.get('limit'), 10, 10, 100)

    accounts = models.Account.all()
    accounts.filter("lower_%s >= " % property, query)
    accounts.filter("lower_%s < " % property, query + u"\ufffd")
    accounts.order("lower_%s" % property);
    for account in accounts:
      if account.key() in added:
        continue
      if domain and not account.email.endswith(domain):
        continue
      if len(added) >= limit:
        break
      added.add(account.key())
      response += '%s (%s)\n' % (account.email, account.nickname)
    return added, response

  added = set()
  response = ''
  domain = os.environ['AUTH_DOMAIN']
  if domain != 'gmail.com':
    # 'gmail.com' is the value AUTH_DOMAIN is set to if the app is running
    # on appspot.com and shouldn't prioritize the custom domain.
    added, response = searchAccounts("email", domain, added, response)
    added, response = searchAccounts("nickname", domain, added, response)
  added, response = searchAccounts("nickname", "", added, response)
  added, response = searchAccounts("email", "", added, response)
  return HttpResponse(response)


@issue_editor_required
@xsrf_required
def edit(request):
  """/<issue>/edit - Edit an issue."""
  issue = request.issue
  base = issue.base

  if issue.local_base:
    form_cls = EditLocalBaseForm
  else:
    form_cls = EditForm

  if request.method != 'POST':
    reviewers = [models.Account.get_nickname_for_email(reviewer,
                                                       default=reviewer)
                 for reviewer in issue.reviewers]
    ccs = [models.Account.get_nickname_for_email(cc, default=cc)
           for cc in issue.cc]
    form = form_cls(initial={'subject': issue.subject,
                             'description': issue.description,
                             'base': base,
                             'reviewers': ', '.join(reviewers),
                             'cc': ', '.join(ccs),
                             'closed': issue.closed,
                             'private': issue.private,
                             })
    if not issue.local_base:
      form.set_branch_choices(base)
    return respond(request, 'edit.html', {'issue': issue, 'form': form})

  form = form_cls(request.POST)
  if not issue.local_base:
    form.set_branch_choices()

  if form.is_valid():
    reviewers = _get_emails(form, 'reviewers')

  if form.is_valid():
    cc = _get_emails(form, 'cc')

  if form.is_valid() and not issue.local_base:
    base = form.get_base()

  if not form.is_valid():
    return respond(request, 'edit.html', {'issue': issue, 'form': form})
  cleaned_data = form.cleaned_data

  was_closed = issue.closed
  issue.subject = cleaned_data['subject']
  issue.description = cleaned_data['description']
  issue.closed = cleaned_data['closed']
  if issue.closed:
    issue.commit = False
  issue.private = cleaned_data.get('private', False)
  base_changed = (issue.base != base)
  issue.base = base
  issue.reviewers = reviewers
  issue.cc = cc
  if base_changed:
    for patchset in issue.patchset_set:
      db.run_in_transaction(_delete_cached_contents, list(patchset.patch_set))
  issue.put()
  if issue.closed == was_closed:
    message = 'Edited'
  elif issue.closed:
    message = 'Closed'
  else:
    message = 'Reopened'
  _notify_issue(request, issue, message)

  return HttpResponseRedirect(reverse(show, args=[issue.key().id()]))


@post_required
@issue_editor_required
@xsrf_required
def edit_flags(request):
  """/<issue>/edit_flags - Edit issue's flags."""
  form = EditFlagsForm(request.POST)
  if not form.is_valid():
    return HttpResponseBadRequest('Invalid POST arguments',
        content_type='text/plain')
  # TODO: Request keys only.
  patchsets = list(request.issue.patchset_set.order('created'))
  if (not patchsets or
      form.cleaned_data['last_patchset'] != patchsets[-1].key().id()):
    return HttpResponseForbidden('Can only modify flags on last patchset',
        content_type='text/plain')
  if 'commit' in form.cleaned_data:
    request.issue.commit = form.cleaned_data['commit']
    request.issue.put()
  return HttpResponse('OK', content_type='text/plain')


def _delete_cached_contents(patch_set):
  """Transactional helper for edit() to delete cached contents."""
  # TODO(guido): No need to do this in a transaction.
  patches = []
  contents = []
  for patch in patch_set:
    try:
      content = patch.content
    except db.Error:
      content = None
    try:
      patched_content = patch.patched_content
    except db.Error:
      patched_content = None
    if content is not None:
      contents.append(content)
    if patched_content is not None:
      contents.append(patched_content)
    patch.content = None
    patch.patched_content = None
    patches.append(patch)
  if contents:
    logging.info("Deleting %d contents", len(contents))
    db.delete(contents)
  if patches:
    logging.info("Updating %d patches", len(patches))
    db.put(patches)


@post_required
@issue_owner_required
@xsrf_required
def delete(request):
  """/<issue>/delete - Delete an issue.  There is no way back."""
  issue = request.issue
  tbd = [issue]
  for cls in [models.PatchSet, models.Patch, models.Comment,
              models.Message, models.Content]:
    tbd += cls.gql('WHERE ANCESTOR IS :1', issue)
  db.delete(tbd)
  _notify_issue(request, issue, 'Deleted')
  return HttpResponseRedirect(reverse(mine))


@post_required
@patchset_owner_required
@xsrf_required
def delete_patchset(request):
  """/<issue>/patch/<patchset>/delete - Delete a patchset.

  There is no way back.
  """
  issue = request.issue
  ps_delete = request.patchset
  ps_id = ps_delete.key().id()
  patchsets_after = issue.patchset_set.filter('created >', ps_delete.created)
  patches = []
  for patchset in patchsets_after:
    for patch in patchset.patch_set:
      if patch.delta_calculated:
        if ps_id in patch.delta:
          patches.append(patch)
  db.run_in_transaction(_patchset_delete, ps_delete, patches)
  _notify_issue(request, issue, 'Patchset deleted')
  return HttpResponseRedirect(reverse(show, args=[issue.key().id()]))


def _patchset_delete(ps_delete, patches):
  """Transactional helper for delete_patchset.

  Args:
    ps_delete: The patchset to be deleted.
    patches: Patches that have delta against patches of ps_delete.

  """
  patchset_id = ps_delete.key().id()
  tbp = []
  for patch in patches:
    patch.delta.remove(patchset_id)
    tbp.append(patch)
  if tbp:
    db.put(tbp)
  tbd = [ps_delete]
  for cls in [models.Patch, models.Comment]:
    tbd += cls.gql('WHERE ANCESTOR IS :1', ps_delete)
  db.delete(tbd)


@post_required
@issue_editor_required
@xsrf_required
def close(request):
  """/<issue>/close - Close an issue."""
  issue = request.issue
  issue.closed = True
  issue.commit = False
  if request.method == 'POST':
    new_description = request.POST.get('description')
    if new_description:
      issue.description = new_description
  issue.put()
  _notify_issue(request, issue, 'Closed')
  return HttpResponse('Closed', content_type='text/plain')


@post_required
@issue_required
@upload_required
def mailissue(request):
  """/<issue>/mail - Send mail for an issue.

  Used by upload.py.
  """
  if request.issue.owner != request.user:
    if not IS_DEV:
      return HttpResponse('Login required', status=401)
  issue = request.issue
  msg = _make_message(request, issue, '', '', True)
  msg.put()
  _notify_issue(request, issue, 'Mailed')

  return HttpResponse('OK', content_type='text/plain')


@patchset_required
def download(request):
  """/download/<issue>_<patchset>.diff - Download a patch set."""
  if request.patchset.data is None:
    return HttpResponseNotFound('Patch set (%s) is too large.'
                                % request.patchset.key().id())
  padding = ''
  user_agent = request.META.get('HTTP_USER_AGENT')
  if user_agent and 'MSIE' in user_agent:
    # Add 256+ bytes of padding to prevent XSS attacks on Internet Explorer.
    padding = ('='*67 + '\n') * 4
  return HttpResponse(padding + request.patchset.data,
                      content_type='text/plain')


@issue_required
@upload_required
def description(request):
  """/<issue>/description - Gets/Sets an issue's description.

  Used by upload.py or similar scripts.
  """
  if request.method != 'POST':
    description = request.issue.description or ""
    return HttpResponse(description, content_type='text/plain')
  if not request.issue.user_can_edit(request.user):
    if not IS_DEV:
      return HttpResponse('Login required', status=401)
  issue = request.issue
  issue.description = request.POST.get('description')
  issue.put()
  _notify_issue(request, issue, 'Changed')
  return HttpResponse('')


@issue_required
@upload_required
@json_response
def fields(request):
  """/<issue>/fields - Gets/Sets fields on the issue.

  Used by upload.py or similar scripts for partial updates of the issue
  without a patchset..
  """
  # Only recognizes a few fields for now.
  if request.method != 'POST':
    fields = request.GET.getlist('field')
    response = {}
    if 'reviewers' in fields:
      response['reviewers'] = request.issue.reviewers or []
    if 'description' in fields:
      response['description'] = request.issue.description
    if 'subject' in fields:
      response['subject'] = request.issue.subject
    return response

  if not request.issue.user_can_edit(request.user):
    if not IS_DEV:
      return HttpResponse('Login required', status=401)
  fields = simplejson.loads(request.POST.get('fields'))
  issue = request.issue
  if 'description' in fields:
    issue.description = fields['description']
  if 'reviewers' in fields:
    issue.reviewers = _get_emails_from_raw(fields['reviewers'])
  if 'subject' in fields:
    issue.subject = fields['subject']
  issue.put()
  _notify_issue(request, issue, 'Changed')
  return HttpResponse('')


@patch_required
def patch(request):
  """/<issue>/patch/<patchset>/<patch> - View a raw patch."""
  return patch_helper(request)


def patch_helper(request, nav_type='patch'):
  """Returns a unified diff.

  Args:
    request: Django Request object.
    nav_type: the navigation used in the url (i.e. patch/diff/diff2).  Normally
      the user looks at either unified or side-by-side diffs at one time, going
      through all the files in the same mode.  However, if side-by-side is not
      available for some files, we temporarly switch them to unified view, then
      switch them back when we can.  This way they don't miss any files.

  Returns:
    Whatever respond() returns.
  """
  _add_next_prev(request.patchset, request.patch)
  request.patch.nav_type = nav_type
  parsed_lines = patching.ParsePatchToLines(request.patch.lines)
  if parsed_lines is None:
    return HttpResponseNotFound('Can\'t parse the patch to lines')
  rows = engine.RenderUnifiedTableRows(request, parsed_lines)
  return respond(request, 'patch.html',
                 {'patch': request.patch,
                  'patchset': request.patchset,
                  'view_style': 'patch',
                  'rows': rows,
                  'issue': request.issue,
                  'context': _clean_int(request.GET.get('context'), -1),
                  'column_width': _clean_int(request.GET.get('column_width'),
                                             None),
                  })


@image_required
def image(request):
  """/<issue>/content/<patchset>/<patch>/<content> - Return patch's content."""
  return HttpResponse(request.content.data)


@patch_required
def download_patch(request):
  """/download/issue<issue>_<patchset>_<patch>.diff - Download patch."""
  return HttpResponse(request.patch.text, content_type='text/plain')


def _issue_as_dict(issue, messages, request=None):
  """Converts an issue into a dict."""
  values = {
    'owner': library.get_nickname(issue.owner, True, request),
    'owner_email': issue.owner.email(),
    'modified': str(issue.modified),
    'created': str(issue.created),
    'closed': issue.closed,
    'cc': issue.cc,
    'reviewers': issue.reviewers,
    'patchsets': [p.key().id() for p in issue.patchset_set.order('created')],
    'description': issue.description,
    'subject': issue.subject,
    'issue': issue.key().id(),
    'base_url': issue.base,
    'private': issue.private,
    'commit': issue.commit,
  }
  if messages:
    values['messages'] = [
      {
        'sender': m.sender,
        'recipients': m.recipients,
        'date': str(m.date),
        'text': m.text,
        'approval': m.approval,
      }
      for m in models.Message.gql('WHERE ANCESTOR IS :1', issue)
    ]
  return values


def _patchset_as_dict(patchset, request=None):
  """Converts a patchset into a dict."""
  values = {
    'patchset': patchset.key().id(),
    'issue': patchset.issue.key().id(),
    'owner': library.get_nickname(patchset.issue.owner, True, request),
    'owner_email': patchset.issue.owner.email(),
    'message': patchset.message,
    'url': patchset.url,
    'created': str(patchset.created),
    'modified': str(patchset.modified),
    'num_comments': patchset.num_comments,
    'build_results': [],
    'files': {},
  }
  for build_result in patchset.build_results:
    platform_id, status, details_url = build_result.split(
        UploadBuildResult.SEPARATOR, 2)
    values['build_results'].append(
        {
          'platform_id': platform_id,
          'status': status,
          'details_url': details_url,
        })
  for patch in models.Patch.gql("WHERE patchset = :1", patchset):
    # num_comments and num_drafts are left out for performance reason:
    # they cause a datastore query on first access. They could be added
    # optionally if the need ever arises.
    values['files'][patch.filename] = {
        'id': patch.key().id(),
        'is_binary': patch.is_binary,
        'no_base_file': patch.no_base_file,
        'num_added': patch.num_added,
        'num_chunks': patch.num_chunks,
        'num_removed': patch.num_removed,
        'status': patch.status,
        'property_changes': '\n'.join(patch.property_changes),
    }
  return values


@issue_required
@json_response
def api_issue(request):
  """/api/<issue> - Gets issue's data as a JSON-encoded dictionary."""
  messages = ('messages' in request.GET and
      request.GET.get('messages').lower() == 'true')
  values = _issue_as_dict(request.issue, messages, request)
  return values


@patchset_required
@json_response
def api_patchset(request):
  """/api/<issue>/<patchset> - Gets an issue's patchset data as a JSON-encoded
  dictionary.
  """
  values = _patchset_as_dict(request.patchset, request)
  return values


def _get_context_for_user(request):
  """Returns the context setting for a user.

  The value is validated against models.CONTEXT_CHOICES.
  If an invalid value is found, the value is overwritten with
  engine.DEFAULT_CONTEXT.
  """
  get_param = request.GET.get('context') or None
  if 'context' in request.GET and get_param is None:
    # User wants to see whole file. No further processing is needed.
    return get_param
  if request.user:
    account = models.Account.current_user_account
    default_context = account.default_context
  else:
    default_context = engine.DEFAULT_CONTEXT
  context = _clean_int(get_param, default_context)
  if context is not None and context not in models.CONTEXT_CHOICES:
    context = engine.DEFAULT_CONTEXT
  return context

def _get_column_width_for_user(request):
  """Returns the column width setting for a user."""
  if request.user:
    account = models.Account.current_user_account
    default_column_width = account.default_column_width
  else:
    default_column_width = engine.DEFAULT_COLUMN_WIDTH
  column_width = _clean_int(request.GET.get('column_width'),
                            default_column_width,
                            engine.MIN_COLUMN_WIDTH, engine.MAX_COLUMN_WIDTH)
  return column_width


@patch_filename_required
def diff(request):
  """/<issue>/diff/<patchset>/<patch> - View a patch as a side-by-side diff"""
  if request.patch.no_base_file:
    # Can't show side-by-side diff since we don't have the base file.  Show the
    # unified diff instead.
    return patch_helper(request, 'diff')

  patchset = request.patchset
  patch = request.patch

  patchsets = list(request.issue.patchset_set.order('created'))

  context = _get_context_for_user(request)
  column_width = _get_column_width_for_user(request)
  if patch.filename.startswith('webkit/api'):
    column_width = engine.MAX_COLUMN_WIDTH
  if patch.is_binary:
    rows = None
  else:
    try:
      rows = _get_diff_table_rows(request, patch, context, column_width)
    except engine.FetchError, err:
      return HttpResponseNotFound(str(err))

  _add_next_prev(patchset, patch)
  return respond(request, 'diff.html',
                 {'issue': request.issue,
                  'patchset': patchset,
                  'patch': patch,
                  'view_style': 'diff',
                  'rows': rows,
                  'context': context,
                  'context_values': models.CONTEXT_CHOICES,
                  'column_width': column_width,
                  'patchsets': patchsets,
                  })


def _get_diff_table_rows(request, patch, context, column_width):
  """Helper function that returns rendered rows for a patch.

  Raises:
    engine.FetchError if patch parsing or download of base files fails.
  """
  chunks = patching.ParsePatchToChunks(patch.lines, patch.filename)
  if chunks is None:
    raise engine.FetchError('Can\'t parse the patch to chunks')

  # Possible engine.FetchErrors are handled in diff() and diff_skipped_lines().
  content = request.patch.get_content()

  rows = list(engine.RenderDiffTableRows(request, content.lines,
                                         chunks, patch,
                                         context=context,
                                         colwidth=column_width))
  if rows and rows[-1] is None:
    del rows[-1]
    # Get rid of content, which may be bad
    if content.is_uploaded and content.text != None:
      # Don't delete uploaded content, otherwise get_content()
      # will fetch it.
      content.is_bad = True
      content.text = None
      content.put()
    else:
      content.delete()
      request.patch.content = None
      request.patch.put()

  return rows


@patch_required
@json_response
def diff_skipped_lines(request, id_before, id_after, where, column_width):
  """/<issue>/diff/<patchset>/<patch> - Returns a fragment of skipped lines.

  *where* indicates which lines should be expanded:
    'b' - move marker line to bottom and expand above
    't' - move marker line to top and expand below
    'a' - expand all skipped lines
  """
  patchset = request.patchset
  patch = request.patch
  if where == 'a':
    context = None
  else:
    context = _get_context_for_user(request) or 100

  column_width = _clean_int(column_width, engine.DEFAULT_COLUMN_WIDTH,
                            engine.MIN_COLUMN_WIDTH, engine.MAX_COLUMN_WIDTH)

  try:
    rows = _get_diff_table_rows(request, patch, None, column_width)
  except engine.FetchError, err:
    return HttpResponse('Error: %s; please report!' % err, status=500)
  return _get_skipped_lines_response(rows, id_before, id_after, where, context)


# there's no easy way to put a control character into a regex, so brute-force it
# this is all control characters except \r, \n, and \t
_badchars_re = re.compile(r'[\000\001\002\003\004\005\006\007\010\013\014\016\017\020\021\022\023\024\025\026\027\030\031\032\033\034\035\036\037]')


def _strip_invalid_xml(s):
  """Remove control chars other than \r\n\t from a string to be put in XML."""
  if _badchars_re.search(s):
    return ''.join(c for c in s if c >= ' ' or c in '\r\n\t')
  else:
    return s


def _get_skipped_lines_response(rows, id_before, id_after, where, context):
  """Helper function that returns response data for skipped lines"""
  response_rows = []
  id_before_start = int(id_before)
  id_after_end = int(id_after)
  if context is not None:
    id_before_end = id_before_start+context
    id_after_start = id_after_end-context
  else:
    id_before_end = id_after_start = None

  for row in rows:
    m = re.match('^<tr( name="hook")? id="pair-(?P<rowcount>\d+)">', row)
    if m:
      curr_id = int(m.groupdict().get("rowcount"))
      # expand below marker line
      if (where == 'b'
          and curr_id > id_after_start and curr_id <= id_after_end):
        response_rows.append(row)
      # expand above marker line
      elif (where == 't'
            and curr_id >= id_before_start and curr_id < id_before_end):
        response_rows.append(row)
      # expand all skipped lines
      elif (where == 'a'
            and curr_id >= id_before_start and curr_id <= id_after_end):
        response_rows.append(row)
      if context is not None and len(response_rows) >= 2*context:
        break

  # Create a usable structure for the JS part
  response = []
  response_rows =  [_strip_invalid_xml(r) for r in response_rows]
  dom = ElementTree.parse(StringIO('<div>%s</div>' % "".join(response_rows)))
  for node in dom.getroot().getchildren():
    content = [[x.items(), x.text] for x in node.getchildren()]
    response.append([node.items(), content])
  return response


def _get_diff2_data(request, ps_left_id, ps_right_id, patch_id, context,
                    column_width, patch_filename=None):
  """Helper function that returns objects for diff2 views"""
  ps_left = models.PatchSet.get_by_id(int(ps_left_id), parent=request.issue)
  if ps_left is None:
    return HttpResponseNotFound('No patch set exists with that id (%s)' %
                                ps_left_id)
  ps_left.issue = request.issue
  ps_right = models.PatchSet.get_by_id(int(ps_right_id), parent=request.issue)
  if ps_right is None:
    return HttpResponseNotFound('No patch set exists with that id (%s)' %
                                ps_right_id)
  ps_right.issue = request.issue
  if patch_id is not None:
    patch_right = models.Patch.get_by_id(int(patch_id), parent=ps_right)
  else:
    patch_right = None
  if patch_right is not None:
    patch_right.patchset = ps_right
    if patch_filename is None:
      patch_filename = patch_right.filename
  # Now find the corresponding patch in ps_left
  patch_left = models.Patch.gql('WHERE patchset = :1 AND filename = :2',
                                ps_left, patch_filename).get()

  if patch_left:
    try:
      new_content_left = patch_left.get_patched_content()
    except engine.FetchError, err:
      return HttpResponseNotFound(str(err))
    lines_left = new_content_left.lines
  elif patch_right:
    lines_left = patch_right.get_content().lines
  else:
    lines_left = []

  if patch_right:
    try:
      new_content_right = patch_right.get_patched_content()
    except engine.FetchError, err:
      return HttpResponseNotFound(str(err))
    lines_right = new_content_right.lines
  elif patch_left:
    lines_right = patch_left.get_content().lines
  else:
    lines_right = []

  rows = engine.RenderDiff2TableRows(request,
                                     lines_left, patch_left,
                                     lines_right, patch_right,
                                     context=context,
                                     colwidth=column_width)
  rows = list(rows)
  if rows and rows[-1] is None:
    del rows[-1]

  return dict(patch_left=patch_left, patch_right=patch_right,
              ps_left=ps_left, ps_right=ps_right, rows=rows)


@issue_required
def diff2(request, ps_left_id, ps_right_id, patch_filename):
  """/<issue>/diff2/... - View the delta between two different patch sets."""
  context = _get_context_for_user(request)
  column_width = _get_column_width_for_user(request)

  ps_right = models.PatchSet.get_by_id(int(ps_right_id), parent=request.issue)
  patch_right = None

  if ps_right:
    patch_right = models.Patch.gql('WHERE patchset = :1 AND filename = :2',
                                   ps_right, patch_filename).get()

  if patch_right:
    patch_id = patch_right.key().id()
  elif patch_filename.isdigit():
    # Perhaps it's an ID that's passed in, based on the old URL scheme.
    patch_id = int(patch_filename)
  else:  # patch doesn't exist in this patchset
    patch_id = None

  data = _get_diff2_data(request, ps_left_id, ps_right_id, patch_id, context,
                         column_width, patch_filename)
  if isinstance(data, HttpResponseNotFound):
    return data

  patchsets = list(request.issue.patchset_set.order('created'))

  if data["patch_right"]:
    _add_next_prev2(data["ps_left"], data["ps_right"], data["patch_right"])
  return respond(request, 'diff2.html',
                 {'issue': request.issue,
                  'ps_left': data["ps_left"],
                  'patch_left': data["patch_left"],
                  'ps_right': data["ps_right"],
                  'patch_right': data["patch_right"],
                  'rows': data["rows"],
                  'patch_id': patch_id,
                  'context': context,
                  'context_values': models.CONTEXT_CHOICES,
                  'column_width': column_width,
                  'patchsets': patchsets,
                  'filename': patch_filename,
                  })


@issue_required
@json_response
def diff2_skipped_lines(request, ps_left_id, ps_right_id, patch_id,
                        id_before, id_after, where, column_width):
  """/<issue>/diff2/... - Returns a fragment of skipped lines"""
  column_width = _clean_int(column_width, engine.DEFAULT_COLUMN_WIDTH,
                            engine.MIN_COLUMN_WIDTH, engine.MAX_COLUMN_WIDTH)

  if where == 'a':
    context = None
  else:
    context = _get_context_for_user(request) or 100

  data = _get_diff2_data(request, ps_left_id, ps_right_id, patch_id, 10000,
                         column_width)
  if isinstance(data, HttpResponseNotFound):
    return data
  return _get_skipped_lines_response(data["rows"], id_before, id_after,
                                     where, context)


def _get_comment_counts(account, patchset):
  """Helper to get comment counts for all patches in a single query.

  The helper returns two dictionaries comments_by_patch and
  drafts_by_patch with patch key as key and comment count as
  value. Patches without comments or drafts are not present in those
  dictionaries.
  """
  # A key-only query won't work because we need to fetch the patch key
  # in the for loop further down.
  comment_query = models.Comment.all()
  comment_query.ancestor(patchset)

  # Get all comment counts with one query rather than one per patch.
  comments_by_patch = {}
  drafts_by_patch = {}
  for c in comment_query:
    pkey = models.Comment.patch.get_value_for_datastore(c)
    if not c.draft:
      comments_by_patch[pkey] = comments_by_patch.setdefault(pkey, 0) + 1
    elif account and c.author == account.user:
      drafts_by_patch[pkey] = drafts_by_patch.setdefault(pkey, 0) + 1

  return comments_by_patch, drafts_by_patch


def _add_next_prev(patchset, patch):
  """Helper to add .next and .prev attributes to a patch object."""
  patch.prev = patch.next = None
  patches = list(models.Patch.gql("WHERE patchset = :1 ORDER BY filename",
                                  patchset))
  _reorder_patches_by_filename(patches)
  patchset.patches = patches  # Required to render the jump to select.

  comments_by_patch, drafts_by_patch = _get_comment_counts(
     models.Account.current_user_account, patchset)

  last_patch = None
  next_patch = None
  last_patch_with_comment = None
  next_patch_with_comment = None

  found_patch = False
  for p in patches:
      if p.filename == patch.filename:
        found_patch = True
        continue

      p._num_comments = comments_by_patch.get(p.key(), 0)
      p._num_drafts = drafts_by_patch.get(p.key(), 0)

      if not found_patch:
          last_patch = p
          if p.num_comments > 0 or p.num_drafts > 0:
            last_patch_with_comment = p
      else:
          if next_patch is None:
            next_patch = p
          if p.num_comments > 0 or p.num_drafts > 0:
            next_patch_with_comment = p
            # safe to stop scanning now because the next with out a comment
            # will already have been filled in by some earlier patch
            break

  patch.prev = last_patch
  patch.next = next_patch
  patch.prev_with_comment = last_patch_with_comment
  patch.next_with_comment = next_patch_with_comment


def _add_next_prev2(ps_left, ps_right, patch_right):
  """Helper to add .next and .prev attributes to a patch object."""
  patch_right.prev = patch_right.next = None
  patches = list(models.Patch.gql("WHERE patchset = :1 ORDER BY filename",
                                  ps_right))
  ps_right.patches = patches  # Required to render the jump to select.

  n_comments, n_drafts = _get_comment_counts(
    models.Account.current_user_account, ps_right)

  last_patch = None
  next_patch = None
  last_patch_with_comment = None
  next_patch_with_comment = None

  found_patch = False
  for p in patches:
      if p.filename == patch_right.filename:
        found_patch = True
        continue

      p._num_comments = n_comments.get(p.key(), 0)
      p._num_drafts = n_drafts.get(p.key(), 0)

      if not found_patch:
          last_patch = p
          if ((p.num_comments > 0 or p.num_drafts > 0) and
              ps_left.key().id() in p.delta):
            last_patch_with_comment = p
      else:
          if next_patch is None:
            next_patch = p
          if ((p.num_comments > 0 or p.num_drafts > 0) and
              ps_left.key().id() in p.delta):
            next_patch_with_comment = p
            # safe to stop scanning now because the next with out a comment
            # will already have been filled in by some earlier patch
            break

  patch_right.prev = last_patch
  patch_right.next = next_patch
  patch_right.prev_with_comment = last_patch_with_comment
  patch_right.next_with_comment = next_patch_with_comment


@post_required
def inline_draft(request):
  """/inline_draft - Ajax handler to submit an in-line draft comment.

  This wraps _inline_draft(); all exceptions are logged and cause an
  abbreviated response indicating something went wrong.

  Note: creating or editing draft comments is *not* XSRF-protected,
  because it is not unusual to come back after hours; the XSRF tokens
  time out after 1 or 2 hours.  The final submit of the drafts for
  others to view *is* XSRF-protected.
  """
  try:
    return _inline_draft(request)
  except Exception, err:
    logging.exception('Exception in inline_draft processing:')
    # TODO(guido): return some kind of error instead?
    # Return HttpResponse for now because the JS part expects
    # a 200 status code.
    return HttpResponse('<font color="red">Error: %s; please report!</font>' %
                        err.__class__.__name__)


def _inline_draft(request):
  """Helper to submit an in-line draft comment."""
  # TODO(guido): turn asserts marked with XXX into errors
  # Don't use @login_required, since the JS doesn't understand redirects.
  if not request.user:
    # Don't log this, spammers have started abusing this.
    return HttpResponse('Not logged in')
  snapshot = request.POST.get('snapshot')
  assert snapshot in ('old', 'new'), repr(snapshot)
  left = (snapshot == 'old')
  side = request.POST.get('side')
  assert side in ('a', 'b'), repr(side)  # Display left (a) or right (b)
  issue_id = int(request.POST['issue'])
  issue = models.Issue.get_by_id(issue_id)
  assert issue  # XXX
  patchset_id = int(request.POST.get('patchset') or
                    request.POST[side == 'a' and 'ps_left' or 'ps_right'])
  patchset = models.PatchSet.get_by_id(int(patchset_id), parent=issue)
  assert patchset  # XXX
  patch_id = int(request.POST.get('patch') or
                 request.POST[side == 'a' and 'patch_left' or 'patch_right'])
  patch = models.Patch.get_by_id(int(patch_id), parent=patchset)
  assert patch  # XXX
  text = request.POST.get('text')
  lineno = int(request.POST['lineno'])
  message_id = request.POST.get('message_id')
  comment = None
  if message_id:
    comment = models.Comment.get_by_key_name(message_id, parent=patch)
    if comment is None or not comment.draft or comment.author != request.user:
      comment = None
      message_id = None
  if not message_id:
    # Prefix with 'z' to avoid key names starting with digits.
    message_id = 'z' + binascii.hexlify(_random_bytes(16))

  if not text.rstrip():
    if comment is not None:
      assert comment.draft and comment.author == request.user
      comment.delete()  # Deletion
      comment = None
      # Re-query the comment count.
      models.Account.current_user_account.update_drafts(issue)
  else:
    if comment is None:
      comment = models.Comment(key_name=message_id, parent=patch)
    comment.patch = patch
    comment.lineno = lineno
    comment.left = left
    comment.text = db.Text(text)
    comment.message_id = message_id
    comment.put()
    # The actual count doesn't matter, just that there's at least one.
    models.Account.current_user_account.update_drafts(issue, 1)

  query = models.Comment.gql(
      'WHERE patch = :patch AND lineno = :lineno AND left = :left '
      'ORDER BY date',
      patch=patch, lineno=lineno, left=left)
  comments = list(c for c in query if not c.draft or c.author == request.user)
  if comment is not None and comment.author is None:
    # Show anonymous draft even though we don't save it
    comments.append(comment)
  if not comments:
    return HttpResponse(' ')
  for c in comments:
    c.complete(patch)
  return render_to_response('inline_comment.html',
                            {'user': request.user,
                             'patch': patch,
                             'patchset': patchset,
                             'issue': issue,
                             'comments': comments,
                             'lineno': lineno,
                             'snapshot': snapshot,
                             'side': side,
                             },
                            context_instance=RequestContext(request))


def _get_affected_files(issue):
  """Helper to return a list of affected files from the latest patchset.

  Args:
    issue: Issue instance.

  Returns:
    2-tuple containing a list of affected files, and the diff contents if it
    is less than 100 lines (otherwise the second item is an empty string).
  """
  files = []
  modified_count = 0
  diff = ''
  patchsets = list(issue.patchset_set.order('created'))
  if len(patchsets):
    patchset = patchsets[-1]
    patches = list(patchset.patch_set.order('filename'))
    _reorder_patches_by_filename(patches)
    for patch in patches:
      file_str = ''
      if patch.status:
        file_str += patch.status + ' '
      file_str += patch.filename
      files.append(file_str)
      # No point in loading patches if the patchset is too large for email.
      if modified_count < 100:
        modified_count += patch.num_added + patch.num_removed

    if modified_count < 100:
      diff = patchset.data

  return files, diff


def _get_mail_template(request, issue):
  """Helper to return the template and context for an email.

  If this is the first email sent by the owner, a template that lists the
  reviewers, description and files is used.
  """
  context = {}
  template = 'mails/comment.txt'
  if request.user == issue.owner:
    if db.GqlQuery('SELECT * FROM Message WHERE ANCESTOR IS :1 AND sender = :2',
                   issue, db.Email(request.user.email())).count(1) == 0:
      template = 'mails/review.txt'
      files, patch = _get_affected_files(issue)
      context.update({'files': files, 'patch': patch, 'base': issue.base})
  return template, context


@login_required
@issue_required
@xsrf_required
def publish(request):
  """ /<issue>/publish - Publish draft comments and send mail."""
  issue = request.issue
  if request.user == issue.owner:
    form_class = PublishForm
  else:
    form_class = MiniPublishForm
  draft_message = None
  if not request.POST.get('message_only', None):
    query = models.Message.gql(('WHERE issue = :1 AND sender = :2 '
                                'AND draft = TRUE'), issue,
                               request.user.email())
    draft_message = query.get()
  if request.method != 'POST':
    reviewers = issue.reviewers[:]
    cc = issue.cc[:]
    if request.user != issue.owner and (request.user.email()
                                        not in issue.reviewers):
      reviewers.append(request.user.email())
      if request.user.email() in cc:
        cc.remove(request.user.email())
    reviewers = [models.Account.get_nickname_for_email(reviewer,
                                                       default=reviewer)
                 for reviewer in reviewers]
    ccs = [models.Account.get_nickname_for_email(cc, default=cc) for cc in cc]
    tbd, comments = _get_draft_comments(request, issue, True)
    preview = _get_draft_details(request, comments)
    if draft_message is None:
      msg = ''
    else:
      msg = draft_message.text
    form = form_class(initial={'subject': issue.subject,
                               'reviewers': ', '.join(reviewers),
                               'cc': ', '.join(ccs),
                               'send_mail': True,
                               'message': msg,
                               })
    return respond(request, 'publish.html', {'form': form,
                                             'issue': issue,
                                             'preview': preview,
                                             'draft_message': draft_message,
                                             })

  form = form_class(request.POST)
  if not form.is_valid():
    return respond(request, 'publish.html', {'form': form, 'issue': issue})
  if request.user == issue.owner:
    issue.subject = form.cleaned_data['subject']
  if form.is_valid() and not form.cleaned_data.get('message_only', False):
    reviewers = _get_emails(form, 'reviewers')
  else:
    reviewers = issue.reviewers
    if request.user != issue.owner and request.user.email() not in reviewers:
      reviewers.append(db.Email(request.user.email()))
  if form.is_valid() and not form.cleaned_data.get('message_only', False):
    cc = _get_emails(form, 'cc')
  else:
    cc = issue.cc
    # The user is in the reviewer list, remove them from CC if they're there.
    if request.user.email() in cc:
      cc.remove(request.user.email())
  if not form.is_valid():
    return respond(request, 'publish.html', {'form': form, 'issue': issue})
  issue.reviewers = reviewers
  issue.cc = cc
  if not form.cleaned_data.get('message_only', False):
    tbd, comments = _get_draft_comments(request, issue)
  else:
    tbd = []
    comments = []
  issue.update_comment_count(len(comments))
  tbd.append(issue)

  if comments:
    logging.warn('Publishing %d comments', len(comments))
  msg = _make_message(request, issue,
                      form.cleaned_data['message'],
                      comments,
                      form.cleaned_data['send_mail'],
                      draft=draft_message)
  tbd.append(msg)

  for obj in tbd:
    db.put(obj)

  _notify_issue(request, issue, 'Comments published')

  # There are now no comments here (modulo race conditions)
  models.Account.current_user_account.update_drafts(issue, 0)
  if form.cleaned_data.get('no_redirect', False):
    return HttpResponse('OK', content_type='text/plain')
  return HttpResponseRedirect(reverse(show, args=[issue.key().id()]))


def _encode_safely(s):
  """Helper to turn a unicode string into 8-bit bytes."""
  if isinstance(s, unicode):
    s = s.encode('utf-8')
  return s


def _get_draft_comments(request, issue, preview=False):
  """Helper to return objects to put() and a list of draft comments.

  If preview is True, the list of objects to put() is empty to avoid changes
  to the datastore.

  Args:
    request: Django Request object.
    issue: Issue instance.
    preview: Preview flag (default: False).

  Returns:
    2-tuple (put_objects, comments).
  """
  comments = []
  tbd = []
  # XXX Should request all drafts for this issue once, now we can.
  for patchset in issue.patchset_set.order('created'):
    ps_comments = list(models.Comment.gql(
        'WHERE ANCESTOR IS :1 AND author = :2 AND draft = TRUE',
        patchset, request.user))
    if ps_comments:
      patches = dict((p.key(), p) for p in patchset.patch_set)
      for p in patches.itervalues():
        p.patchset = patchset
      for c in ps_comments:
        c.draft = False
        # Get the patch key value without loading the patch entity.
        # NOTE: Unlike the old version of this code, this is the
        # recommended and documented way to do this!
        pkey = models.Comment.patch.get_value_for_datastore(c)
        if pkey in patches:
          patch = patches[pkey]
          c.patch = patch
      if not preview:
        tbd.append(ps_comments)
        patchset.update_comment_count(len(ps_comments))
        tbd.append(patchset)
      ps_comments.sort(key=lambda c: (c.patch.filename, not c.left,
                                      c.lineno, c.date))
      comments += ps_comments
  return tbd, comments


def _get_draft_details(request, comments):
  """Helper to display comments with context in the email message."""
  last_key = None
  output = []
  linecache = {}  # Maps (c.patch.filename, c.left) to list of lines
  modified_patches = []
  for c in comments:
    if (c.patch.filename, c.left) != last_key:
      url = request.build_absolute_uri(
        reverse(diff, args=[request.issue.key().id(),
                            c.patch.patchset.key().id(),
                            c.patch.filename]))
      output.append('\n%s\nFile %s (%s):' % (url, c.patch.filename,
                                             c.left and "left" or "right"))
      last_key = (c.patch.filename, c.left)
      patch = c.patch
      if patch.no_base_file:
        linecache[last_key] = patching.ParsePatchToLines(patch.lines)
      else:
        if c.left:
          old_lines = patch.get_content().text.splitlines(True)
          linecache[last_key] = old_lines
        else:
          new_lines = patch.get_patched_content().text.splitlines(True)
          linecache[last_key] = new_lines
    file_lines = linecache.get(last_key, ())
    context = ''
    if patch.no_base_file:
      for old_line_no, new_line_no, line_text in file_lines:
        if ((c.lineno == old_line_no and c.left) or
            (c.lineno == new_line_no and not c.left)):
          context = line_text.strip()
          break
    else:
      if 1 <= c.lineno <= len(file_lines):
        context = file_lines[c.lineno - 1].strip()
    url = request.build_absolute_uri(
      '%s#%scode%d' % (reverse(diff, args=[request.issue.key().id(),
                                           c.patch.patchset.key().id(),
                                           c.patch.filename]),
                       c.left and "old" or "new",
                       c.lineno))
    output.append('\n%s\n%s:%d: %s\n%s' % (url, c.patch.filename, c.lineno,
                                           context, c.text.rstrip()))
  if modified_patches:
    db.put(modified_patches)
  return '\n'.join(output)


def _make_message(request, issue, message, comments=None, send_mail=False,
                  draft=None):
  """Helper to create a Message instance and optionally send an email."""
  template, context = _get_mail_template(request, issue)
  # Decide who should receive mail
  my_email = db.Email(request.user.email())
  to = [db.Email(issue.owner.email())] + issue.reviewers
  cc = issue.cc[:]
  # Chromium's instance adds reply@chromiumcodereview.appspotmail.com to the
  # Google Group which is CCd on all reviews.
  #cc.append(db.Email(django_settings.RIETVELD_INCOMING_MAIL_ADDRESS))
  #if django_settings.RIETVELD_INCOMING_MAIL_ADDRESS:
  #  cc.append(db.Email(django_settings.RIETVELD_INCOMING_MAIL_ADDRESS))
  reply_to = to + cc
  if my_email in to and len(to) > 1:  # send_mail() wants a non-empty to list
    to.remove(my_email)
  if my_email in cc:
    cc.remove(my_email)
  subject = '%s (issue%d)' % (issue.subject, issue.key().id())
  if issue.message_set.count(1) > 0:
    subject = 'Re: ' + subject
  if comments:
    details = _get_draft_details(request, comments)
  else:
    details = ''
  message = message.replace('\r\n', '\n')
  text = ((message.strip() + '\n\n' + details.strip())).strip()
  if draft is None:
    msg = models.Message(issue=issue,
                         subject=subject,
                         sender=my_email,
                         recipients=reply_to,
                         text=db.Text(text),
                         parent=issue)
  else:
    msg = draft
    msg.subject = subject
    msg.recipients = reply_to
    msg.text = db.Text(text)
    msg.draft = False
    msg.date = datetime.datetime.now()

  if send_mail:
    url = request.build_absolute_uri(reverse(show, args=[issue.key().id()]))
    reviewer_nicknames = ', '.join(library.get_nickname(rev_temp, True,
                                                        request)
                                   for rev_temp in issue.reviewers)
    cc_nicknames = ', '.join(library.get_nickname(cc_temp, True, request)
                             for cc_temp in cc)
    my_nickname = library.get_nickname(request.user, True, request)
    reply_to = ', '.join(reply_to)
    description = (issue.description or '').replace('\r\n', '\n')
    home = request.build_absolute_uri(reverse(index))
    context.update({'reviewer_nicknames': reviewer_nicknames,
                    'cc_nicknames': cc_nicknames,
                    'my_nickname': my_nickname, 'url': url,
                    'message': message, 'details': details,
                    'description': description, 'home': home,
                    })
    body = django.template.loader.render_to_string(
      template, context, context_instance=RequestContext(request))
    logging.warn('Mail: to=%s; cc=%s', ', '.join(to), ', '.join(cc))
    send_args = {'sender': my_email,
                 'to': [_encode_safely(address) for address in to],
                 'subject': _encode_safely(subject),
                 'body': _encode_safely(body),
                 'reply_to': _encode_safely(reply_to)}
    if cc:
      send_args['cc'] = [_encode_safely(address) for address in cc]

    attempts = 0
    while True:
      try:
        mail.send_mail(**send_args)
        break
      except apiproxy_errors.DeadlineExceededError:
        # apiproxy_errors.DeadlineExceededError is raised when the
        # deadline of an API call is reached (e.g. for mail it's
        # something about 5 seconds). It's not the same as the lethal
        # runtime.DeadlineExeededError.
        attempts += 1
        if attempts >= 3:
          raise
    if attempts:
      logging.warning("Retried sending email %s times", attempts)

  return msg


@post_required
@login_required
@xsrf_required
@issue_required
def star(request):
  """Add a star to an Issue."""
  account = models.Account.current_user_account
  account.user_has_selected_nickname()  # This will preserve account.fresh.
  if account.stars is None:
    account.stars = []
  id = request.issue.key().id()
  if id not in account.stars:
    account.stars.append(id)
    account.put()
  return respond(request, 'issue_star.html', {'issue': request.issue})


@post_required
@login_required
@issue_required
@xsrf_required
def unstar(request):
  """Remove the star from an Issue."""
  account = models.Account.current_user_account
  account.user_has_selected_nickname()  # This will preserve account.fresh.
  if account.stars is None:
    account.stars = []
  id = request.issue.key().id()
  if id in account.stars:
    account.stars[:] = [i for i in account.stars if i != id]
    account.put()
  return respond(request, 'issue_star.html', {'issue': request.issue})


@login_required
@issue_required
def draft_message(request):
  """/<issue>/draft_message - Retrieve, modify and delete draft messages.

  Note: creating or editing draft messages is *not* XSRF-protected,
  because it is not unusual to come back after hours; the XSRF tokens
  time out after 1 or 2 hours.  The final submit of the drafts for
  others to view *is* XSRF-protected.
  """
  query = models.Message.gql(('WHERE issue = :1 AND sender = :2 '
                              'AND draft = TRUE'),
                             request.issue, request.user.email())
  if query.count() == 0:
    draft_message = None
  else:
    draft_message = query.get()
  if request.method == 'GET':
    return _get_draft_message(request, draft_message)
  elif request.method == 'POST':
    return _post_draft_message(request, draft_message)
  elif request.method == 'DELETE':
    return _delete_draft_message(request, draft_message)
  return HttpResponse('An error occurred.', content_type='text/plain',
                      status=500)


def _get_draft_message(request, draft):
  """Handles GET requests to /<issue>/draft_message.

  Arguments:
    request: The current request.
    draft: A Message instance or None.

  Returns the content of a draft message or an empty string if draft is None.
  """
  if draft is None:
    return HttpResponse('', content_type='text/plain')
  return HttpResponse(draft.text, content_type='text/plain')


def _post_draft_message(request, draft):
  """Handles POST requests to /<issue>/draft_message.

  If draft is None a new message is created.

  Arguments:
    request: The current request.
    draft: A Message instance or None.
  """
  if draft is None:
    draft = models.Message(issue=request.issue, parent=request.issue,
                           sender=request.user.email(), draft=True)
  draft.text = request.POST.get('reviewmsg')
  draft.put()
  return HttpResponse(draft.text, content_type='text/plain')


def _delete_draft_message(request, draft):
  """Handles DELETE requests to /<issue>/draft_message.

  Deletes a draft message.

  Arguments:
    request: The current request.
    draft: A Message instance or None.
  """
  if draft is not None:
    draft.delete()
  return HttpResponse('OK', content_type='text/plain')


def _lint_patch(patch):
  patch.lint_error_count = 0
  patch.lint_errors = {}

  try:
    import cpplint
  except ImportError:
    return False

  if patch.is_binary or patch.no_base_file:
    return False

  if os.path.splitext(patch.filename)[1] not in ['.c', '.cc', '.cpp', '.h']:
    return False

  try:
    patch.get_patched_content()
  except engine.FetchError, err:
    return False

  patch.parsed_lines = patching.ParsePatchToLines(patch.lines)
  if patch.parsed_lines is None:
    return False

  new_line_numbers = set()
  for old_line_no, new_line_no, line in patch.parsed_lines:
    if old_line_no == 0 and new_line_no != 0:
      # Line is newly added, so check lint errors in it.
      new_line_numbers.add(new_line_no)

  def Error(filename, linenum, category, confidence, message):
    if linenum in new_line_numbers:
      patch.lint_errors.setdefault(linenum, []).append(message)

  file_extension = os.path.splitext(patch.filename)[1]
  lines = patch.get_patched_content().text.splitlines()
  cpplint.ProcessFileData(patch.filename, file_extension, lines, Error)

  return True


@patchset_required
def lint(request):
  """/lint/<issue>_<patchset> - Lint a patch set."""
  patches = list(request.patchset.patch_set)
  for patch in patches:
    if not _lint_patch(patch):
      continue

    for line in patch.lint_errors:
      patch.lint_error_count += len(patch.lint_errors[line])
  db.put(patches)

  return HttpResponse('Done', content_type='text/plain')


@patch_required
def lint_patch(request):
  """/<issue>/lint/<patchset>/<patch> - View lint results for a patch."""
  if not _lint_patch(request.patch):
    return HttpResponseNotFound('Can\'t lint file')

  result = ['<html><head><link type="text/css" rel="stylesheet" href="/static/styles.css" /></head><body>']
  result.append('<div class="code" style="margin-top: .8em; display: table; margin-left: auto; margin-right: auto;">')
  result.append('<table style="padding: 5px;" cellpadding="0" cellspacing="0"')

  error_count = 0
  for old_line_no, new_line_no, line in request.patch.parsed_lines:
    result.append('<tr><td class="udiff">%s</td></tr>' % cgi.escape(line))
    if old_line_no == 0 and new_line_no in request.patch.lint_errors:
      for error in request.patch.lint_errors[new_line_no]:
        result.append('<tr><td style="color:red">%s</td></tr>' % error)
        error_count += 1

  result.append('</table></div>')
  result.append('</body></html>')

  if request.patch.lint_error_count != error_count:
    request.patch.lint_error_count = error_count
    request.patch.put()

  return HttpResponse(''.join(result))


@json_response
def search(request):
  """/search - Search for issues or patchset."""
  if request.method == 'GET':
    form = SearchForm(request.GET)
    if not form.is_valid() or not request.GET:
      return respond(request, 'search.html', {'form': form})
  else:
    form = SearchForm(request.POST)
    if not form.is_valid():
      return HttpResponseBadRequest('Invalid arguments',
          content_type='text/plain')
  logging.info('%s' % form.cleaned_data)
  keys_only = form.cleaned_data['keys_only'] or False
  format = form.cleaned_data.get('format') or 'html'
  if format == 'html':
    keys_only = False
  q = models.Issue.all(keys_only=keys_only)
  if form.cleaned_data.get('cursor'):
    q.with_cursor(form.cleaned_data['cursor'])
  if form.cleaned_data.get('closed') != None:
    q.filter('closed = ', form.cleaned_data['closed'])
  if form.cleaned_data.get('owner'):
    q.filter('owner = ', form.cleaned_data['owner'])
  if form.cleaned_data.get('reviewer'):
    q.filter('reviewers = ', form.cleaned_data['reviewer'])
  if form.cleaned_data.get('private') != None:
    q.filter('private = ', form.cleaned_data['private'])
  if form.cleaned_data.get('base'):
    q.filter('base = ', form.cleaned_data['base'])
  if form.cleaned_data.get('commit') != None:
    q.filter('commit = ', form.cleaned_data['commit'])
  # Update the cursor value in the result.
  if format == 'html':
    nav_params = dict(
        (k, v) for k, v in form.cleaned_data.iteritems() if v is not None)
    return _paginate_issues_with_cursor(
        reverse(search),
        request,
        q,
        form.cleaned_data['limit'] or DEFAULT_LIMIT,
        'search_results.html',
        extra_nav_parameters=nav_params)

  results = q.fetch(form.cleaned_data['limit'] or 100)
  form.cleaned_data['cursor'] = q.cursor()
  if keys_only:
    # There's not enough information to filter. The only thing that is leaked is
    # the issue's key.
    filtered_results = results
  else:
    filtered_results = [i for i in results if _can_view_issue(request.user, i)]
  data = {
    'cursor': form.cleaned_data['cursor'],
  }
  if keys_only:
    data['results'] = [i.id() for i in filtered_results]
  else:
    messages = form.cleaned_data['with_messages']
    data['results'] = [_issue_as_dict(i, messages, request)
                      for i in filtered_results],
  return data


### Repositories and Branches ###


def repos(request):
  """/repos - Show the list of known Subversion repositories."""
  # Clean up garbage created by buggy edits
  bad_branches = list(models.Branch.gql('WHERE owner = :1', None))
  if bad_branches:
    db.delete(bad_branches)
  repo_map = {}
  for repo in list(models.Repository.all()):
    repo_map[str(repo.key())] = repo
  branches = []
  for branch in models.Branch.all():
    branch.repository = repo_map[str(branch._repo)]
    branches.append(branch)
  branches.sort(key=lambda b: map(
    unicode.lower, (b.repository.name, b.category, b.name)))
  return respond(request, 'repos.html', {'branches': branches})


@login_required
@xsrf_required
def conversions(request):
  """/conversions - Show and edit the list of base=>source code URL maps."""
  rules = models.UrlMap.gql('ORDER BY base_url_template')
  if request.method != 'POST':
    return respond(request, 'conversions.html', {
            'rules': rules})

  if (not request.user.email().endswith('@chromium.org') and
      not request.user.email().endswith('@google.com')):
    # TODO(vbendeb) this domain name should be a configuration item. Or maybe
    # only admins should be allowed to modify the conversions table.
    warning = 'You are not authorized to modify the conversions table.'
    return respond(request, 'conversions.html', {
        'warning': warning,
        'rules': rules,
        })

  for key, value in request.POST.iteritems():
    if key.startswith('del '):
      del_key = key[4:]
      um = models.UrlMap.gql('WHERE base_url_template = :1', del_key)
      if not um:
        logging.error('No map for %s found' % del_key)
        continue
      db.delete(um)
  base_url = request.POST.get('base_url_template')
  src_url = request.POST.get('source_code_url_template')
  if base_url and src_url:
    warning = ''
    try:
      re.compile(r'%s' % base_url)
    except re.error, err:
      warning = 'Regex error "%s"' % err
    if not warning:
      um = models.UrlMap.gql('WHERE base_url_template = :1', base_url)
      if um.count():
        warning = 'Attempt to add a duplicate Base Url'
    if warning:
      rules = models.UrlMap.gql('ORDER BY base_url_template')
      return respond(request, 'conversions.html', {
         'warning': warning,
         'rules': rules,
         'base_url': base_url,
         'src_url': src_url
         })

    new_map = models.UrlMap(base_url_template=base_url,
                            source_code_url_template=src_url)
    logging.info(new_map)
    new_map.put()
  return HttpResponseRedirect(reverse(conversions))

@login_required
@xsrf_required
def repo_new(request):
  """/repo_new - Create a new Subversion repository record."""
  if request.method != 'POST':
    form = RepoForm()
    return respond(request, 'repo_new.html', {'form': form})
  form = RepoForm(request.POST)
  errors = form.errors
  if not errors:
    try:
      repo = form.save(commit=False)
    except ValueError, err:
      errors['__all__'] = unicode(err)
  if errors:
    return respond(request, 'repo_new.html', {'form': form})
  repo.put()
  branch_url = repo.url
  if not branch_url.endswith('/'):
    branch_url += '/'
  branch_url += 'trunk/'
  branch = models.Branch(repo=repo, repo_name=repo.name,
                         category='*trunk*', name='Trunk',
                         url=branch_url)
  branch.put()
  return HttpResponseRedirect(reverse(repos))


SVN_ROOT = 'http://svn.python.org/view/*checkout*/python/'
BRANCHES = [
    # category, name, url suffix
    ('*trunk*', 'Trunk', 'trunk/'),
    ('branch', '2.5', 'branches/release25-maint/'),
    ('branch', 'py3k', 'branches/py3k/'),
    ]


# TODO: Make this a POST request to avoid XSRF attacks.
@admin_required
def repo_init(request):
  """/repo_init - Initialze the list of known Subversion repositories."""
  python = models.Repository.gql("WHERE name = 'Python'").get()
  if python is None:
    python = models.Repository(name='Python', url=SVN_ROOT)
    python.put()
    pybranches = []
  else:
    pybranches = list(models.Branch.gql('WHERE repo = :1', python))
  for category, name, url in BRANCHES:
    url = python.url + url
    for br in pybranches:
      if (br.category, br.name, br.url) == (category, name, url):
        break
    else:
      br = models.Branch(repo=python, repo_name='Python',
                         category=category, name=name, url=url)
      br.put()
  return HttpResponseRedirect(reverse(repos))


@login_required
@xsrf_required
def branch_new(request, repo_id):
  """/branch_new/<repo> - Add a new Branch to a Repository record."""
  repo = models.Repository.get_by_id(int(repo_id))
  if request.method != 'POST':
    # XXX Use repo.key() so that the default gets picked up
    form = BranchForm(initial={'repo': repo.key(),
                               'url': repo.url,
                               'category': 'branch',
                               })
    return respond(request, 'branch_new.html', {'form': form, 'repo': repo})
  form = BranchForm(request.POST)
  errors = form.errors
  if not errors:
    try:
      branch = form.save(commit=False)
    except ValueError, err:
      errors['__all__'] = unicode(err)
  if errors:
    return respond(request, 'branch_new.html', {'form': form, 'repo': repo})
  branch.repo_name = repo.name
  branch.put()
  return HttpResponseRedirect(reverse(repos))


@login_required
@xsrf_required
def branch_edit(request, branch_id):
  """/branch_edit/<branch> - Edit a Branch record."""
  branch = models.Branch.get_by_id(int(branch_id))
  if branch.owner != request.user:
    return HttpResponseForbidden('You do not own this branch')
  if request.method != 'POST':
    form = BranchForm(instance=branch)
    return respond(request, 'branch_edit.html',
                   {'branch': branch, 'form': form})

  form = BranchForm(request.POST, instance=branch)
  errors = form.errors
  if not errors:
    try:
      branch = form.save(commit=False)
    except ValueError, err:
      errors['__all__'] = unicode(err)
  if errors:
    return respond(request, 'branch_edit.html',
                   {'branch': branch, 'form': form})
  branch.repo_name = branch.repo.name
  branch.put()
  return HttpResponseRedirect(reverse(repos))


@post_required
@login_required
@xsrf_required
def branch_delete(request, branch_id):
  """/branch_delete/<branch> - Delete a Branch record."""
  branch = models.Branch.get_by_id(int(branch_id))
  if branch.owner != request.user:
    return HttpResponseForbidden('You do not own this branch')
  repo = branch.repo
  branch.delete()
  num_branches = models.Branch.gql('WHERE repo = :1', repo).count()
  if not num_branches:
    # Even if we don't own the repository?  Yes, I think so!  Empty
    # repositories have no representation on screen.
    repo.delete()
  return HttpResponseRedirect(reverse(repos))


### User Profiles ###


@login_required
@xsrf_required
def settings(request):
  account = models.Account.current_user_account
  if request.method != 'POST':
    nickname = account.nickname
    default_context = account.default_context
    default_column_width = account.default_column_width
    form = SettingsForm(initial={'nickname': nickname,
                                 'context': default_context,
                                 'column_width': default_column_width,
                                 'notify_by_email': account.notify_by_email,
                                 'notify_by_chat': account.notify_by_chat,
                                 })
    chat_status = None
    if account.notify_by_chat:
      try:
        presence = xmpp.get_presence(account.email)
      except Exception, err:
        logging.error('Exception getting XMPP presence: %s', err)
        chat_status = 'Error (%s)' % err
      else:
        if presence:
          chat_status = 'online'
        else:
          chat_status = 'offline'
    return respond(request, 'settings.html', {'form': form,
                                              'chat_status': chat_status})
  form = SettingsForm(request.POST)
  if form.is_valid():
    account.nickname = form.cleaned_data.get('nickname')
    account.default_context = form.cleaned_data.get('context')
    account.default_column_width = form.cleaned_data.get('column_width')
    account.notify_by_email = form.cleaned_data.get('notify_by_email')
    notify_by_chat = form.cleaned_data.get('notify_by_chat')
    must_invite = notify_by_chat and not account.notify_by_chat
    account.notify_by_chat = notify_by_chat
    account.fresh = False
    account.put()
    if must_invite:
      logging.info('Sending XMPP invite to %s', account.email)
      try:
        xmpp.send_invite(account.email)
      except Exception, err:
        # XXX How to tell user it failed?
        logging.error('XMPP invite to %s failed', account.email)
  else:
    return respond(request, 'settings.html', {'form': form})
  return HttpResponseRedirect(reverse(mine))


@post_required
@login_required
@xsrf_required
def account_delete(request):
  account = models.Account.current_user_account
  account.delete()
  return HttpResponseRedirect(users.create_logout_url(reverse(index)))


@user_key_required
def user_popup(request):
  """/user_popup - Pop up to show the user info."""
  try:
    return _user_popup(request)
  except Exception, err:
    logging.exception('Exception in user_popup processing:')
    # Return HttpResponse because the JS part expects a 200 status code.
    return HttpResponse('<font color="red">Error: %s; please report!</font>' %
                        err.__class__.__name__)


def _user_popup(request):
  user = request.user_to_show
  popup_html = memcache.get('user_popup:' + user.email())
  if popup_html is None:
    num_issues_created = db.GqlQuery(
      'SELECT * FROM Issue '
      'WHERE closed = FALSE AND owner = :1',
      user).count()
    num_issues_reviewed = db.GqlQuery(
      'SELECT * FROM Issue '
      'WHERE closed = FALSE AND reviewers = :1',
      user.email()).count()

    user.nickname = models.Account.get_nickname_for_email(user.email())
    popup_html = render_to_response('user_popup.html',
                            {'user': user,
                             'num_issues_created': num_issues_created,
                             'num_issues_reviewed': num_issues_reviewed,
                             },
                             context_instance=RequestContext(request))
    # Use time expired cache because the number of issues will change over time
    memcache.add('user_popup:' + user.email(), popup_html, 60)
  return popup_html


@post_required
def incoming_chat(request):
  """/_ah/xmpp/message/chat/

  This handles incoming XMPP (chat) messages.

  Just reply saying we ignored the chat.
  """
  sender = request.POST.get('from')
  if not sender:
    logging.warn('Incoming chat without "from" key ignored')
  else:
    sts = xmpp.send_message([sender],
                            'Sorry, Rietveld does not support chat input')
    logging.debug('XMPP status %r', sts)
  return HttpResponse('')


@post_required
def incoming_mail(request, recipients):
  """/_ah/mail/(.*)

  Handle incoming mail messages.

  The issue is not modified. No reviewers or CC's will be added or removed.
  """
  try:
    _process_incoming_mail(request.raw_post_data, recipients)
  except InvalidIncomingEmailError, err:
    logging.debug(str(err))
  return HttpResponse('')


def _process_incoming_mail(raw_message, recipients):
  """Process an incoming email message."""
  recipients = [x[1] for x in email.utils.getaddresses([recipients])]

  # We can't use mail.InboundEmailMessage(raw_message) here.
  # See: http://code.google.com/p/googleappengine/issues/detail?id=2326
  # msg = mail.InboundEmailMessage(raw_message)
  # The code below needs to be adjusted when issue2326 is fixed.
  incoming_msg = email.message_from_string(raw_message)

  if 'X-Google-Appengine-App-Id' in incoming_msg:
    raise InvalidIncomingEmailError('Mail sent by App Engine')

  # big hack until Groups lets X-Appengine-App-Id through.  Once that happens,
  # we should use that header instead.  See http://b/issue?id=2257571.
  receivedspf = incoming_msg.get_all('Received-SPF')
  # Groups and AE both add this header, need to look for the AE one if it exists.
  if receivedspf:
    for header in receivedspf:
      if header.find('@apphosting.bounces.google.com') != -1:
        return  # message was sent by us, so don't add it again to the issue

  subject = incoming_msg.get('Subject', '')
  match = re.search(r'\(issue *(?P<id>\d+)\)$', subject)
  if match is None:
    raise InvalidIncomingEmailError('No issue id found: %s', subject)
  issue_id = int(match.groupdict()['id'])
  issue = models.Issue.get_by_id(issue_id)
  if issue is None:
    raise InvalidIncomingEmailError('Unknown issue ID: %d' % issue_id)
  sender = email.utils.parseaddr(incoming_msg.get('From', None))[1]

  body = None
  charset = None
  if incoming_msg.is_multipart():
    for payload in incoming_msg.get_payload():
      if payload.get_content_type() == 'text/plain':
        body = payload.get_payload(decode=True)
        charset = payload.get_content_charset()
        break
  else:
    body = incoming_msg.get_payload(decode=True)
    charset = incoming_msg.get_content_charset()
  if body is None or not body.strip():
    raise InvalidIncomingEmailError('Ignoring empty message.')

  # If the subject is long, this might come wrapped into more than one line.
  subject = ' '.join([x.strip() for x in subject.splitlines()])
  msg = models.Message(issue=issue, parent=issue,
                       subject=subject,
                       sender=db.Email(sender),
                       recipients=[db.Email(x) for x in recipients],
                       date=datetime.datetime.now(),
                       text=db.Text(body, encoding=charset),
                       draft=False)
  msg.put()

  # Add sender to reviewers if needed.
  all_emails = [str(x).lower()
                for x in [issue.owner.email()]+issue.reviewers+issue.cc]
  if sender.lower() not in all_emails:
    query = models.Account.all().filter('lower_email =', sender.lower())
    account = query.get()
    if account is not None:
      issue.reviewers.append(account.email)  # e.g. account.email is CamelCase
    else:
      issue.reviewers.append(db.Email(sender))
    issue.put()


@login_required
def xsrf_token(request):
  """/xsrf_token - Return the user's XSRF token.

  This is used by tools like git-cl that need to be able to interact with the
  site on the user's behalf.  A custom header named X-Requesting-XSRF-Token must
  be included in the HTTP request; an error is returned otherwise.
  """
  if not request.META.has_key('HTTP_X_REQUESTING_XSRF_TOKEN'):
    return HttpResponse('Please include a header named X-Requesting-XSRF-Token '
                        '(its content doesn\'t matter).', status=400)
  return HttpResponse(models.Account.current_user_account.get_xsrf_token(),
                      mimetype='text/plain')


def customized_upload_py(request):
  """/static/upload.py - Return patched upload.py with appropiate auth type and
  default review server setting.

  This is used to let the user download a customized upload.py script
  for hosted Rietveld instances.
  """
  f = open(django_settings.UPLOAD_PY_SOURCE)
  source = f.read()
  f.close()

  # When served from a Google Apps instance, the account namespace needs to be
  # switched to "Google Apps only".
  if ('AUTH_DOMAIN' in request.META
      and request.META['AUTH_DOMAIN'] != 'gmail.com'):
    source = source.replace('AUTH_ACCOUNT_TYPE = "GOOGLE"',
                            'AUTH_ACCOUNT_TYPE = "HOSTED"')

  # On a non-standard instance, the default review server is changed to the
  # current hostname. This might give weird results when using versioned appspot
  # URLs (eg. 1.latest.codereview.appspot.com), but this should only affect
  # testing.
  if request.META['HTTP_HOST'] != 'codereview.appspot.com':
    review_server = request.META['HTTP_HOST']
    if request.is_secure():
      review_server = 'https://' + review_server
    source = source.replace('DEFAULT_REVIEW_SERVER = "codereview.appspot.com"',
                            'DEFAULT_REVIEW_SERVER = "%s"' % review_server)

  return HttpResponse(source, content_type='text/x-python')<|MERGE_RESOLUTION|>--- conflicted
+++ resolved
@@ -1234,11 +1234,8 @@
                   'my_issues': my_issues,
                   'review_issues': review_issues,
                   'cc_issues': cc_issues,
-<<<<<<< HEAD
                   'closed_issues': closed_issues,
-=======
                   'draft_issues': draft_issues,
->>>>>>> 75277875
                   })
 
 
