<<<<<<< HEAD
application: chromiumcodereview
version: 4
=======
application: codereview
version: 55
>>>>>>> 63b2550a
runtime: python
api_version: 1

default_expiration: 7d  # This is good for images, which never change

# The commented "secure: always" handler can't be enabled for appspot.com
# applications with a custom domain, since GAE doesn't support HTTPS on custom
# domains at the moment.
handlers:

- url: /(robots.txt|favicon.ico)
  static_files: static/\1
  upload: static/(robots.txt|favicon.ico)

- url: /google7db36eb2cc527940.html
  static_files: static/robots.txt
  upload: static/robots.txt

- url: /static/upload.py
  script: main.py
#  secure: always

- url: /static/(script.js|styles.css)
  static_files: static/\1
  upload: static/(script.js|styles.css)
  expiration: 1h  # Shorter expiration, these change often
#  secure: always

- url: /static
  static_dir: static
#  secure: always

<<<<<<< HEAD
- url: /remote_api
  script: $PYTHON_LIB/google/appengine/ext/remote_api/handler.py
  login: admin
#  secure: always

- url: /_ah/stats.*
  script: $PYTHON_LIB/google/appengine/ext/appstats/ui.py
  login: required
#  secure: always

=======
>>>>>>> 63b2550a
- url: .*
  script: main.py
#  secure: always

admin_console:
  pages:
  - name: Appstats
    url: /_ah/stats

inbound_services:
- xmpp_message
- mail

builtins:
- remote_api: on
- appstats: on<|MERGE_RESOLUTION|>--- conflicted
+++ resolved
@@ -1,10 +1,5 @@
-<<<<<<< HEAD
 application: chromiumcodereview
 version: 4
-=======
-application: codereview
-version: 55
->>>>>>> 63b2550a
 runtime: python
 api_version: 1
 
@@ -37,19 +32,6 @@
   static_dir: static
 #  secure: always
 
-<<<<<<< HEAD
-- url: /remote_api
-  script: $PYTHON_LIB/google/appengine/ext/remote_api/handler.py
-  login: admin
-#  secure: always
-
-- url: /_ah/stats.*
-  script: $PYTHON_LIB/google/appengine/ext/appstats/ui.py
-  login: required
-#  secure: always
-
-=======
->>>>>>> 63b2550a
 - url: .*
   script: main.py
 #  secure: always
