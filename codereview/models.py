# Copyright 2008 Google Inc.
#
# Licensed under the Apache License, Version 2.0 (the "License");
# you may not use this file except in compliance with the License.
# You may obtain a copy of the License at
#
#     http://www.apache.org/licenses/LICENSE-2.0
#
# Unless required by applicable law or agreed to in writing, software
# distributed under the License is distributed on an "AS IS" BASIS,
# WITHOUT WARRANTIES OR CONDITIONS OF ANY KIND, either express or implied.
# See the License for the specific language governing permissions and
# limitations under the License.

"""App Engine data model (schema) definition for Rietveld."""

import datetime
import itertools
import json
import logging
import md5
import os
import re
import time

from google.appengine.api import memcache
from google.appengine.api import urlfetch
from google.appengine.ext import db
from google.appengine.api.users import User

from django.conf import settings

from codereview import auth_utils
from codereview import patching
from codereview import utils
from codereview.exceptions import FetchError


CONTEXT_CHOICES = (3, 10, 25, 50, 75, 100)


### GQL query cache ###


_query_cache = {}


def gql(cls, clause, *args, **kwds):
  """Return a query object, from the cache if possible.

  Args:
    cls: a db.Model subclass.
    clause: a query clause, e.g. 'WHERE draft = TRUE'.
    *args, **kwds: positional and keyword arguments to be bound to the query.

  Returns:
    A db.GqlQuery instance corresponding to the query with *args and
    **kwds bound to the query.
  """
  query_string = 'SELECT * FROM %s %s' % (cls.kind(), clause)
  query = _query_cache.get(query_string)
  if query is None:
    _query_cache[query_string] = query = db.GqlQuery(query_string)
  query.bind(*args, **kwds)
  return query


### Issues, PatchSets, Patches, Contents, Comments, Messages ###


class Issue(db.Model):
  """The major top-level entity.

  It has one or more PatchSets as its descendants.
  """

  subject = db.StringProperty(required=True)
  description = db.TextProperty()
  #: in Subversion - repository path (URL) for files in patch set
  base = db.StringProperty()
  #: if True then base files for patches were uploaded with upload.py
  #: (if False - then Rietveld attempts to download them from server)
  local_base = db.BooleanProperty(default=False)
  repo_guid = db.StringProperty()
  owner = auth_utils.AnyAuthUserProperty(auto_current_user_add=True,
                                         required=True)
  created = db.DateTimeProperty(auto_now_add=True)
  modified = db.DateTimeProperty(auto_now=True)
  reviewers = db.ListProperty(db.Email)
  cc = db.ListProperty(db.Email)
  closed = db.BooleanProperty(default=False)
  private = db.BooleanProperty(default=False)
  n_comments = db.IntegerProperty()
  commit = db.BooleanProperty(default=False)

  # NOTE: Use num_messages instead of using n_messages_sent directly.
  n_messages_sent = db.IntegerProperty()

  # List of emails that this issue has updates for.
  updates_for = db.ListProperty(db.Email)

  # JSON: {reviewer_email -> [bool|None]}
  reviewer_approval = db.TextProperty()

  # JSON: {reviewer_email -> int}
  draft_count_by_user = db.TextProperty()

  _is_starred = None
  _has_updates_for_current_user = None

  @property
  def is_starred(self):
    """Whether the current user has this issue starred."""
    if self._is_starred is not None:
      return self._is_starred
    account = Account.current_user_account
    self._is_starred = account is not None and self.key().id() in account.stars
    return self._is_starred

  def user_can_edit(self, user):
<<<<<<< HEAD
    """Return true if the given user has permission to edit this issue."""
    return user and (user == self.owner or self.is_collaborator(user) or
                     auth_utils.is_current_user_admin() or
                     user.email().endswith("@chromium.org") or
                     user.email().endswith("@google.com"))
=======
    """Returns True if the given user has permission to edit this issue."""
    return user and (user == self.owner or self.is_collaborator(user)
                     or auth_utils.is_current_user_admin())
>>>>>>> 375007bd

  @property
  def edit_allowed(self):
    """Whether the current user can edit this issue."""
    return self.user_can_edit(auth_utils.get_current_user())

  def user_can_view(self, user):
    """Returns True if the given user has permission to view this issue."""
    if not self.private:
      return True
    if user is None:
      return False
    email = user.email().lower()
    return (self.user_can_edit(user) or
            email in self.cc or
            email in self.reviewers)

  @property
  def view_allowed(self):
    """Whether the current user can view this issue."""
    return self.user_can_view(auth_utils.get_current_user())

  @property
  def num_messages(self):
    """Get and/or calculate the number of messages sent for this issue."""
    if self.n_messages_sent is None:
      self.calculate_updates_for()
    return self.n_messages_sent

  @num_messages.setter
  def num_messages(self, val):
    """Setter for num_messages."""
    self.n_messages_sent = val

  def update_comment_count(self, n):
    """Increment the n_comments property by n.

    If n_comments in None, compute the count through a query.  (This
    is a transitional strategy while the database contains Issues
    created using a previous version of the schema.)
    """
    if self.n_comments is None:
      self.n_comments = self._get_num_comments()
    self.n_comments += n

  @property
  def num_comments(self):
    """The number of non-draft comments for this issue.

    This is almost an alias for self.n_comments, except that if
    n_comments is None, it is computed through a query, and stored,
    using n_comments as a cache.
    """
    if self.n_comments is None:
      self.n_comments = self._get_num_comments()
    return self.n_comments

  def _get_num_comments(self):
    """Helper to compute the number of comments through a query."""
    return gql(Comment,
               'WHERE ANCESTOR IS :1 AND draft = FALSE',
               self).count()

  _num_drafts = None

  def get_num_drafts(self, user):
    """The number of draft comments on this issue for the user.

    The value is expensive to compute, so it is cached.
    """
    if user is None:
      return 0
    assert isinstance(user, User), 'Expected User, got %r instead.' % user
    if self._num_drafts is None:
      if self.draft_count_by_user is None:
        self.calculate_draft_count_by_user()
      else:
        self._num_drafts = json.loads(self.draft_count_by_user)
    return self._num_drafts.get(user.email(), 0)

  def calculate_draft_count_by_user(self):
    """Computes the number of drafts by user and returns the put future.

    Initializes _num_drafts as a side effect.
    """
    self._num_drafts = {}
    query = Comment.all().filter('draft =', True).ancestor(self).run()
    for comment in query:
      cur = self._num_drafts.setdefault(comment.author.email(), 0)
      self._num_drafts[comment.author.email()] = cur + 1
    self.draft_count_by_user = json.dumps(self._num_drafts)

  @staticmethod
  def _collaborator_emails_from_description(description):
    """Parses a description, returning collaborator email addresses.

    Broken out for unit testing.
    """
    collaborators = []
    for line in description.splitlines():
      m = re.match(
        r'\s*COLLABORATOR\s*='
        r'\s*([a-zA-Z0-9._]+@[a-zA-Z0-9_]+\.[a-zA-Z0-9._]+)\s*',
        line)
      if m:
        collaborators.append(m.group(1))
    return collaborators

  def collaborator_emails(self):
    """Returns a possibly empty list of emails specified in
    COLLABORATOR= lines.

    Note that one COLLABORATOR= lines is required per address.
    """
    if not self.description:
      return []
    return Issue._collaborator_emails_from_description(self.description)

  def is_collaborator(self, user):
    """Returns true if the given user is a collaborator on this issue.

    This is determined by checking if the user's email is listed as a
    collaborator email.
    """
    if not user:
      return False
    return user.email() in self.collaborator_emails()

  @property
  def formatted_reviewers(self):
    """Returns a dict from the reviewer to their approval status."""
    if self.reviewer_approval:
      return json.loads(self.reviewer_approval)
    else:
      # Don't have reviewer_approval calculated, so return all reviewers with
      # no approval status.
      return {r: None for r in self.reviewers}

  @property
  def has_updates(self):
    """Returns True if there have been recent updates on this issue for the
    current user.

    If the current user is an owner, this will return True if there are any
    messages after the last message from the owner.
    If the current user is not the owner, this will return True if there has
    been a message from the owner (but not other reviewers) after the
    last message from the current user."""
    if self._has_updates_for_current_user is None:
      user = auth_utils.get_current_user()
      if not user:
        return False
      self._has_updates_for_current_user = (user.email() in self.updates_for)
    return self._has_updates_for_current_user

  def calculate_updates_for(self, *msgs):
    """Recalculates updates_for, reviewer_approval, and draft_count_by_user,
    factoring in msgs which haven't been sent.

    This only updates this Issue object. You'll still need to put() it to
    the data store for it to take effect.
    """
    updates_for_set = set(self.updates_for)
    approval_dict = {r: None for r in self.reviewers}
    self.num_messages = 0
    old_messages = self.message_set.filter('draft =', False).run()
    for msg in itertools.chain(old_messages, msgs):
      self.num_messages += 1
      if msg.sender == self.owner.email():
        updates_for_set.update(self.reviewers, self.cc,
                               self.collaborator_emails())
      else:
        updates_for_set.add(self.owner.email())
        if msg.approval:
          approval_dict[msg.sender] = True
        elif msg.disapproval:
          approval_dict[msg.sender] = False
      updates_for_set.discard(msg.sender)
      self.modified = msg.date
    self.updates_for = [db.Email(x) for x in updates_for_set]
    self.reviewer_approval = json.dumps(approval_dict)

  def calculate_and_save_updates_if_None(self):
    """If this Issue doesn't have a valid updates_for or n_messages_sent,
    calculate them and save them back to the datastore.

    Returns a future for the put() operation or None if this issue is up to
    date."""
    if self.n_messages_sent is None:
      if self.draft_count_by_user is None:
        self.calculate_draft_count_by_user()
      self.calculate_updates_for()
      try:
        # Don't change self.modified when filling cache values. AFAICT, there's
        # no better way...
        self.__class__.modified.auto_now = False
        return db.put_async(self)
      finally:
        self.__class__.modified.auto_now = True


class TryJobResult(db.Model):
  """Try jobs are associated to a patchset.

  Multiple try jobs can be associated to a single patchset.
  """
  # The first 6 values come from buildbot/status/results.py, and should remain
  # sync'ed.  The last is used internally to make a try job that should be
  # tried with the commit queue, but has not been sent yet.
  SUCCESS, WARNINGS, FAILURE, SKIPPED, EXCEPTION, RETRY, TRYPENDING = range(7)
  OK = (SUCCESS, WARNINGS, SKIPPED)
  FAIL = (FAILURE, EXCEPTION)
  # Define the priority level of result value when updating it.
  PRIORITIES = (
      (TRYPENDING,),
      (-1, None),
      (RETRY,),
      OK,
      FAIL,
  )

  # Parent is PatchSet
  url = db.StringProperty()
  result = db.IntegerProperty()
  builder = db.StringProperty()
  parent_name = db.StringProperty()
  slave = db.StringProperty()
  buildnumber = db.IntegerProperty()
  reason = db.StringProperty()
  revision = db.StringProperty()
  timestamp = db.DateTimeProperty(auto_now_add=True)
  clobber = db.BooleanProperty()
  tests = db.StringListProperty(default=[])
  # Should be an entity.
  project = db.StringProperty()
  # The user that requested this try job, which may not be the same person
  # that owns the issue.
  requester = db.UserProperty(auto_current_user_add=True)

  @property
  def status(self):
    """Returns a string equivalent so it can be used in CSS styles."""
    if self.result in self.OK:
      return 'success'
    elif self.result in self.FAIL:
      return 'failure'
    elif self.result == self.TRYPENDING:
      return 'try-pending'
    else:
      return 'pending'

  @classmethod
  def result_priority(cls, result):
    """The higher the more important."""
    for index, possible_values in enumerate(cls.PRIORITIES):
      if result in possible_values:
        return index
    return None


class PatchSet(db.Model):
  """A set of patchset uploaded together.

  This is a descendant of an Issue and has Patches as descendants.
  """

  issue = db.ReferenceProperty(Issue)  # == parent
  message = db.StringProperty()
  data = db.BlobProperty()
  url = db.LinkProperty()
  created = db.DateTimeProperty(auto_now_add=True)
  modified = db.DateTimeProperty(auto_now=True)
  n_comments = db.IntegerProperty(default=0)
  # TODO(maruel): Deprecated, remove once the live instance has all its data
  # converted to TryJobResult instances.
  build_results = db.StringListProperty()

  def update_comment_count(self, n):
    """Increment the n_comments property by n."""
    self.n_comments = self.num_comments + n

  @property
  def num_comments(self):
    """The number of non-draft comments for this issue.

    This is almost an alias for self.n_comments, except that if
    n_comments is None, 0 is returned.
    """
    # For older patchsets n_comments is None.
    return self.n_comments or 0

  _try_job_results = None

  @property
  def try_job_results(self):
    """Lazy load all the TryJobResult objects associated to this PatchSet.

    Note the value is cached and doesn't expose a method to be refreshed.
    """
    if self._try_job_results is None:
      self._try_job_results = TryJobResult.all().ancestor(self).fetch(1000)

      # Append fake object for all build_results properties.
      # TODO(maruel): Deprecated. Delete this code as soon as the live
      # instance migrated to TryJobResult objects.
      SEPARATOR = '|'
      for build_result in self.build_results:
        (platform_id, status, details_url) = build_result.split(SEPARATOR, 2)
        if status == 'success':
          result = TryJobResult.SUCCESS
        elif status == 'failure':
          result = TryJobResult.FAILURE
        else:
          result = -1
        self._try_job_results.append(
            TryJobResult(
              parent=self,
              url=details_url,
              result=result,
              builder=platform_id,
              timestamp=self.modified))

      def GetKey(job):
        """Gets the key used to order jobs in the results list.

        We want pending jobs to appear first in the list, so these jobs
        return datetime.datetime.max, as the sort is in reverse chronological
        order."""
        if job.result == TryJobResult.TRYPENDING:
          return datetime.datetime.max
        return job.timestamp

      self._try_job_results.sort(key=GetKey, reverse=True)
    return self._try_job_results


class Message(db.Model):
  """A copy of a message sent out in email.

  This is a descendant of an Issue.
  """

  issue = db.ReferenceProperty(Issue)  # == parent
  subject = db.StringProperty()
  sender = db.EmailProperty()
  recipients = db.ListProperty(db.Email)
  date = db.DateTimeProperty(auto_now_add=True)
  text = db.TextProperty()
  draft = db.BooleanProperty(default=False)
  in_reply_to = db.SelfReferenceProperty()
  issue_was_closed = db.BooleanProperty(default=False)

  _approval = None
  _disapproval = None

  def find(self, text):
    """Returns True when the message says text and is not written by the issue owner."""
    # Must not be issue owner.
    # Must contain text in a line that doesn't start with '>'.
    # Must not be issue owner not commit-bot.
    return (
        self.sender not in (
          self.issue.owner.email(), 'commit-bot@chromium.org') and
        any(
          True for line in self.text.lower().splitlines()
          if not line.strip().startswith('>') and text in line))

  @property
  def approval(self):
    """Is True when the message represents an approval of the review."""
    if self._approval is None:
      self._approval = self.find('lgtm') and not self.find('not lgtm')
    return self._approval

  @property
  def disapproval(self):
    """Is True when the message represents a disapproval of the review."""
    if self._disapproval is None:
      self._disapproval = self.find('not lgtm')
    return self._disapproval


class Content(db.Model):
  """The content of a text file.

  This is a descendant of a Patch.
  """

  # parent => Patch
  text = db.TextProperty()
  data = db.BlobProperty()
  # Checksum over text or data depending on the type of this content.
  checksum = db.TextProperty()
  is_uploaded = db.BooleanProperty(default=False)
  is_bad = db.BooleanProperty(default=False)
  file_too_large = db.BooleanProperty(default=False)

  @property
  def lines(self):
    """The text split into lines, retaining line endings."""
    if not self.text:
      return []
    return self.text.splitlines(True)


class Patch(db.Model):
  """A single patch, i.e. a set of changes to a single file.

  This is a descendant of a PatchSet.
  """

  patchset = db.ReferenceProperty(PatchSet)  # == parent
  filename = db.StringProperty()
  status = db.StringProperty()  # 'A', 'A  +', 'M', 'D' etc
  text = db.TextProperty()
  content = db.ReferenceProperty(Content)
  patched_content = db.ReferenceProperty(Content, collection_name='patch2_set')
  is_binary = db.BooleanProperty(default=False)
  # Ids of patchsets that have a different version of this file.
  delta = db.ListProperty(int)
  delta_calculated = db.BooleanProperty(default=False)
  lint_error_count = db.IntegerProperty(default=-1)

  _lines = None

  @property
  def lines(self):
    """The patch split into lines, retaining line endings.

    The value is cached.
    """
    if self._lines is not None:
      return self._lines
    if not self.text:
      lines = []
    else:
      lines = self.text.splitlines(True)
    self._lines = lines
    return lines

  _property_changes = None

  @property
  def property_changes(self):
    """The property changes split into lines.

    The value is cached.
    """
    if self._property_changes != None:
      return self._property_changes
    self._property_changes = []
    match = re.search('^Property changes on.*\n'+'_'*67+'$', self.text,
                      re.MULTILINE)
    if match:
      self._property_changes = self.text[match.end():].splitlines()
    return self._property_changes

  _num_added = None

  @property
  def num_added(self):
    """The number of line additions in this patch.

    The value is cached.
    """
    if self._num_added is None:
      self._num_added = self.count_startswith('+') - 1
    return self._num_added

  _num_removed = None

  @property
  def num_removed(self):
    """The number of line removals in this patch.

    The value is cached.
    """
    if self._num_removed is None:
      self._num_removed = self.count_startswith('-') - 1
    return self._num_removed

  _num_chunks = None

  @property
  def num_chunks(self):
    """The number of 'chunks' in this patch.

    A chunk is a block of lines starting with '@@'.

    The value is cached.
    """
    if self._num_chunks is None:
      self._num_chunks = self.count_startswith('@@')
    return self._num_chunks

  _num_comments = None

  @property
  def num_comments(self):
    """The number of non-draft comments for this patch.

    The value is cached.
    """
    if self._num_comments is None:
      self._num_comments = gql(Comment,
                               'WHERE patch = :1 AND draft = FALSE',
                               self).count()
    return self._num_comments

  _num_my_comments = None

  def num_my_comments(self):
    """The number of non-draft comments for this patch by the logged in user.

    The value is cached.
    """
    if self._num_my_comments is None:
      account = Account.current_user_account
      if account is None:
        self._num_my_comments = 0
      else:
        query = gql(Comment,
                    'WHERE patch = :1 AND draft = FALSE AND author = :2',
                    self, account.user)
        self._num_my_comments = query.count()
    return self._num_my_comments

  _num_drafts = None

  @property
  def num_drafts(self):
    """The number of draft comments on this patch for the current user.

    The value is expensive to compute, so it is cached.
    """
    if self._num_drafts is None:
      account = Account.current_user_account
      if account is None:
        self._num_drafts = 0
      else:
        query = gql(Comment,
                    'WHERE patch = :1 AND draft = TRUE AND author = :2',
                    self, account.user)
        self._num_drafts = query.count()
    return self._num_drafts

  def count_startswith(self, prefix):
    """Returns the number of lines with the specified prefix."""
    return len([l for l in self.lines if l.startswith(prefix)])

  def get_content(self):
    """Get self.content, or fetch it if necessary.

    This is the content of the file to which this patch is relative.

    Returns:
      a Content instance.

    Raises:
      FetchError: If there was a problem fetching it.
    """
    try:
      if self.content is not None:
        if self.content.is_bad:
          msg = 'Bad content. Try to upload again.'
          logging.warn('Patch.get_content: %s', msg)
          raise FetchError(msg)
        if self.content.is_uploaded and self.content.text == None:
          msg = 'Upload in progress.'
          logging.warn('Patch.get_content: %s', msg)
          raise FetchError(msg)
        else:
          return self.content
    except db.Error:
      # This may happen when a Content entity was deleted behind our back.
      self.content = None

    content = self.fetch_base()
    content.put()
    self.content = content
    self.put()
    return content

  def get_patched_content(self):
    """Get self.patched_content, computing it if necessary.

    This is the content of the file after applying this patch.

    Returns:
      a Content instance.

    Raises:
      FetchError: If there was a problem fetching the old content.
    """
    try:
      if self.patched_content is not None:
        return self.patched_content
    except db.Error:
      # This may happen when a Content entity was deleted behind our back.
      self.patched_content = None

    old_lines = self.get_content().text.splitlines(True)
    logging.info('Creating patched_content for %s', self.filename)
    chunks = patching.ParsePatchToChunks(self.lines, self.filename)
    new_lines = []
    for _, _, new in patching.PatchChunks(old_lines, chunks):
      new_lines.extend(new)
    text = db.Text(''.join(new_lines))
    patched_content = Content(text=text, parent=self)
    patched_content.put()
    self.patched_content = patched_content
    self.put()
    return patched_content

  @property
  def no_base_file(self):
    """Returns True iff the base file is not available."""
    return self.content and self.content.file_too_large

  def fetch_base(self):
    """Fetch base file for the patch.

    Returns:
      A models.Content instance.

    Raises:
      FetchError: For any kind of problem fetching the content.
    """
    rev = patching.ParseRevision(self.lines)
    if rev is not None:
      if rev == 0:
        # rev=0 means it's a new file.
        return Content(text=db.Text(u''), parent=self)

    # AppEngine can only fetch URLs that db.Link() thinks are OK,
    # so try converting to a db.Link() here.
    try:
      base = db.Link(self.patchset.issue.base)
    except db.BadValueError:
      msg = 'Invalid base URL for fetching: %s' % self.patchset.issue.base
      logging.warn(msg)
      raise FetchError(msg)

    url = utils.make_url(base, self.filename, rev)
    logging.info('Fetching %s', url)
    try:
      result = urlfetch.fetch(url)
    except urlfetch.Error, err:
      msg = 'Error fetching %s: %s: %s' % (url, err.__class__.__name__, err)
      logging.warn('FetchBase: %s', msg)
      raise FetchError(msg)
    if result.status_code != 200:
      msg = 'Error fetching %s: HTTP status %s' % (url, result.status_code)
      logging.warn('FetchBase: %s', msg)
      raise FetchError(msg)
    return Content(text=utils.to_dbtext(utils.unify_linebreaks(result.content)),
                   parent=self)



class Comment(db.Model):
  """A Comment for a specific line of a specific file.

  This is a descendant of a Patch.
  """

  patch = db.ReferenceProperty(Patch)  # == parent
  message_id = db.StringProperty()  # == key_name
  author = auth_utils.AnyAuthUserProperty(auto_current_user_add=True)
  date = db.DateTimeProperty(auto_now=True)
  lineno = db.IntegerProperty()
  text = db.TextProperty()
  left = db.BooleanProperty()
  draft = db.BooleanProperty(required=True, default=True)

  buckets = None
  shorttext = None

  def complete(self):
    """Set the shorttext and buckets attributes."""
    # TODO(guido): Turn these into caching proprties instead.

    # The strategy for buckets is that we want groups of lines that
    # start with > to be quoted (and not displayed by
    # default). Whitespace-only lines are not considered either quoted
    # or not quoted. Same goes for lines that go like "On ... user
    # wrote:".
    cur_bucket = []
    quoted = None
    self.buckets = []

    def _Append():
      if cur_bucket:
        self.buckets.append(Bucket(text="\n".join(cur_bucket),
                                   quoted=bool(quoted)))

    lines = self.text.splitlines()
    for line in lines:
      if line.startswith("On ") and line.endswith(":"):
        pass
      elif line.startswith(">"):
        if quoted is False:
          _Append()
          cur_bucket = []
        quoted = True
      elif line.strip():
        if quoted is True:
          _Append()
          cur_bucket = []
        quoted = False
      cur_bucket.append(line)

    _Append()

    self.shorttext = self.text.lstrip()[:50].rstrip()
    # Grab the first 50 chars from the first non-quoted bucket
    for bucket in self.buckets:
      if not bucket.quoted:
        self.shorttext = bucket.text.lstrip()[:50].rstrip()
        break


class Bucket(db.Model):
  """A 'Bucket' of text.

  A comment may consist of multiple text buckets, some of which may be
  collapsed by default (when they represent quoted text).

  NOTE: This entity is never written to the database.  See Comment.complete().
  """
  # TODO(guido): Flesh this out.

  text = db.TextProperty()
  quoted = db.BooleanProperty()


### Repositories and Branches ###


class Repository(db.Model):
  """A specific Subversion repository."""

  name = db.StringProperty(required=True)
  url = db.LinkProperty(required=True)
  owner = auth_utils.AnyAuthUserProperty(auto_current_user_add=True)
  guid = db.StringProperty()  # global unique repository id

  def __str__(self):
    return self.name


class Branch(db.Model):
  """A trunk, branch, or a tag in a specific Subversion repository."""

  repo = db.ReferenceProperty(Repository, required=True)
  # Cache repo.name as repo_name, to speed up set_branch_choices()
  # in views.IssueBaseForm.
  repo_name = db.StringProperty()
  category = db.StringProperty(required=True,
                               choices=('*trunk*', 'branch', 'tag'))
  name = db.StringProperty(required=True)
  url = db.LinkProperty(required=True)
  owner = auth_utils.AnyAuthUserProperty(auto_current_user_add=True)


### Accounts ###


class Account(db.Model):
  """Maps a user or email address to a user-selected nickname, and more.

  Nicknames do not have to be unique.

  The default nickname is generated from the email address by
  stripping the first '@' sign and everything after it.  The email
  should not be empty nor should it start with '@' (AssertionError
  error is raised if either of these happens).

  This also holds a list of ids of starred issues.  The expectation
  that you won't have more than a dozen or so starred issues (a few
  hundred in extreme cases) and the memory used up by a list of
  integers of that size is very modest, so this is an efficient
  solution.  (If someone found a use case for having thousands of
  starred issues we'd have to think of a different approach.)
  """

  user = auth_utils.AnyAuthUserProperty(auto_current_user_add=True,
                                        required=True)
  email = db.EmailProperty(required=True)  # key == <email>
  nickname = db.StringProperty(required=True)
  default_context = db.IntegerProperty(default=settings.DEFAULT_CONTEXT,
                                       choices=CONTEXT_CHOICES)
  default_column_width = db.IntegerProperty(
      default=settings.DEFAULT_COLUMN_WIDTH)
  created = db.DateTimeProperty(auto_now_add=True)
  modified = db.DateTimeProperty(auto_now=True)
  stars = db.ListProperty(int)  # Issue ids of all starred issues
  fresh = db.BooleanProperty()
  uploadpy_hint = db.BooleanProperty(default=True)
  notify_by_email = db.BooleanProperty(default=True)
  notify_by_chat = db.BooleanProperty(default=False)
  # Spammer; only blocks sending messages, not uploading issues.
  blocked = db.BooleanProperty(default=False)

  # Current user's Account.  Updated by middleware.AddUserToRequestMiddleware.
  current_user_account = None

  lower_email = db.StringProperty()
  lower_nickname = db.StringProperty()
  xsrf_secret = db.BlobProperty()

  # Note that this doesn't get called when doing multi-entity puts.
  def put(self):
    self.lower_email = str(self.email).lower()
    self.lower_nickname = self.nickname.lower()
    super(Account, self).put()

  @classmethod
  def get_account_for_user(cls, user):
    """Get the Account for a user, creating a default one if needed."""
    email = user.email()
    assert email
    key = '<%s>' % email
    # Since usually the account already exists, first try getting it
    # without the transaction implied by get_or_insert().
    account = cls.get_by_key_name(key)
    if account is not None:
      return account
    nickname = cls.create_nickname_for_user(user)
    return cls.get_or_insert(key, user=user, email=email, nickname=nickname,
                             fresh=True)

  @classmethod
  def create_nickname_for_user(cls, user):
    """Returns a unique nickname for a user."""
    name = nickname = user.email().split('@', 1)[0]
    next_char = chr(ord(nickname[0].lower())+1)
    existing_nicks = [account.lower_nickname
                      for account in cls.gql(('WHERE lower_nickname >= :1 AND '
                                              'lower_nickname < :2'),
                                             nickname.lower(), next_char)]
    suffix = 0
    while nickname.lower() in existing_nicks:
      suffix += 1
      nickname = '%s%d' % (name, suffix)
    return nickname

  @classmethod
  def get_nickname_for_user(cls, user):
    """Get the nickname for a user."""
    return cls.get_account_for_user(user).nickname

  @classmethod
  def get_account_for_email(cls, email):
    """Get the Account for an email address, or return None."""
    assert email
    key = '<%s>' % email
    return cls.get_by_key_name(key)

  @classmethod
  def get_accounts_for_emails(cls, emails):
    """Get the Accounts for each of a list of email addresses."""
    return cls.get_by_key_name(['<%s>' % email for email in emails])

  @classmethod
  def get_by_key_name(cls, key, **kwds):
    """Override db.Model.get_by_key_name() to use cached value if possible."""
    if not kwds and cls.current_user_account is not None:
      if key == cls.current_user_account.key().name():
        return cls.current_user_account
    return super(Account, cls).get_by_key_name(key, **kwds)

  @classmethod
  def get_multiple_accounts_by_email(cls, emails):
    """Get multiple accounts.  Returns a dict by email."""
    results = {}
    keys = []
    for email in emails:
      if cls.current_user_account and email == cls.current_user_account.email:
        results[email] = cls.current_user_account
      else:
        keys.append('<%s>' % email)
    if keys:
      accounts = cls.get_by_key_name(keys)
      for account in accounts:
        if account is not None:
          results[account.email] = account
    return results

  @classmethod
  def get_nickname_for_email(cls, email, default=None):
    """Get the nickname for an email address, possibly a default.

    If default is None a generic nickname is computed from the email
    address.

    Args:
      email: email address.
      default: If given and no account is found, returned as the default value.
    Returns:
      Nickname for given email.
    """
    account = cls.get_account_for_email(email)
    if account is not None and account.nickname:
      return account.nickname
    if default is not None:
      return default
    return email.replace('@', '_')

  @classmethod
  def get_account_for_nickname(cls, nickname):
    """Get the list of Accounts that have this nickname."""
    assert nickname
    assert '@' not in nickname
    return cls.all().filter('lower_nickname =', nickname.lower()).get()

  @classmethod
  def get_email_for_nickname(cls, nickname):
    """Turn a nickname into an email address.

    If the nickname is not unique or does not exist, this returns None.
    """
    account = cls.get_account_for_nickname(nickname)
    if account is None:
      return None
    return account.email

  def user_has_selected_nickname(self):
    """Return True if the user picked the nickname.

    Normally this returns 'not self.fresh', but if that property is
    None, we assume that if the created and modified timestamp are
    within 2 seconds, the account is fresh (i.e. the user hasn't
    selected a nickname yet).  We then also update self.fresh, so it
    is used as a cache and may even be written back if we're lucky.
    """
    if self.fresh is None:
      delta = self.created - self.modified
      # Simulate delta = abs(delta)
      if delta.days < 0:
        delta = -delta
      self.fresh = (delta.days == 0 and delta.seconds < 2)
    return not self.fresh

  _drafts = None

  @property
  def drafts(self):
    """A list of issue ids that have drafts by this user.

    This is cached in memcache.
    """
    if self._drafts is None:
      if self._initialize_drafts():
        self._save_drafts()
    return self._drafts

  def update_drafts(self, issue, have_drafts=None):
    """Update the user's draft status for this issue.

    Args:
      issue: an Issue instance.
      have_drafts: optional bool forcing the draft status.  By default,
          issue.num_drafts is inspected (which may query the datastore).

    The Account is written to the datastore if necessary.
    """
    dirty = False
    if self._drafts is None:
      dirty = self._initialize_drafts()
    id = issue.key().id()
    if have_drafts is None:
      # Beware, this may do a query.
      have_drafts = bool(issue.get_num_drafts(self.user))
    if have_drafts:
      if id not in self._drafts:
        self._drafts.append(id)
        dirty = True
    else:
      if id in self._drafts:
        self._drafts.remove(id)
        dirty = True
    if dirty:
      self._save_drafts()

  def _initialize_drafts(self):
    """Initialize self._drafts from scratch.

    This mostly exists as a schema conversion utility.

    Returns:
      True if the user should call self._save_drafts(), False if not.
    """
    drafts = memcache.get('user_drafts:' + self.email)
    if drafts is not None:
      self._drafts = drafts
      ##logging.info('HIT: %s -> %s', self.email, self._drafts)
      return False
    # We're looking for the Issue key id.  The ancestry of comments goes:
    # Issue -> PatchSet -> Patch -> Comment.
    issue_ids = set(comment.key().parent().parent().parent().id()
                    for comment in gql(Comment,
                                       'WHERE author = :1 AND draft = TRUE',
                                       self.user))
    self._drafts = list(issue_ids)
    ##logging.info('INITIALIZED: %s -> %s', self.email, self._drafts)
    return True

  def _save_drafts(self):
    """Save self._drafts to memcache."""
    ##logging.info('SAVING: %s -> %s', self.email, self._drafts)
    memcache.set('user_drafts:' + self.email, self._drafts, 3600)

  def get_xsrf_token(self, offset=0):
    """Return an XSRF token for the current user."""
    # This code assumes that
    # self.user.email() == auth_utils.get_current_user().email()
    current_user = auth_utils.get_current_user()
    if self.user.user_id() != current_user.user_id():
      # Mainly for Google Account plus conversion.
      logging.info('Updating user_id for %s from %s to %s' % (
        self.user.email(), self.user.user_id(), current_user.user_id()))
      self.user = current_user
      self.put()
    if not self.xsrf_secret:
      self.xsrf_secret = os.urandom(8)
      self.put()
    m = md5.new(self.xsrf_secret)
    email_str = self.lower_email
    if isinstance(email_str, unicode):
      email_str = email_str.encode('utf-8')
    m.update(self.lower_email)
    when = int(time.time()) // 3600 + offset
    m.update(str(when))
    return m.hexdigest()<|MERGE_RESOLUTION|>--- conflicted
+++ resolved
@@ -39,6 +39,14 @@
 CONTEXT_CHOICES = (3, 10, 25, 50, 75, 100)
 
 
+def is_privileged_user(user):
+  """Returns True if user is permitted special access rights."""
+  if not user:
+    return False
+  email = user.email().lower()
+  return email.endswith(('@chromium.org', '@google.com'))
+
+
 ### GQL query cache ###
 
 
@@ -66,7 +74,6 @@
 
 
 ### Issues, PatchSets, Patches, Contents, Comments, Messages ###
-
 
 class Issue(db.Model):
   """The major top-level entity.
@@ -118,17 +125,10 @@
     return self._is_starred
 
   def user_can_edit(self, user):
-<<<<<<< HEAD
-    """Return true if the given user has permission to edit this issue."""
+    """Returns True if the given user has permission to edit this issue."""
     return user and (user == self.owner or self.is_collaborator(user) or
                      auth_utils.is_current_user_admin() or
-                     user.email().endswith("@chromium.org") or
-                     user.email().endswith("@google.com"))
-=======
-    """Returns True if the given user has permission to edit this issue."""
-    return user and (user == self.owner or self.is_collaborator(user)
-                     or auth_utils.is_current_user_admin())
->>>>>>> 375007bd
+                     is_privileged_user(user))
 
   @property
   def edit_allowed(self):
