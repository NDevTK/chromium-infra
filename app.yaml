--- conflicted
+++ resolved
@@ -1,10 +1,5 @@
-<<<<<<< HEAD
 application: chromiumcodereview
 version: 3
-=======
-application: codereview
-version: 16
->>>>>>> 06da9176
 runtime: python
 api_version: 1
 
