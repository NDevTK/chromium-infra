# Copyright 2008 Google Inc.
#
# Licensed under the Apache License, Version 2.0 (the "License");
# you may not use this file except in compliance with the License.
# You may obtain a copy of the License at
#
#     http://www.apache.org/licenses/LICENSE-2.0
#
# Unless required by applicable law or agreed to in writing, software
# distributed under the License is distributed on an "AS IS" BASIS,
# WITHOUT WARRANTIES OR CONDITIONS OF ANY KIND, either express or implied.
# See the License for the specific language governing permissions and
# limitations under the License.

"""Views for Rietveld."""


### Imports ###


# Python imports
import binascii
import cgi
import datetime
import email  # see incoming_mail()
import email.utils
import logging
import md5
import os
import random
import re
import urllib
import md5
import sha
from cStringIO import StringIO
from xml.etree import ElementTree

# AppEngine imports
from google.appengine.api import mail
from google.appengine.api import memcache
from google.appengine.api import users
from google.appengine.api import urlfetch
from google.appengine.api import xmpp
from google.appengine.ext import db
from google.appengine.ext.db import djangoforms
from google.appengine.runtime import DeadlineExceededError
from google.appengine.runtime import apiproxy_errors

# Django imports
# TODO(guido): Don't import classes/functions directly.
from django import forms
# Import settings as django_settings to avoid name conflict with settings().
from django.conf import settings as django_settings
from django.http import HttpResponse, HttpResponseRedirect
from django.http import HttpResponseForbidden, HttpResponseNotFound
from django.http import HttpResponseBadRequest
from django.shortcuts import render_to_response
import django.template
from django.template import RequestContext
from django.utils import simplejson
from django.utils.html import strip_tags
from django.utils.html import urlize
from django.utils.safestring import mark_safe
from django.core.urlresolvers import reverse

# Local imports
import models
import engine
import library
import patching

# Add our own template library.
_library_name = __name__.rsplit('.', 1)[0] + '.library'
if not django.template.libraries.get(_library_name, None):
  django.template.add_to_builtins(_library_name)


### Constants ###


IS_DEV = os.environ['SERVER_SOFTWARE'].startswith('Dev')  # Development server


### Form classes ###


class AccountInput(forms.TextInput):
  # Associates the necessary css/js files for the control.  See
  # http://docs.djangoproject.com/en/dev/topics/forms/media/.
  class Media:
    css = {
      'all': ('autocomplete/jquery.autocomplete.css',)
    }
    js = (
      'autocomplete/lib/jquery.js',
      'autocomplete/lib/jquery.bgiframe.min.js',
      'autocomplete/lib/jquery.ajaxQueue.js',
      'autocomplete/jquery.autocomplete.js'
    )

  def render(self, name, value, attrs=None):
    output = super(AccountInput, self).render(name, value, attrs)
    # TODO(John): Why is the line below needed, it should be automatic.
    output += mark_safe(AccountInput().media)
    return output + mark_safe(u'''<script type="text/javascript">
                              jQuery("#id_%s").autocomplete("%s", {
                              max: 10,
                              highlight: false,
                              multiple: true,
                              multipleSeparator: ", ",
                              scroll: true,
                              scrollHeight: 300,
                              matchContains: true,
                              formatResult : function(row) {
                                return row[0].replace(/ .+/gi, '');
                              }
                              });
                              </script>''' % (name, reverse(account)))


class IssueBaseForm(forms.Form):

  subject = forms.CharField(max_length=100,
                            widget=forms.TextInput(attrs={'size': 60}))
  description = forms.CharField(required=False,
                                max_length=10000,
                                widget=forms.Textarea(attrs={'cols': 60}))
  branch = forms.ChoiceField(required=False, label='Base URL')
  base = forms.CharField(required=False,
                         max_length=1000,
                         widget=forms.TextInput(attrs={'size': 60}))
  reviewers = forms.CharField(required=False,
                              max_length=1000,
                              widget=AccountInput(attrs={'size': 60}))
  cc = forms.CharField(required=False,
                       max_length=1000,
                       label = 'CC',
                       widget=AccountInput(attrs={'size': 60}))
  private = forms.BooleanField(required=False, initial=False)

  def set_branch_choices(self, base=None):
    branches = models.Branch.gql('ORDER BY repo, category, name')
    bound_field = self['branch']
    choices = []
    default = None
    for b in branches:
      if not b.repo_name:
        b.repo_name = b.repo.name
        b.put()
      pair = (b.key(), '%s - %s - %s' % (b.repo_name, b.category, b.name))
      choices.append(pair)
      if default is None and (base is None or b.url == base):
        default = b.key()
    choices.sort(key=lambda pair: pair[1].lower())
    choices.insert(0, ('', '[See Base]'))
    bound_field.field.choices = choices
    if default is not None:
      self.initial['branch'] = default

  def get_base(self):
    base = self.cleaned_data.get('base')
    if not base:
      key = self.cleaned_data['branch']
      if key:
        branch = models.Branch.get(key)
        if branch is not None:
          base = branch.url
    if not base:
      self.errors['base'] = ['You must specify a base']
    return base or None


class NewForm(IssueBaseForm):

  data = forms.FileField(required=False)
  url = forms.URLField(required=False,
                       max_length=2083,
                       widget=forms.TextInput(attrs={'size': 60}))
  send_mail = forms.BooleanField(required=False, initial=True)


class AddForm(forms.Form):

  message = forms.CharField(max_length=100,
                            widget=forms.TextInput(attrs={'size': 60}))
  data = forms.FileField(required=False)
  url = forms.URLField(required=False,
                       max_length=2083,
                       widget=forms.TextInput(attrs={'size': 60}))
  reviewers = forms.CharField(max_length=1000, required=False,
                              widget=AccountInput(attrs={'size': 60}))
  send_mail = forms.BooleanField(required=False, initial=True)


class UploadForm(forms.Form):

  subject = forms.CharField(max_length=100)
  description = forms.CharField(max_length=10000, required=False)
  content_upload = forms.BooleanField(required=False)
  separate_patches = forms.BooleanField(required=False)
  base = forms.CharField(max_length=2000, required=False)
  data = forms.FileField(required=False)
  issue = forms.IntegerField(required=False)
  description = forms.CharField(max_length=10000, required=False)
  reviewers = forms.CharField(max_length=1000, required=False)
  cc = forms.CharField(max_length=1000, required=False)
  private = forms.BooleanField(required=False, initial=False)
  send_mail = forms.BooleanField(required=False)
  base_hashes = forms.CharField(required=False)
  commit = forms.BooleanField(required=False)

  def clean_base(self):
    base = self.cleaned_data.get('base')
    if not base and not self.cleaned_data.get('content_upload', False):
      raise forms.ValidationError, 'Base URL is required.'
    return self.cleaned_data.get('base')

  def get_base(self):
    return self.cleaned_data.get('base')


class UploadContentForm(forms.Form):
  filename = forms.CharField(max_length=255)
  status = forms.CharField(required=False, max_length=20)
  checksum = forms.CharField(max_length=32)
  file_too_large = forms.BooleanField(required=False)
  is_binary = forms.BooleanField(required=False)
  is_current = forms.BooleanField(required=False)

  def clean(self):
    # Check presence of 'data'. We cannot use FileField because
    # it disallows empty files.
    super(UploadContentForm, self).clean()
    if not self.files and 'data' not in self.files:
      raise forms.ValidationError, 'No content uploaded.'
    return self.cleaned_data

  def get_uploaded_content(self):
    return self.files['data'].read()


class UploadPatchForm(forms.Form):
  filename = forms.CharField(max_length=255)
  content_upload = forms.BooleanField(required=False)

  def get_uploaded_patch(self):
    return self.files['data'].read()


class UploadBuildResult(forms.Form):
  platform_id = forms.CharField(max_length=255)
  # If password is not specified, we use user authetication INSTEAD.
  password = forms.CharField(max_length=255, required=False)
  # Not specifying a status removes this build result
  status = forms.CharField(max_length=255, required=False)
  details_url = forms.URLField(max_length=2083, required=False)

  SEPARATOR = '|'
  _VALID_STATUS = ['failure', 'pending', 'success', '']

  def is_valid(self):
    if not super(UploadBuildResult, self).is_valid():
      return False
    if self.cleaned_data['status'] not in UploadBuildResult._VALID_STATUS:
      self.errors['status'] = ['"%s" is not a valid build result status' %
                               self.cleaned_data['status']]
      return False
    return True

  def __str__(self):
    return '%s%s%s%s%s' % (strip_tags(self.cleaned_data['platform_id']),
                           UploadBuildResult.SEPARATOR,
                           strip_tags(self.cleaned_data['status']),
                           UploadBuildResult.SEPARATOR,
                           strip_tags(self.cleaned_data['details_url']))


class EditForm(IssueBaseForm):

  closed = forms.BooleanField(required=False)


class EditFlagsForm(forms.Form):

  last_patchset = forms.IntegerField(widget=forms.HiddenInput())
  commit = forms.BooleanField(required=False)


class EditLocalBaseForm(forms.Form):
  subject = forms.CharField(max_length=100,
                            widget=forms.TextInput(attrs={'size': 60}))
  description = forms.CharField(required=False,
                                max_length=10000,
                                widget=forms.Textarea(attrs={'cols': 60}))
  reviewers = forms.CharField(required=False,
                              max_length=1000,
                              widget=AccountInput(attrs={'size': 60}))
  cc = forms.CharField(required=False,
                       max_length=1000,
                       label = 'CC',
                       widget=AccountInput(attrs={'size': 60}))
  private = forms.BooleanField(required=False, initial=False)
  closed = forms.BooleanField(required=False)

  def get_base(self):
    return None


class RepoForm(djangoforms.ModelForm):

  class Meta:
    model = models.Repository
    exclude = ['owner']


class BranchForm(djangoforms.ModelForm):

  class Meta:
    model = models.Branch
    exclude = ['owner', 'repo_name']


class PublishForm(forms.Form):

  subject = forms.CharField(max_length=100,
                            widget=forms.TextInput(attrs={'size': 60}))
  reviewers = forms.CharField(required=False,
                              max_length=1000,
                              widget=AccountInput(attrs={'size': 60}))
  cc = forms.CharField(required=False,
                       max_length=1000,
                       label = 'CC',
                       widget=AccountInput(attrs={'size': 60}))
  send_mail = forms.BooleanField(required=False)
  message = forms.CharField(required=False,
                            max_length=10000,
                            widget=forms.Textarea(attrs={'cols': 60}))
  message_only = forms.BooleanField(required=False,
                                    widget=forms.HiddenInput())
  no_redirect = forms.BooleanField(required=False,
                                   widget=forms.HiddenInput())


class MiniPublishForm(forms.Form):

  reviewers = forms.CharField(required=False,
                              max_length=1000,
                              widget=AccountInput(attrs={'size': 60}))
  cc = forms.CharField(required=False,
                       max_length=1000,
                       label = 'CC',
                       widget=AccountInput(attrs={'size': 60}))
  send_mail = forms.BooleanField(required=False)
  message = forms.CharField(required=False,
                            max_length=10000,
                            widget=forms.Textarea(attrs={'cols': 60}))
  message_only = forms.BooleanField(required=False,
                                    widget=forms.HiddenInput())
  no_redirect = forms.BooleanField(required=False,
                                   widget=forms.HiddenInput())


FORM_CONTEXT_VALUES = [(x, '%d lines' % x) for x in models.CONTEXT_CHOICES]
FORM_CONTEXT_VALUES.append(('', 'Whole file'))


class SettingsForm(forms.Form):

  nickname = forms.CharField(max_length=30)
  context = forms.IntegerField(
    widget=forms.Select(choices=FORM_CONTEXT_VALUES),
    required=False,
    label='Context')
  column_width = forms.IntegerField(initial=engine.DEFAULT_COLUMN_WIDTH,
                                    min_value=engine.MIN_COLUMN_WIDTH,
                                    max_value=engine.MAX_COLUMN_WIDTH)
  notify_by_email = forms.BooleanField(required=False,
                                       widget=forms.HiddenInput())
  notify_by_chat = forms.BooleanField(
    required=False,
    help_text='You must accept the invite for this to work.')

  def clean_nickname(self):
    nickname = self.cleaned_data.get('nickname')
    # Check for allowed characters
    match = re.match(r'[\w\.\-_\(\) ]+$', nickname, re.UNICODE|re.IGNORECASE)
    if not match:
      raise forms.ValidationError('Allowed characters are letters, digits, '
                                  '".-_()" and spaces.')
    # Check for sane whitespaces
    if re.search(r'\s{2,}', nickname):
      raise forms.ValidationError('Use single spaces between words.')
    if len(nickname) != len(nickname.strip()):
      raise forms.ValidationError('Leading and trailing whitespaces are '
                                  'not allowed.')

    if nickname.lower() == 'me':
      raise forms.ValidationError('Choose a different nickname.')

    # Look for existing nicknames
    accounts = list(models.Account.gql('WHERE lower_nickname = :1',
                                       nickname.lower()))
    for account in accounts:
      if account.key() == models.Account.current_user_account.key():
        continue
      raise forms.ValidationError('This nickname is already in use.')

    return nickname


class SearchForm(forms.Form):

  format = forms.ChoiceField(
      required=False,
      choices=(
        ('html', 'html'),
        ('json', 'json'),
        ('json_pretty', 'json_pretty')),
      widget=forms.HiddenInput(attrs={'value': 'html'}))
  keys_only = forms.BooleanField(
      required=False,
      widget=forms.HiddenInput(attrs={'value': 'False'}))
  with_messages = forms.BooleanField(
      required=False,
      widget=forms.HiddenInput(attrs={'value': 'False'}))
  cursor = forms.CharField(
      required=False,
      widget=forms.HiddenInput(attrs={'value': ''}))
  limit = forms.IntegerField(
      required=False,
      min_value=1,
      max_value=1000,
      initial=10,
      widget=forms.HiddenInput(attrs={'value': '10'}))
  closed = forms.NullBooleanField(required=False)
  owner = forms.CharField(required=False,
                          max_length=1000,
                          widget=AccountInput(attrs={'size': 60}))
  reviewer = forms.EmailField(required=False,
                              max_length=1000,
                              widget=AccountInput(attrs={'size': 60}))
  base = forms.CharField(required=False, max_length=550)
  private = forms.NullBooleanField(required=False)
  commit = forms.NullBooleanField(required=False)


### Exceptions ###


class InvalidIncomingEmailError(Exception):
  """Exception raised by incoming mail handler when a problem occurs."""


### Helper functions ###


# Counter displayed (by respond()) below) on every page showing how
# many requests the current incarnation has handled, not counting
# redirects.  Rendered by templates/base.html.
counter = 0


def respond(request, template, params=None):
  """Helper to render a response, passing standard stuff to the response.

  Args:
    request: The request object.
    template: The template name; '.html' is appended automatically.
    params: A dict giving the template parameters; modified in-place.

  Returns:
    Whatever render_to_response(template, params) returns.

  Raises:
    Whatever render_to_response(template, params) raises.
  """
  global counter
  counter += 1
  if params is None:
    params = {}
  must_choose_nickname = False
  uploadpy_hint = False
  if request.user is not None:
    account = models.Account.current_user_account
    must_choose_nickname = not account.user_has_selected_nickname()
    uploadpy_hint = account.uploadpy_hint
  params['request'] = request
  params['counter'] = counter
  params['user'] = request.user
  params['is_admin'] = request.user_is_admin
  params['is_dev'] = IS_DEV
  params['media_url'] = django_settings.MEDIA_URL
  full_path = request.get_full_path().encode('utf-8')
  if request.user is None:
    params['sign_in'] = users.create_login_url(full_path)
  else:
    params['sign_out'] = users.create_logout_url(full_path)
    account = models.Account.current_user_account
    if account is not None:
      params['xsrf_token'] = account.get_xsrf_token()
  params['must_choose_nickname'] = must_choose_nickname
  params['uploadpy_hint'] = uploadpy_hint
  try:
    return render_to_response(template, params,
                              context_instance=RequestContext(request))
  except DeadlineExceededError:
    logging.exception('DeadlineExceededError')
    return HttpResponse('DeadlineExceededError', status=503)
  except apiproxy_errors.CapabilityDisabledError, err:
    logging.exception('CapabilityDisabledError: %s', err)
    return HttpResponse('Rietveld: App Engine is undergoing maintenance. '
                        'Please try again in a while. ' + str(err),
                        status=503)
  except MemoryError:
    logging.exception('MemoryError')
    return HttpResponse('MemoryError', status=503)
  except AssertionError:
    logging.exception('AssertionError')
    return HttpResponse('AssertionError')
  finally:
    library.user_cache.clear() # don't want this sticking around


def _random_bytes(n):
  """Helper returning a string of random bytes of given length."""
  return ''.join(map(chr, (random.randrange(256) for i in xrange(n))))


def _clean_int(value, default, min_value=None, max_value=None):
  """Helper to cast value to int and to clip it to min or max_value.

  Args:
    value: Any value (preferably something that can be casted to int).
    default: Default value to be used when type casting fails.
    min_value: Minimum allowed value (default: None).
    max_value: Maximum allowed value (default: None).

  Returns:
    An integer between min_value and max_value.
  """
  if not isinstance(value, (int, long)):
    try:
      value = int(value)
    except (TypeError, ValueError), err:
      value = default
  if min_value is not None:
    value = max(min_value, value)
  if max_value is not None:
    value = min(value, max_value)
  return value


def _can_view_issue(user, issue):
  if user is None:
    return not issue.private
  user_email = db.Email(user.email())
  return (not issue.private
          or issue.owner == user
          or user_email in issue.cc
          or user_email in issue.reviewers)


def _notify_issue(request, issue, message):
  """Try sending an XMPP (chat) message.

  Args:
    request: The request object.
    issue: Issue whose owner, reviewers, CC are to be notified.
    message: Text of message to send, e.g. 'Created'.

  The current user and the issue's subject and URL are appended to the message.

  Returns:
    True if the message was (apparently) delivered, False if not.
  """
  iid = issue.key().id()
  emails = [issue.owner.email()]
  if issue.reviewers:
    emails.extend(issue.reviewers)
  if issue.cc:
    emails.extend(issue.cc)
  accounts = models.Account.get_multiple_accounts_by_email(emails)
  jids = []
  for account in accounts.itervalues():
    logging.debug('email=%r,chat=%r', account.email, account.notify_by_chat)
    if account.notify_by_chat:
      jids.append(account.email)
  if not jids:
    logging.debug('No XMPP jids to send to for issue %d', iid)
    return True  # Nothing to do.
  jids_str = ', '.join(jids)
  logging.debug('Sending XMPP for issue %d to %s', iid, jids_str)
  sender = '?'
  if models.Account.current_user_account:
    sender = models.Account.current_user_account.nickname
  elif request.user:
    sender = request.user.email()
  message = '%s by %s: %s\n%s' % (message,
                                  sender,
                                  issue.subject,
                                  request.build_absolute_uri(
                                    reverse(show, args=[iid])))
  try:
    sts = xmpp.send_message(jids, message)
  except Exception, err:
    logging.exception('XMPP exception %s sending for issue %d to %s',
                      err, iid, jids_str)
    return False
  else:
    if sts == [xmpp.NO_ERROR] * len(jids):
      logging.info('XMPP message sent for issue %d to %s', iid, jids_str)
      return True
    else:
      logging.error('XMPP error %r sending for issue %d to %s',
                    sts, iid, jids_str)
      return False


### Decorators for request handlers ###


def post_required(func):
  """Decorator that returns an error unless request.method == 'POST'."""

  def post_wrapper(request, *args, **kwds):
    if request.method != 'POST':
      return HttpResponse('This requires a POST request.', status=405)
    return func(request, *args, **kwds)

  return post_wrapper


def login_required(func):
  """Decorator that redirects to the login page if you're not logged in."""

  def login_wrapper(request, *args, **kwds):
    if request.user is None:
      return HttpResponseRedirect(
          users.create_login_url(request.get_full_path().encode('utf-8')))
    return func(request, *args, **kwds)

  return login_wrapper


def xsrf_required(func):
  """Decorator to check XSRF token.

  This only checks if the method is POST; it lets other method go
  through unchallenged.  Apply after @login_required and (if
  applicable) @post_required.  This decorator is mutually exclusive
  with @upload_required.
  """

  def xsrf_wrapper(request, *args, **kwds):
    if request.method == 'POST':
      post_token = request.POST.get('xsrf_token')
      if not post_token:
        return HttpResponse('Missing XSRF token.', status=403)
      account = models.Account.current_user_account
      if not account:
        return HttpResponse('Must be logged in for XSRF check.', status=403)
      xsrf_token = account.get_xsrf_token()
      if post_token != xsrf_token:
        # Try the previous hour's token
        xsrf_token = account.get_xsrf_token(-1)
        if post_token != xsrf_token:
          return HttpResponse('Invalid XSRF token.', status=403)
    return func(request, *args, **kwds)

  return xsrf_wrapper


def upload_required(func):
  """Decorator for POST requests from the upload.py script.

  Right now this is for documentation only, but eventually we should
  change this to insist on a special header that JavaScript cannot
  add, to prevent XSRF attacks on these URLs.  This decorator is
  mutually exclusive with @xsrf_required.
  """
  return func


def admin_required(func):
  """Decorator that insists that you're logged in as administratior."""

  def admin_wrapper(request, *args, **kwds):
    if request.user is None:
      return HttpResponseRedirect(
          users.create_login_url(request.get_full_path().encode('utf-8')))
    if not request.user_is_admin:
      return HttpResponseForbidden('You must be admin in for this function')
    return func(request, *args, **kwds)

  return admin_wrapper


def issue_required(func):
  """Decorator that processes the issue_id handler argument."""

  def issue_wrapper(request, issue_id, *args, **kwds):
    issue = models.Issue.get_by_id(int(issue_id))
    if issue is None:
      return HttpResponseNotFound('No issue exists with that id (%s)' %
                                  issue_id)
    if issue.private:
      if request.user is None:
        return HttpResponseRedirect(
            users.create_login_url(request.get_full_path().encode('utf-8')))
      if not _can_view_issue(request.user, issue):
        return HttpResponseForbidden('You do not have permission to '
                                     'view this issue')
    request.issue = issue
    return func(request, *args, **kwds)

  return issue_wrapper


def user_key_required(func):
  """Decorator that processes the user handler argument."""

  def user_key_wrapper(request, user_key, *args, **kwds):
    user_key = urllib.unquote(user_key)
    if '@' in user_key:
      request.user_to_show = users.User(user_key)
    else:
      account = models.Account.get_account_for_nickname(user_key)
      if not account:
        logging.info("account not found for nickname %s" % user_key)
        return HttpResponseNotFound('No user found with that key (%s)' %
                                    user_key)
      request.user_to_show = account.user
    return func(request, *args, **kwds)

  return user_key_wrapper


def issue_owner_required(func):
  """Decorator that processes the issue_id argument and insists you own it."""

  @login_required
  @issue_required
  def issue_owner_wrapper(request, *args, **kwds):
    if request.issue.owner != request.user:
      return HttpResponseForbidden('You do not own this issue')
    return func(request, *args, **kwds)

  return issue_owner_wrapper


def issue_editor_required(func):
  """Decorator that processes the issue_id argument and insists the user has
  permission to edit it."""

  @login_required
  @issue_required
  def issue_editor_wrapper(request, *args, **kwds):
    if not request.issue.user_can_edit(request.user):
      return HttpResponseForbidden('You do not have permission to '
                                   'edit this issue')
    return func(request, *args, **kwds)

  return issue_editor_wrapper


def patchset_required(func):
  """Decorator that processes the patchset_id argument."""

  @issue_required
  def patchset_wrapper(request, patchset_id, *args, **kwds):
    patchset = models.PatchSet.get_by_id(int(patchset_id), parent=request.issue)
    if patchset is None:
      return HttpResponseNotFound('No patch set exists with that id (%s)' %
                                  patchset_id)
    patchset.issue = request.issue
    request.patchset = patchset
    return func(request, *args, **kwds)

  return patchset_wrapper

def patchset_owner_required(func):
  """Decorator to process the patchset_id argument and insists you own it."""

  @login_required
  @patchset_required
  def patchset_owner_wrapper(request, *args, **kwds):
    if request.patchset.owner != request.user:
      return HttpResponseForbidden('You do not own this patchset')
    return func(request, *args, **kwds)

  return patchset_owner_wrapper


def patch_required(func):
  """Decorator that processes the patch_id argument."""

  @patchset_required
  def patch_wrapper(request, patch_id, *args, **kwds):
    patch = models.Patch.get_by_id(int(patch_id), parent=request.patchset)
    if patch is None:
      return HttpResponseNotFound('No patch exists with that id (%s/%s)' %
                                  (request.patchset.key().id(), patch_id))
    patch.patchset = request.patchset
    request.patch = patch
    return func(request, *args, **kwds)

  return patch_wrapper

def patch_filename_required(func):
  """Decorator that processes the patch_id argument."""

  @patchset_required
  def patch_wrapper(request, patch_filename, *args, **kwds):
    patch = models.Patch.gql('WHERE patchset = :1 AND filename = :2',
                             request.patchset, patch_filename).get()
    if patch is None and patch_filename.isdigit():
      # It could be an old URL which has a patch ID instead of a filename
      patch = models.Patch.get_by_id(int(patch_filename),
                                     parent=request.patchset)
    if patch is None:
      return respond(request, 'diff_missing.html',
                     {'issue': request.issue,
                      'patchset': request.patchset,
                      'patch': None,
                      'patchsets': request.issue.patchset_set,
                      'filename': patch_filename})
    patch.patchset = request.patchset
    request.patch = patch
    return func(request, *args, **kwds)

  return patch_wrapper

def image_required(func):
  """Decorator that processes the image argument.

  Attributes set on the request:
   content: a Content entity.
  """

  @patch_required
  def image_wrapper(request, image_type, *args, **kwds):
    content = None
    if image_type == "0":
      content = request.patch.content
    elif image_type == "1":
      content = request.patch.patched_content
    # Other values are erroneous so request.content won't be set.
    if not content or not content.data:
      return HttpResponseRedirect(django_settings.MEDIA_URL + "blank.jpg")
    request.content = content
    return func(request, *args, **kwds)

  return image_wrapper


### Request handlers ###


def index(request):
  """/ - Show a list of patches."""
  if request.user is None:
    return all(request)
  else:
    return mine(request)


DEFAULT_LIMIT = 10


def _url(path, **kwargs):
  """Format parameters for query string.

  Args:
    path: Path of URL.
    kwargs: Keyword parameters are treated as values to add to the query
      parameter of the URL.  If empty no query parameters will be added to
      path and '?' omitted from the URL.
  """
  if kwargs:
    encoded_parameters = urllib.urlencode(kwargs)
    if path.endswith('?'):
      # Trailing ? on path.  Append parameters to end.
      return '%s%s' % (path, encoded_parameters)
    elif '?' in path:
      # Append additional parameters to existing query parameters.
      return '%s&%s' % (path, encoded_parameters)
    else:
      # Add query parameters to path with no query parameters.
      return '%s?%s' % (path, encoded_parameters)
  else:
    return path


def _inner_paginate(request, issues, template, extra_template_params):
  """Display paginated list of issues.

  Takes care of the private bit.

  Args:
    request: Request containing offset and limit parameters.
    issues: Issues to be displayed.
    template: Name of template that renders issue page.
    extra_template_params: Dictionary of extra parameters to pass to page
      rendering.

  Returns:
    Response for sending back to browser.
  """
  visible_issues = [i for i in issues if _can_view_issue(request.user, i)]
  _optimize_draft_counts(visible_issues)
  _load_users_for_issues(visible_issues)
  params = {
    'issues': visible_issues,
    'limit': None,
    'newest': None,
    'prev': None,
    'next': None,
    'nexttext': '',
    'first': '',
    'last': '',
  }
  if extra_template_params:
    params.update(extra_template_params)
  return respond(request, template, params)


def _paginate_issues(page_url,
                     request,
                     query,
                     template,
                     extra_nav_parameters=None,
                     extra_template_params=None):
  """Display paginated list of issues.

  Args:
    page_url: Base URL of issue page that is being paginated.  Typically
      generated by calling 'reverse' with a name and arguments of a view
      function.
    request: Request containing offset and limit parameters.
    query: Query over issues.
    template: Name of template that renders issue page.
    extra_nav_parameters: Dictionary of extra parameters to append to the
      navigation links.
    extra_template_params: Dictionary of extra parameters to pass to page
      rendering.

  Returns:
    Response for sending back to browser.
  """
  offset = _clean_int(request.GET.get('offset'), 0, 0)
  limit = _clean_int(request.GET.get('limit'), DEFAULT_LIMIT, 1, 100)

  nav_parameters = {'limit': str(limit)}
  if extra_nav_parameters is not None:
    nav_parameters.update(extra_nav_parameters)

  params = {
    'limit': limit,
    'first': offset + 1,
    'nexttext': 'Older',
  }
  # Fetch one more to see if there should be a 'next' link
  issues = query.fetch(limit+1, offset)
  if len(issues) > limit:
    del issues[limit:]
    params['next'] = _url(page_url, offset=offset + limit, **nav_parameters)
  params['last'] = len(issues) > 1 and offset+len(issues) or None
  if offset > 0:
    params['prev'] = _url(page_url, offset=max(0, offset - limit),
        **nav_parameters)
  if offset > limit:
    params['newest'] = _url(page_url, **nav_parameters)
  if extra_template_params:
    params.update(extra_template_params)
  return _inner_paginate(request, issues, template, params)


def _paginate_issues_with_cursor(page_url,
                                 request,
                                 query,
                                 limit,
                                 template,
                                 extra_nav_parameters=None,
                                 extra_template_params=None):
  """Display paginated list of issues using a cursor instead of offset.

  Args:
    page_url: Base URL of issue page that is being paginated.  Typically
      generated by calling 'reverse' with a name and arguments of a view
      function.
    request: Request containing offset and limit parameters.
    query: Query over issues.
    limit: Maximum number of issues to return.
    template: Name of template that renders issue page.
    extra_nav_parameters: Dictionary of extra parameters to append to the
      navigation links.
    extra_template_params: Dictionary of extra parameters to pass to page
      rendering.

  Returns:
    Response for sending back to browser.
  """
  issues = query.fetch(limit)
  nav_parameters = {}
  if extra_nav_parameters:
    nav_parameters.update(extra_nav_parameters)
  nav_parameters['cursor'] = query.cursor()

  params = {
    'limit': limit,
    'cursor': nav_parameters['cursor'],
    'nexttext': 'Newer',
  }
  # Fetch one more to see if there should be a 'next' link. Do it in a separate
  # request so we have a valid cursor.
  if query.fetch(1):
    params['next'] = _url(page_url, **nav_parameters)
  if extra_template_params:
    params.update(extra_template_params)
  return _inner_paginate(request, issues, template, params)


def all(request):
  """/all - Show a list of up to DEFAULT_LIMIT recent issues."""
  closed = request.GET.get('closed') or ''
  nav_parameters = {}
  if closed:
    nav_parameters['closed'] = '1'

  if closed:
    query = db.GqlQuery('SELECT * FROM Issue '
                        'WHERE private = FALSE '
                        'ORDER BY modified DESC')
  else:
    query = db.GqlQuery('SELECT * FROM Issue '
                        'WHERE closed = FALSE AND private = FALSE '
                        'ORDER BY modified DESC')

  return _paginate_issues(reverse(all),
                          request,
                          query,
                          'all.html',
                          extra_nav_parameters=nav_parameters,
                          extra_template_params=dict(closed=closed))


def _optimize_draft_counts(issues):
  """Force _num_drafts to zero for issues that are known to have no drafts.

  Args:
    issues: list of model.Issue instances.

  This inspects the drafts attribute of the current user's Account
  instance, and forces the draft count to zero of those issues in the
  list that aren't mentioned there.

  If there is no current user, all draft counts are forced to 0.
  """
  account = models.Account.current_user_account
  if account is None:
    issue_ids = None
  else:
    issue_ids = account.drafts
  for issue in issues:
    if issue_ids is None or issue.key().id() not in issue_ids:
      issue._num_drafts = 0


@login_required
def mine(request):
  """/mine - Show a list of issues created by the current user."""
  request.user_to_show = request.user
  return _show_user(request)


@login_required
def starred(request):
  """/starred - Show a list of issues starred by the current user."""
  stars = models.Account.current_user_account.stars
  if not stars:
    issues = []
  else:
    issues = [issue for issue in models.Issue.get_by_id(stars)
                    if issue is not None
                    and _can_view_issue(request.user, issue)]
    _load_users_for_issues(issues)
    _optimize_draft_counts(issues)
  return respond(request, 'starred.html', {'issues': issues})

def _load_users_for_issues(issues):
  """Load all user links for a list of issues in one go."""
  user_dict = {}
  for i in issues:
    for e in i.reviewers + i.cc + [i.owner.email()]:
      # keeping a count lets you track total vs. distinct if you want
      user_dict[e] = user_dict.setdefault(e, 0) + 1

  library.get_links_for_users(user_dict.keys())

@user_key_required
def show_user(request):
  """/user - Show the user's dashboard"""
  return _show_user(request)


def _show_user(request):
  user = request.user_to_show
  my_issues = [issue for issue in db.GqlQuery(
      'SELECT * FROM Issue '
      'WHERE closed = FALSE AND owner = :1 ORDER BY modified DESC', user)
      if _can_view_issue(request.user, issue)]
  review_issues = [issue for issue in db.GqlQuery(
      'SELECT * FROM Issue '
      'WHERE closed = FALSE AND reviewers = :1 '
      'ORDER BY modified DESC', user.email())
      if issue.owner != user and _can_view_issue(request.user, issue)]
  cc_issues = [issue for issue in db.GqlQuery(
      'SELECT * FROM Issue '
      'WHERE closed = FALSE AND cc = :1 ORDER BY modified DESC', user.email())
      if issue.owner != user and _can_view_issue(request.user, issue)]
  closed_issues = [issue for issue in db.GqlQuery(
      'SELECT * FROM Issue '
      'WHERE closed = TRUE AND modified > :1 AND owner = :2 '
      'ORDER BY modified DESC',
      datetime.datetime.now() - datetime.timedelta(days=7), user)
      if _can_view_issue(request.user, issue)]
  all_issues = my_issues + review_issues + closed_issues + cc_issues
  _load_users_for_issues(all_issues)
  _optimize_draft_counts(all_issues)
  return respond(request, 'user.html',
                 {'email': user.email(),
                  'my_issues': my_issues,
                  'review_issues': review_issues,
                  'cc_issues': cc_issues,
                  'closed_issues': closed_issues,
                  })


@login_required
@xsrf_required
def new(request):
  """/new - Upload a new patch set.

  GET shows a blank form, POST processes it.
  """
  if request.method != 'POST':
    form = NewForm()
    form.set_branch_choices()
    return respond(request, 'new.html', {'form': form})

  form = NewForm(request.POST, request.FILES)
  form.set_branch_choices()
  issue = _make_new(request, form)
  if issue is None:
    return respond(request, 'new.html', {'form': form})
  else:
    return HttpResponseRedirect(reverse(show, args=[issue.key().id()]))


@login_required
@xsrf_required
def use_uploadpy(request):
  """Show an intermediate page about upload.py."""
  if request.method == 'POST':
    if 'disable_msg' in request.POST:
      models.Account.current_user_account.uploadpy_hint = False
      models.Account.current_user_account.put()
    if 'download' in request.POST:
      url = reverse(customized_upload_py)
    else:
      url = reverse(new)
    return HttpResponseRedirect(url)
  return respond(request, 'use_uploadpy.html')


@post_required
@upload_required
def upload(request):
  """/upload - Like new() or add(), but from the upload.py script.

  This generates a text/plain response.
  """
  if request.user is None:
    if IS_DEV:
      request.user = users.User(request.POST.get('user', 'test@example.com'))
    else:
      return HttpResponse('Login required', status=401)
  # Check against old upload.py usage.
  if request.POST.get('num_parts') > 1:
    return HttpResponse('Upload.py is too old, get the latest version.',
                        content_type='text/plain')
  form = UploadForm(request.POST, request.FILES)
  issue = None
  patchset = None
  if form.is_valid():
    issue_id = form.cleaned_data['issue']
    if issue_id:
      action = 'updated'
      issue = models.Issue.get_by_id(issue_id)
      if issue is None:
        form.errors['issue'] = ['No issue exists with that id (%s)' %
                                issue_id]
      elif issue.local_base and not form.cleaned_data.get('content_upload'):
        form.errors['issue'] = ['Base files upload required for that issue.']
        issue = None
      else:
        if request.user != issue.owner:
          form.errors['user'] = ['You (%s) don\'t own this issue (%s)' %
                                 (request.user, issue_id)]
          issue = None
        else:
          patchset = _add_patchset_from_form(request, issue, form, 'subject',
                                             emails_add_only=True)
          if not patchset:
            issue = None
    else:
      action = 'created'
      issue = _make_new(request, form)
      if issue is not None:
        patchset = issue.patchset
  if issue is None:
    msg = 'Issue creation errors: %s' % repr(form.errors)
  else:
    msg = ('Issue %s. URL: %s' %
           (action,
            request.build_absolute_uri(
              reverse('show_bare_issue_number', args=[issue.key().id()]))))
    if (form.cleaned_data.get('content_upload') or
        form.cleaned_data.get('separate_patches')):
      # Extend the response message: 2nd line is patchset id.
      msg +="\n%d" % patchset.key().id()
      if form.cleaned_data.get('content_upload'):
        # Extend the response: additional lines are the expected filenames.
        issue.local_base = True
        issue.commit = form.cleaned_data.get('commit', False)
        issue.put()

        base_hashes = {}
        for file_info in form.cleaned_data.get('base_hashes').split("|"):
          if not file_info:
            break
          checksum, filename = file_info.split(":", 1)
          base_hashes[filename] = checksum

        content_entities = []
        new_content_entities = []
        patches = list(patchset.patch_set)
        existing_patches = {}
        patchsets = list(issue.patchset_set)
        if len(patchsets) > 1:
          # Only check the last uploaded patchset for speed.
          last_patch_set = patchsets[-2].patch_set
          patchsets = None  # Reduce memory usage.
          for opatch in last_patch_set:
            if opatch.content:
              existing_patches[opatch.filename] = opatch
        for patch in patches:
          content = None
          # Check if the base file is already uploaded in another patchset.
          if (patch.filename in base_hashes and
              patch.filename in existing_patches and
              (base_hashes[patch.filename] ==
               existing_patches[patch.filename].content.checksum)):
            content = existing_patches[patch.filename].content
            patch.status = existing_patches[patch.filename].status
            patch.is_binary = existing_patches[patch.filename].is_binary
          if not content:
            content = models.Content(is_uploaded=True, parent=patch)
            new_content_entities.append(content)
          content_entities.append(content)
        existing_patches = None  # Reduce memory usage.
        if new_content_entities:
          db.put(new_content_entities)

        for patch, content_entity in zip(patches, content_entities):
          patch.content = content_entity
          id_string = patch.key().id()
          if content_entity not in new_content_entities:
            # Base file not needed since we reused a previous upload.  Send its
            # patch id in case it's a binary file and the new content needs to
            # be uploaded.  We mark this by prepending 'nobase' to the id.
            id_string = "nobase_" + str(id_string)
          msg += "\n%s %s" % (id_string, patch.filename)
        db.put(patches)
  return HttpResponse(msg, content_type='text/plain')


@post_required
@patch_required
@upload_required
def upload_content(request):
  """/<issue>/upload_content/<patchset>/<patch> - Upload base file contents.

  Used by upload.py to upload base files.
  """
  form = UploadContentForm(request.POST, request.FILES)
  if not form.is_valid():
    return HttpResponse('ERROR: Upload content errors:\n%s' % repr(form.errors),
                        content_type='text/plain')
  if request.user is None:
    if IS_DEV:
      request.user = users.User(request.POST.get('user', 'test@example.com'))
    else:
      return HttpResponse('Error: Login required', status=401)
  if request.user != request.issue.owner:
    return HttpResponse('ERROR: You (%s) don\'t own this issue (%s).' %
                        (request.user, request.issue.key().id()))
  patch = request.patch
  patch.status = form.cleaned_data['status']
  patch.is_binary = form.cleaned_data['is_binary']
  patch.put()

  if form.cleaned_data['is_current']:
    if patch.patched_content:
      return HttpResponse('ERROR: Already have current content.')
    content = models.Content(is_uploaded=True, parent=patch)
    content.put()
    patch.patched_content = content
    patch.put()
  else:
    content = patch.content

  if form.cleaned_data['file_too_large']:
    content.file_too_large = True
  else:
    data = form.get_uploaded_content()
    checksum = md5.new(data).hexdigest()
    if checksum != request.POST.get('checksum'):
      content.is_bad = True
      content.put()
      return HttpResponse('ERROR: Checksum mismatch.',
                          content_type='text/plain')
    if patch.is_binary:
      content.data = data
    else:
      content.text = engine.ToText(engine.UnifyLinebreaks(data))
    content.checksum = checksum
  content.put()
  return HttpResponse('OK', content_type='text/plain')


@post_required
@patchset_required
@upload_required
def upload_patch(request):
  """/<issue>/upload_patch/<patchset> - Upload patch to patchset.

  Used by upload.py to upload a patch when the diff is too large to upload all
  together.
  """
  if request.user is None:
    if IS_DEV:
      request.user = users.User(request.POST.get('user', 'test@example.com'))
    else:
      return HttpResponse('Error: Login required', status=401)
  if request.user != request.issue.owner:
    return HttpResponse('ERROR: You (%s) don\'t own this issue (%s).' %
                        (request.user, request.issue.key().id()))
  form = UploadPatchForm(request.POST, request.FILES)
  if not form.is_valid():
    return HttpResponse('ERROR: Upload patch errors:\n%s' % repr(form.errors),
                        content_type='text/plain')
  patchset = request.patchset
  if patchset.data:
    return HttpResponse('ERROR: Can\'t upload patches to patchset with data.',
                        content_type='text/plain')
  text = engine.ToText(engine.UnifyLinebreaks(form.get_uploaded_patch()))
  patch = models.Patch(patchset=patchset,
                       text=text,
                       filename=form.cleaned_data['filename'], parent=patchset)
  patch.put()
  if form.cleaned_data.get('content_upload'):
    content = models.Content(is_uploaded=True, parent=patch)
    content.put()
    patch.content = content
    patch.put()

  msg = 'OK\n' + str(patch.key().id())
  return HttpResponse(msg, content_type='text/plain')


@post_required
@patchset_required
def upload_build_result(request):
  """/<issue>/upload_build_result/<patchset> - Set build result for a patchset.

  Used to upload results from a build made with the patchset on a given
  platform.
  """
  form = UploadBuildResult(request.POST, request.FILES)
  if not form.is_valid():
    return HttpResponse('ERROR: Upload build result errors:\n%s' %
                        repr(form.errors), content_type='text/plain')
  # Use a backdoor password for automated builds to be able to push data here.
  if sha.new(form.cleaned_data.get('password', '')).hexdigest() != \
      '980954318b0845754d89cd5410edbace13487356':
    if request.user is None:
      if False and IS_DEV:
        request.user = users.User(request.POST.get('user', 'test@example.com'))
      else:
        return HttpResponse('Error: Login required', status=401)
    if request.user != request.issue.owner:
      return HttpResponse('ERROR: You (%s) don\'t own this issue (%s).' %
                          (request.user, request.issue.key().id()))
  # Do we already have build results for this patchset on this platform?
  platform_id = strip_tags(form.cleaned_data['platform_id'])
  patchset = request.patchset
  existing = False
  for index, build_result in enumerate(patchset.build_results):
    if build_result.split(UploadBuildResult.SEPARATOR, 2)[0] == platform_id:
      existing = True
      break
  if existing:
    if form.cleaned_data['status']:
      patchset.build_results[index] = str(form)
      message = 'Updated existing result.'
    else:
      # An empty status means remove this build result.
      patchset.build_results.pop(index)
      message = 'Removed existing result.'
  elif form.cleaned_data['status']:
    patchset.build_results.append(str(form))
    message = 'Adding new status result.'
  else:
    message = 'Not adding empty status result.'

  patchset.put()
  return HttpResponse(message, content_type='text/plain')


@patchset_required
def get_build_results(request):
  """/<issue>/get_build_results/<patchset> - Get build results for a patchset.

  Used to retrieve the build results for a given patchset. The format of the
  returned data is as follows:
    <platform_id>|<status>|<details_url>
    <platform_id>|<status>|<details_url>
    etc...
  """
  response = ""
  for build_result in request.patchset.build_results:
    response = "%s%s\n" % (response, str(build_result))
  return HttpResponse(response, content_type='text/plain')


class EmptyPatchSet(Exception):
  """Exception used inside _make_new() to break out of the transaction."""


def _make_new(request, form):
  """Helper for new().

  Return a valid Issue, or None.
  """
  if not form.is_valid():
    return None

  data_url = _get_data_url(form)
  if data_url is None:
    return None
  data, url, separate_patches = data_url

  reviewers = _get_emails(form, 'reviewers')
  if not form.is_valid() or reviewers is None:
    return None

  cc = _get_emails(form, 'cc')
  if not form.is_valid():
    return None

  base = form.get_base()
  if base is None:
    return None

  def txn():
    issue = models.Issue(subject=form.cleaned_data['subject'],
                         description=form.cleaned_data['description'],
                         base=base,
                         reviewers=reviewers,
                         cc=cc,
                         private=form.cleaned_data.get('private', False),
                         n_comments=0)
    issue.put()

    patchset = models.PatchSet(issue=issue, data=data, url=url, parent=issue)
    patchset.put()
    issue.patchset = patchset

    if not separate_patches:
      patches = engine.ParsePatchSet(patchset)
      if not patches:
        raise EmptyPatchSet  # Abort the transaction
      db.put(patches)
    return issue

  try:
    issue = db.run_in_transaction(txn)
  except EmptyPatchSet:
    errkey = url and 'url' or 'data'
    form.errors[errkey] = ['Patch set contains no recognizable patches']
    return None

  if form.cleaned_data.get('send_mail'):
    msg = _make_message(request, issue, '', '', True)
    msg.put()
    _notify_issue(request, issue, 'Created')
  return issue


def _get_data_url(form):
  """Helper for _make_new() above and add() below.

  Args:
    form: Django form object.

  Returns:
    3-tuple (data, url, separate_patches).
      data: the diff content, if available.
      url: the url of the diff, if given.
      separate_patches: True iff the patches will be uploaded separately for
        each file.

  """
  cleaned_data = form.cleaned_data

  data = cleaned_data['data']
  url = cleaned_data.get('url')
  separate_patches = cleaned_data.get('separate_patches')
  if not (data or url or separate_patches):
    form.errors['data'] = ['You must specify a URL or upload a file (< 1 MB).']
    return None
  if data and url:
    form.errors['data'] = ['You must specify either a URL or upload a file '
                           'but not both.']
    return None
  if separate_patches and (data or url):
    form.errors['data'] = ['If the patches will be uploaded separately later, '
                           'you can\'t send some data or a url.']
    return None

  if data is not None:
    data = db.Blob(engine.UnifyLinebreaks(data.read()))
    url = None
  elif url:
    try:
      fetch_result = urlfetch.fetch(url)
    except Exception, err:
      form.errors['url'] = [str(err)]
      return None
    if fetch_result.status_code != 200:
      form.errors['url'] = ['HTTP status code %s' % fetch_result.status_code]
      return None
    data = db.Blob(engine.UnifyLinebreaks(fetch_result.content))

  return data, url, separate_patches


@post_required
@issue_owner_required
@xsrf_required
def add(request):
  """/<issue>/add - Add a new PatchSet to an existing Issue."""
  issue = request.issue
  form = AddForm(request.POST, request.FILES)
  if not _add_patchset_from_form(request, issue, form):
    return show(request, issue.key().id(), form)
  return HttpResponseRedirect(reverse(show, args=[issue.key().id()]))


def _add_patchset_from_form(request, issue, form, message_key='message',
                            emails_add_only=False):
  """Helper for add() and upload()."""
  # TODO(guido): use a transaction like in _make_new(); may be share more code?
  if form.is_valid():
    data_url = _get_data_url(form)
  if not form.is_valid():
    return None
  data, url, separate_patches = data_url
  message = form.cleaned_data[message_key]
  patchset = models.PatchSet(issue=issue, message=message, data=data, url=url,
                             parent=issue)
  patchset.put()

  if not separate_patches:
    patches = engine.ParsePatchSet(patchset)
    if not patches:
      patchset.delete()
      errkey = url and 'url' or 'data'
      form.errors[errkey] = ['Patch set contains no recognizable patches']
      return None
    db.put(patches)

  if emails_add_only:
    emails = _get_emails(form, 'reviewers')
    if not form.is_valid():
      return None
    issue.reviewers += [reviewer for reviewer in emails
                        if reviewer not in issue.reviewers]
    emails = _get_emails(form, 'cc')
    if not form.is_valid():
      return None
    issue.cc += [cc for cc in emails if cc not in issue.cc]
  else:
    issue.reviewers = _get_emails(form, 'reviewers')
    issue.cc = _get_emails(form, 'cc')
  issue.commit = False
  issue.put()

  if form.cleaned_data.get('send_mail'):
    msg = _make_message(request, issue, message, '', True)
    msg.put()
    _notify_issue(request, issue, 'Updated')
  return patchset


def _get_emails(form, label):
  """Helper to return the list of reviewers, or None for error."""
  emails = []
  raw_emails = form.cleaned_data.get(label)
  if raw_emails:
    for email in raw_emails.split(','):
      email = email.strip()
      if email:
        try:
          if '@' not in email:
            account = models.Account.get_account_for_nickname(email)
            if account is None:
              raise db.BadValueError('Unknown user: %s' % email)
            db_email = db.Email(account.user.email().lower())
          elif email.count('@') != 1:
            raise db.BadValueError('Invalid email address: %s' % email)
          else:
            head, tail = email.split('@')
            if '.' not in tail:
              raise db.BadValueError('Invalid email address: %s' % email)
            db_email = db.Email(email.lower())
        except db.BadValueError, err:
          form.errors[label] = [unicode(err)]
          return None
        if db_email not in emails:
          emails.append(db_email)
  return emails


def _reorder_patches_by_filename(patches):
  """Reorder a list of patches to put C/C++ headers before sources."""
  splits = [os.path.splitext(patch.filename) for patch in patches]
  for i in range(len(splits) - 1):
    if (splits[i][0] == splits[i+1][0] and
        splits[i][1] in ['.c', '.cc', '.cpp'] and
        splits[i+1][1] in ['.h', '.hxx', '.hpp']):
      patches[i:i+2] = [patches[i+1], patches[i]]


def _calculate_delta(patch, patchset_id, patchsets):
  """Calculates which files in earlier patchsets this file differs from.

  Args:
    patch: The file to compare.
    patchset_id: The file's patchset's key id.
    patchsets: A list of existing patchsets.

  Returns:
    A list of patchset ids.
  """
  delta = []
  if patch.no_base_file:
    return delta
  for other in patchsets:
    if patchset_id == other.key().id():
      break
    if other.data or other.parsed_patches:
      # Loading all the Patch entities in every PatchSet takes too long
      # (DeadLineExceeded) and consumes a lot of memory (MemoryError) so instead
      # just parse the patchset's data.  Note we can only do this if the
      # patchset was small enough to fit in the data property.
      if other.parsed_patches is None:
        # PatchSet.data is stored as db.Blob (str). Try to convert it
        # to unicode so that Python doesn't need to do this conversion
        # when comparing text and patch.text, which is db.Text
        # (unicode).
        try:
          other.parsed_patches = engine.SplitPatch(other.data.decode('utf-8'))
        except UnicodeDecodeError:  # Fallback to str - unicode comparison.
          other.parsed_patches = engine.SplitPatch(other.data)
        other.data = None  # Reduce memory usage.
      for filename, text in other.parsed_patches:
        if filename == patch.filename:
          if text != patch.text:
            delta.append(other.key().id())
          break
      else:
        # We could not find the file in the previous patchset. It must
        # be new wrt that patchset.
        delta.append(other.key().id())
    else:
      # other (patchset) is too big to hold all the patches inside itself, so
      # we need to go to the datastore.  Use the index to see if there's a
      # patch against our current file in other.
      query = models.Patch.all()
      query.filter("filename =", patch.filename)
      query.filter("patchset =", other.key())
      other_patches = query.fetch(100)
      if other_patches and len(other_patches) > 1:
        logging.info("Got %s patches with the same filename for a patchset",
                     len(other_patches))
      for op in other_patches:
        if op.text != patch.text:
          delta.append(other.key().id())
          break
      else:
        # We could not find the file in the previous patchset. It must
        # be new wrt that patchset.
        delta.append(other.key().id())

  return delta


def _get_patchset_info(request, patchset_id):
  """ Returns a list of patchsets for the issue.

  Args:
    request: Django Request object.
    patchset_id: The id of the patchset that the caller is interested in.  This
      is the one that we generate delta links to if they're not available.  We
      can't generate for all patchsets because it would take too long on issues
      with many patchsets.  Passing in None is equivalent to doing it for the
      last patchset.

  Returns:
    A 3-tuple of (issue, patchsets, HttpResponse).
    If HttpResponse is not None, further processing should stop and it should be
    returned.
  """
  issue = request.issue
  patchsets = list(issue.patchset_set.order('created'))
  response = None
  if not patchset_id and patchsets:
    patchset_id = patchsets[-1].key().id()

  if request.user:
    drafts = list(models.Comment.gql('WHERE ANCESTOR IS :1 AND draft = TRUE'
                                     '  AND author = :2',
                                     issue, request.user))
  else:
    drafts = []
  comments = list(models.Comment.gql('WHERE ANCESTOR IS :1 AND draft = FALSE',
                                     issue))
  issue.draft_count = len(drafts)
  for c in drafts:
    c.ps_key = c.patch.patchset.key()
  patchset_id_mapping = {}  # Maps from patchset id to its ordering number.
  for patchset in patchsets:
    patchset_id_mapping[patchset.key().id()] = len(patchset_id_mapping) + 1
    patchset.n_drafts = sum(c.ps_key == patchset.key() for c in drafts)
    patchset.patches = None
    patchset.parsed_patches = None
    if patchset_id == patchset.key().id():
      patchset.patches = list(patchset.patch_set.order('filename'))
      # Reorder the list of patches to put .h files before .cc.
      _reorder_patches_by_filename(patchset.patches)
      try:
        attempt = _clean_int(request.GET.get('attempt'), 0, 0)
        if attempt < 0:
          response = HttpResponse('Invalid parameter', status=404)
          break
        for patch in patchset.patches:
          pkey = patch.key()
          patch._num_comments = sum(c.parent_key() == pkey for c in comments)
          patch._num_drafts = sum(c.parent_key() == pkey for c in drafts)
          if not patch.delta_calculated:
            if attempt > 2:
              # Too many patchsets or files and we're not able to generate the
              # delta links.  Instead of giving a 500, try to render the page
              # without them.
              patch.delta = []
            else:
              # Compare each patch to the same file in earlier patchsets to see
              # if they differ, so that we can generate the delta patch urls.
              # We do this once and cache it after.  It's specifically not done
              # on upload because we're already doing too much processing there.
              # NOTE: this function will clear out patchset.data to reduce
              # memory so don't ever call patchset.put() after calling it.
              patch.delta = _calculate_delta(patch, patchset_id, patchsets)
              patch.delta_calculated = True
              # A multi-entity put would be quicker, but it fails when the
              # patches have content that is large.  App Engine throws
              # RequestTooLarge.  This way, although not as efficient, allows
              # multiple refreshes on an issue to get things done, as opposed to
              # an all-or-nothing approach.
              patch.put()
          # Reduce memory usage: if this patchset has lots of added/removed
          # files (i.e. > 100) then we'll get MemoryError when rendering the
          # response.  Each Patch entity is using a lot of memory if the files
          # are large, since it holds the entire contents.  Call num_chunks and
          # num_drafts first though since they depend on text.
          patch.num_chunks
          patch.num_drafts
          patch.num_added
          patch.num_removed
          patch.text = None
          patch._lines = None
          patch.parsed_deltas = []
          for delta in patch.delta:
            patch.parsed_deltas.append([patchset_id_mapping[delta], delta])
      except DeadlineExceededError:
        logging.exception('DeadlineExceededError in _get_patchset_info')
        if attempt > 2:
          response = HttpResponse('DeadlineExceededError - create a new issue.')
        else:
          response = HttpResponseRedirect('%s?attempt=%d' %
                                          (request.path, attempt + 1))
        break
      patchset.build_results_list = []
      for build_result in patchset.build_results:
        (platform_id, status, details_url) = build_result.split(
            UploadBuildResult.SEPARATOR, 2)
        patchset.build_results_list.append({'platform_id': platform_id,
                                            'status': status,
                                            'details_url': details_url})
  # Reduce memory usage (see above comment).
  for patchset in patchsets:
    patchset.parsed_patches = None
  return issue, patchsets, response


def replace_bug(m):
  bugs = re.split(r"[\s,]+", m.group(1))
  base_tracker_url = 'http://code.google.com/p/%s/issues/detail?id=%s'
  valid_trackers = ('chromium', 'chromium-os', 'chrome-os-partner', 'gyp', 'v8')
  urls = []
  for bug in bugs:
    if not bug:
      continue
    tracker = 'chromium'
    if ':' in bug:
      tracker, bug_id = bug.split(':', 1)
      if tracker not in valid_trackers:
        urls.append(bug)
        continue
    else:
      bug_id = bug
    url = '<a href="' + base_tracker_url % (tracker, bug_id) + '">'
    urls.append(url + bug + '</a>')

  return ", ".join(urls) + "\n"


def _map_base_url(base):
  """Check if Base URL can be converted into a source code viewer URL."""
  for rule in models.UrlMap.gql('ORDER BY base_url_template'):
    base_template = r'^%s$' % rule.base_url_template
    m = re.match(base_template, base)
    if not m:
      continue
    try:
      src_url = re.sub(base_template,
                       rule.source_code_url_template,
                       base)
    except re.error, err:
      logging.error('err: %s base: "%s" rule: "%s" => "%s"',
                    err, base, rule.base_url_template,
                    rule.source_code_url_template)
      return None
    return src_url
  return None


@issue_required
def show(request, form=None):
  """/<issue> - Show an issue."""
  issue, patchsets, response = _get_patchset_info(request, None)
  if response:
    return response
  if not form:
    form = AddForm(initial={'reviewers': ', '.join(issue.reviewers)})
  last_patchset = first_patch = None
  if patchsets:
    last_patchset = patchsets[-1]
    if last_patchset.patches:
      first_patch = last_patchset.patches[0]
  messages = []
  has_draft_message = False
  for msg in issue.message_set.order('date'):
    if not msg.draft:
      messages.append(msg)
    elif msg.draft and request.user and msg.sender == request.user.email():
      has_draft_message = True
  num_patchsets = len(patchsets)

  issue.description = cgi.escape(issue.description)
  issue.description = urlize(issue.description)
  re_string = r"(?<=BUG=)"
  re_string += "(\s*(?:[a-z0-9-]+:)?\d+\s*(?:,\s*(?:[a-z0-9-]+:)?\d+\s*)*)"
  expression = re.compile(re_string, re.IGNORECASE)
  issue.description = re.sub(expression, replace_bug, issue.description)
  issue.description = issue.description.replace('\n', '<br/>')
  src_url = _map_base_url(issue.base)
  return respond(request, 'issue.html',
                 {'issue': issue, 'patchsets': patchsets,
                  'messages': messages, 'form': form,
                  'last_patchset': last_patchset,
                  'num_patchsets': num_patchsets,
                  'first_patch': first_patch,
                  'has_draft_message': has_draft_message,
                  'src_url': src_url,
                  })


@patchset_required
def patchset(request):
  """/patchset/<key> - Returns patchset information."""
  patchset = request.patchset
  issue, patchsets, response = _get_patchset_info(request, patchset.key().id())
  if response:
    return response
  for ps in patchsets:
    if ps.key().id() == patchset.key().id():
      patchset = ps
  return respond(request, 'patchset.html',
                 {'issue': issue,
                  'patchset': patchset,
                  'patchsets': patchsets,
                  })


@login_required
def account(request):
  """/account/?q=blah&limit=10&timestamp=blah - Used for autocomplete."""
  def searchAccounts(property, added, response):
    query = request.GET.get('q').lower()
    limit = _clean_int(request.GET.get('limit'), 10, 10, 100)

    accounts = models.Account.all()
    accounts.filter("lower_%s >= " % property, query)
    accounts.filter("lower_%s < " % property, query + u"\ufffd")
    accounts.order("lower_%s" % property);
    for account in accounts:
      if account.key() in added:
        continue
      if len(added) >= limit:
        break
      added.add(account.key())
      response += '%s (%s)\n' % (account.email, account.nickname)
    return added, response

  added = set()
  response = ''
  added, response = searchAccounts("nickname", added, response)
  added, response = searchAccounts("email", added, response)
  return HttpResponse(response)


@issue_editor_required
@xsrf_required
def edit(request):
  """/<issue>/edit - Edit an issue."""
  issue = request.issue
  base = issue.base

  if issue.local_base:
    form_cls = EditLocalBaseForm
  else:
    form_cls = EditForm

  if request.method != 'POST':
    reviewers = [models.Account.get_nickname_for_email(reviewer,
                                                       default=reviewer)
                 for reviewer in issue.reviewers]
    ccs = [models.Account.get_nickname_for_email(cc, default=cc)
           for cc in issue.cc]
    form = form_cls(initial={'subject': issue.subject,
                             'description': issue.description,
                             'base': base,
                             'reviewers': ', '.join(reviewers),
                             'cc': ', '.join(ccs),
                             'closed': issue.closed,
                             'private': issue.private,
                             })
    if not issue.local_base:
      form.set_branch_choices(base)
    return respond(request, 'edit.html', {'issue': issue, 'form': form})

  form = form_cls(request.POST)
  if not issue.local_base:
    form.set_branch_choices()

  if form.is_valid():
    reviewers = _get_emails(form, 'reviewers')

  if form.is_valid():
    cc = _get_emails(form, 'cc')

  if form.is_valid() and not issue.local_base:
    base = form.get_base()

  if not form.is_valid():
    return respond(request, 'edit.html', {'issue': issue, 'form': form})
  cleaned_data = form.cleaned_data

  was_closed = issue.closed
  issue.subject = cleaned_data['subject']
  issue.description = cleaned_data['description']
  issue.closed = cleaned_data['closed']
  if issue.closed:
    issue.commit = False
  issue.private = cleaned_data.get('private', False)
  base_changed = (issue.base != base)
  issue.base = base
  issue.reviewers = reviewers
  issue.cc = cc
  if base_changed:
    for patchset in issue.patchset_set:
      db.run_in_transaction(_delete_cached_contents, list(patchset.patch_set))
  issue.put()
  if issue.closed == was_closed:
    message = 'Edited'
  elif issue.closed:
    message = 'Closed'
  else:
    message = 'Reopened'
  _notify_issue(request, issue, message)

  return HttpResponseRedirect(reverse(show, args=[issue.key().id()]))


@post_required
@issue_editor_required
@xsrf_required
def edit_flags(request):
  """/<issue>/edit_flags - Edit issue's flags."""
  form = EditFlagsForm(request.POST)
  if not form.is_valid():
    return HttpResponseBadRequest('Invalid POST arguments',
        content_type='text/plain')
  # TODO: Request keys only.
  patchsets = list(request.issue.patchset_set.order('created'))
  if (not patchsets or
      form.cleaned_data['last_patchset'] != patchsets[-1].key().id()):
    return HttpResponseForbidden('Can only modify flags on last patchset',
        content_type='text/plain')
  if 'commit' in form.cleaned_data:
    request.issue.commit = form.cleaned_data['commit']
    request.issue.put()
  return HttpResponse('OK', content_type='text/plain')


def _delete_cached_contents(patch_set):
  """Transactional helper for edit() to delete cached contents."""
  # TODO(guido): No need to do this in a transaction.
  patches = []
  contents = []
  for patch in patch_set:
    try:
      content = patch.content
    except db.Error:
      content = None
    try:
      patched_content = patch.patched_content
    except db.Error:
      patched_content = None
    if content is not None:
      contents.append(content)
    if patched_content is not None:
      contents.append(patched_content)
    patch.content = None
    patch.patched_content = None
    patches.append(patch)
  if contents:
    logging.info("Deleting %d contents", len(contents))
    db.delete(contents)
  if patches:
    logging.info("Updating %d patches", len(patches))
    db.put(patches)


@post_required
@issue_owner_required
@xsrf_required
def delete(request):
  """/<issue>/delete - Delete an issue.  There is no way back."""
  issue = request.issue
  tbd = [issue]
  for cls in [models.PatchSet, models.Patch, models.Comment,
              models.Message, models.Content]:
    tbd += cls.gql('WHERE ANCESTOR IS :1', issue)
  db.delete(tbd)
  _notify_issue(request, issue, 'Deleted')
  return HttpResponseRedirect(reverse(mine))


@post_required
@patchset_owner_required
@xsrf_required
def delete_patchset(request):
  """/<issue>/patch/<patchset>/delete - Delete a patchset.

  There is no way back.
  """
  issue = request.issue
  ps_delete = request.patchset
  ps_id = ps_delete.key().id()
  patchsets_after = issue.patchset_set.filter('created >', ps_delete.created)
  patches = []
  for patchset in patchsets_after:
    for patch in patchset.patch_set:
      if patch.delta_calculated:
        if ps_id in patch.delta:
          patches.append(patch)
  db.run_in_transaction(_patchset_delete, ps_delete, patches)
  _notify_issue(request, issue, 'Patchset deleted')
  return HttpResponseRedirect(reverse(show, args=[issue.key().id()]))


def _patchset_delete(ps_delete, patches):
  """Transactional helper for delete_patchset.

  Args:
    ps_delete: The patchset to be deleted.
    patches: Patches that have delta against patches of ps_delete.

  """
  patchset_id = ps_delete.key().id()
  tbp = []
  for patch in patches:
    patch.delta.remove(patchset_id)
    tbp.append(patch)
  if tbp:
    db.put(tbp)
  tbd = [ps_delete]
  for cls in [models.Patch, models.Comment]:
    tbd += cls.gql('WHERE ANCESTOR IS :1', ps_delete)
  db.delete(tbd)


@post_required
@issue_editor_required
@xsrf_required
def close(request):
  """/<issue>/close - Close an issue."""
  issue = request.issue
  issue.closed = True
  issue.commit = False
  if request.method == 'POST':
    new_description = request.POST.get('description')
    if new_description:
      issue.description = new_description
  issue.put()
  _notify_issue(request, issue, 'Closed')
  return HttpResponse('Closed', content_type='text/plain')


@post_required
@issue_required
@upload_required
def mailissue(request):
  """/<issue>/mail - Send mail for an issue.

  Used by upload.py.
  """
  if request.issue.owner != request.user:
    if not IS_DEV:
      return HttpResponse('Login required', status=401)
  issue = request.issue
  msg = _make_message(request, issue, '', '', True)
  msg.put()
  _notify_issue(request, issue, 'Mailed')

  return HttpResponse('OK', content_type='text/plain')


@patchset_required
def download(request):
  """/download/<issue>_<patchset>.diff - Download a patch set."""
  if request.patchset.data is None:
    return HttpResponseNotFound('Patch set (%s) is too large.'
                                % request.patchset.key().id())
  padding = ''
  user_agent = request.META.get('HTTP_USER_AGENT')
  if user_agent and 'MSIE' in user_agent:
    # Add 256+ bytes of padding to prevent XSS attacks on Internet Explorer.
    padding = ('='*67 + '\n') * 4
  return HttpResponse(padding + request.patchset.data,
                      content_type='text/plain')


@issue_required
@upload_required
def description(request):
  """/<issue>/description - Gets/Sets an issue's description.

  Used by upload.py or similar scripts.
  """
  if request.method != 'POST':
    description = request.issue.description or ""
    return HttpResponse(description, content_type='text/plain')
  if not request.issue.user_can_edit(request.user):
    if not IS_DEV:
      return HttpResponse('Login required', status=401)
  issue = request.issue
  issue.description = request.POST.get('description')
  issue.put()
  _notify_issue(request, issue, 'Changed')
  return HttpResponse('')


@patch_required
def patch(request):
  """/<issue>/patch/<patchset>/<patch> - View a raw patch."""
  return patch_helper(request)


def patch_helper(request, nav_type='patch'):
  """Returns a unified diff.

  Args:
    request: Django Request object.
    nav_type: the navigation used in the url (i.e. patch/diff/diff2).  Normally
      the user looks at either unified or side-by-side diffs at one time, going
      through all the files in the same mode.  However, if side-by-side is not
      available for some files, we temporarly switch them to unified view, then
      switch them back when we can.  This way they don't miss any files.

  Returns:
    Whatever respond() returns.
  """
  _add_next_prev(request.patchset, request.patch)
  request.patch.nav_type = nav_type
  parsed_lines = patching.ParsePatchToLines(request.patch.lines)
  if parsed_lines is None:
    return HttpResponseNotFound('Can\'t parse the patch to lines')
  rows = engine.RenderUnifiedTableRows(request, parsed_lines)
  return respond(request, 'patch.html',
                 {'patch': request.patch,
                  'patchset': request.patchset,
                  'view_style': 'patch',
                  'rows': rows,
                  'issue': request.issue,
                  'context': _clean_int(request.GET.get('context'), -1),
                  'column_width': _clean_int(request.GET.get('column_width'),
                                             None),
                  })


@image_required
def image(request):
  """/<issue>/content/<patchset>/<patch>/<content> - Return patch's content."""
  return HttpResponse(request.content.data)


@patch_required
def download_patch(request):
  """/download/issue<issue>_<patchset>_<patch>.diff - Download patch."""
  return HttpResponse(request.patch.text, content_type='text/plain')


def _issue_as_dict(issue, messages, request=None):
  """Converts an issue into a dict."""
  values = {
    'owner': library.get_nickname(issue.owner, True, request),
    'owner_email': issue.owner.email(),
    'modified': str(issue.modified),
    'created': str(issue.created),
    'closed': issue.closed,
    'cc': issue.cc,
    'reviewers': issue.reviewers,
    'patchsets': [p.key().id() for p in issue.patchset_set.order('created')],
    'description': issue.description,
    'subject': issue.subject,
    'issue': issue.key().id(),
    'base_url': issue.base,
    'private': issue.private,
    'commit': issue.commit,
  }
  if messages:
    values['messages'] = [
      {
        'sender': m.sender,
        'recipients': m.recipients,
        'date': str(m.date),
        'text': m.text,
      }
      for m in models.Message.gql('WHERE ANCESTOR IS :1', issue)
    ]
  return values


def _patchset_as_dict(patchset, request=None):
  """Converts a patchset into a dict."""
  values = {
    'patchset': patchset.key().id(),
    'issue': patchset.issue.key().id(),
    'owner': library.get_nickname(patchset.issue.owner, True, request),
    'owner_email': patchset.issue.owner.email(),
    'message': patchset.message,
    'url': patchset.url,
    'created': str(patchset.created),
    'modified': str(patchset.modified),
    'num_comments': patchset.num_comments,
<<<<<<< HEAD
    'build_results': [],
  }
  for build_result in patchset.build_results:
    platform_id, status, details_url = build_result.split(
        UploadBuildResult.SEPARATOR, 2)
    values['build_results'].append(
        {
          'platform_id': platform_id,
          'status': status,
          'details_url': details_url,
        })
=======
    'files': {},
  }
  for patch in models.Patch.gql("WHERE patchset = :1", patchset):
    # num_comments and num_drafts are left out for performance reason:
    # they cause a datastore query on first access. They could be added
    # optionally if the need ever arises.
    values['files'][patch.filename] = {
        'id': patch.key().id(),
        'is_binary': patch.is_binary,
        'no_base_file': patch.no_base_file,
        'num_added': patch.num_added,
        'num_chunks': patch.num_chunks,
        'num_removed': patch.num_removed,
        'status': patch.status,
    }
>>>>>>> c026ee67
  return values


@issue_required
def api_issue(request):
  """/api/<issue> - Gets issue's data as a JSON-encoded dictionary."""
  messages = ('messages' in request.GET and
      request.GET.get('messages').lower() == 'true')
  values = _issue_as_dict(request.issue, messages, request)
  return HttpResponse(simplejson.dumps(values), content_type='application/json')


@patchset_required
def api_patchset(request):
  """/api/<issue>/<patchset> - Gets an issue's patchset data as a JSON-encoded
  dictionary.
  """
  values = _patchset_as_dict(request.patchset, request)
  return HttpResponse(simplejson.dumps(values), content_type='application/json')


def _get_context_for_user(request):
  """Returns the context setting for a user.

  The value is validated against models.CONTEXT_CHOICES.
  If an invalid value is found, the value is overwritten with
  engine.DEFAULT_CONTEXT.
  """
  get_param = request.GET.get('context') or None
  if 'context' in request.GET and get_param is None:
    # User wants to see whole file. No further processing is needed.
    return get_param
  if request.user:
    account = models.Account.current_user_account
    default_context = account.default_context
  else:
    default_context = engine.DEFAULT_CONTEXT
  context = _clean_int(get_param, default_context)
  if context is not None and context not in models.CONTEXT_CHOICES:
    context = engine.DEFAULT_CONTEXT
  return context

def _get_column_width_for_user(request):
  """Returns the column width setting for a user."""
  if request.user:
    account = models.Account.current_user_account
    default_column_width = account.default_column_width
  else:
    default_column_width = engine.DEFAULT_COLUMN_WIDTH
  column_width = _clean_int(request.GET.get('column_width'),
                            default_column_width,
                            engine.MIN_COLUMN_WIDTH, engine.MAX_COLUMN_WIDTH)
  return column_width


@patch_filename_required
def diff(request):
  """/<issue>/diff/<patchset>/<patch> - View a patch as a side-by-side diff"""
  if request.patch.no_base_file:
    # Can't show side-by-side diff since we don't have the base file.  Show the
    # unified diff instead.
    return patch_helper(request, 'diff')

  patchset = request.patchset
  patch = request.patch

  patchsets = list(request.issue.patchset_set.order('created'))

  context = _get_context_for_user(request)
  column_width = _get_column_width_for_user(request)
  if patch.filename.startswith('webkit/api'):
    column_width = engine.MAX_COLUMN_WIDTH
  if patch.is_binary:
    rows = None
  else:
    try:
      rows = _get_diff_table_rows(request, patch, context, column_width)
    except engine.FetchError, err:
      return HttpResponseNotFound(str(err))

  _add_next_prev(patchset, patch)
  return respond(request, 'diff.html',
                 {'issue': request.issue,
                  'patchset': patchset,
                  'patch': patch,
                  'view_style': 'diff',
                  'rows': rows,
                  'context': context,
                  'context_values': models.CONTEXT_CHOICES,
                  'column_width': column_width,
                  'patchsets': patchsets,
                  })


def _get_diff_table_rows(request, patch, context, column_width):
  """Helper function that returns rendered rows for a patch.

  Raises:
    engine.FetchError if patch parsing or download of base files fails.
  """
  chunks = patching.ParsePatchToChunks(patch.lines, patch.filename)
  if chunks is None:
    raise engine.FetchError('Can\'t parse the patch to chunks')

  # Possible engine.FetchErrors are handled in diff() and diff_skipped_lines().
  content = request.patch.get_content()

  rows = list(engine.RenderDiffTableRows(request, content.lines,
                                         chunks, patch,
                                         context=context,
                                         colwidth=column_width))
  if rows and rows[-1] is None:
    del rows[-1]
    # Get rid of content, which may be bad
    if content.is_uploaded and content.text != None:
      # Don't delete uploaded content, otherwise get_content()
      # will fetch it.
      content.is_bad = True
      content.text = None
      content.put()
    else:
      content.delete()
      request.patch.content = None
      request.patch.put()

  return rows


@patch_required
def diff_skipped_lines(request, id_before, id_after, where, column_width):
  """/<issue>/diff/<patchset>/<patch> - Returns a fragment of skipped lines.

  *where* indicates which lines should be expanded:
    'b' - move marker line to bottom and expand above
    't' - move marker line to top and expand below
    'a' - expand all skipped lines
  """
  patchset = request.patchset
  patch = request.patch
  if where == 'a':
    context = None
  else:
    context = _get_context_for_user(request) or 100

  column_width = _clean_int(column_width, engine.DEFAULT_COLUMN_WIDTH,
                            engine.MIN_COLUMN_WIDTH, engine.MAX_COLUMN_WIDTH)

  try:
    rows = _get_diff_table_rows(request, patch, None, column_width)
  except engine.FetchError, err:
    return HttpResponse('Error: %s; please report!' % err, status=500)
  return _get_skipped_lines_response(rows, id_before, id_after, where, context)


# there's no easy way to put a control character into a regex, so brute-force it
# this is all control characters except \r, \n, and \t
_badchars_re = re.compile(r'[\000\001\002\003\004\005\006\007\010\013\014\016\017\020\021\022\023\024\025\026\027\030\031\032\033\034\035\036\037]')


def _strip_invalid_xml(s):
  """Remove control chars other than \r\n\t from a string to be put in XML."""
  if _badchars_re.search(s):
    return ''.join(c for c in s if c >= ' ' or c in '\r\n\t')
  else:
    return s


def _get_skipped_lines_response(rows, id_before, id_after, where, context):
  """Helper function that creates a Response object for skipped lines"""
  response_rows = []
  id_before_start = int(id_before)
  id_after_end = int(id_after)
  if context is not None:
    id_before_end = id_before_start+context
    id_after_start = id_after_end-context
  else:
    id_before_end = id_after_start = None

  for row in rows:
    m = re.match('^<tr( name="hook")? id="pair-(?P<rowcount>\d+)">', row)
    if m:
      curr_id = int(m.groupdict().get("rowcount"))
      # expand below marker line
      if (where == 'b'
          and curr_id > id_after_start and curr_id <= id_after_end):
        response_rows.append(row)
      # expand above marker line
      elif (where == 't'
            and curr_id >= id_before_start and curr_id < id_before_end):
        response_rows.append(row)
      # expand all skipped lines
      elif (where == 'a'
            and curr_id >= id_before_start and curr_id <= id_after_end):
        response_rows.append(row)
      if context is not None and len(response_rows) >= 2*context:
        break

  # Create a usable structure for the JS part
  response = []
  response_rows =  [_strip_invalid_xml(r) for r in response_rows]
  dom = ElementTree.parse(StringIO('<div>%s</div>' % "".join(response_rows)))
  for node in dom.getroot().getchildren():
    content = [[x.items(), x.text] for x in node.getchildren()]
    response.append([node.items(), content])
  return HttpResponse(simplejson.dumps(response))


def _get_diff2_data(request, ps_left_id, ps_right_id, patch_id, context,
                    column_width, patch_filename=None):
  """Helper function that returns objects for diff2 views"""
  ps_left = models.PatchSet.get_by_id(int(ps_left_id), parent=request.issue)
  if ps_left is None:
    return HttpResponseNotFound('No patch set exists with that id (%s)' %
                                ps_left_id)
  ps_left.issue = request.issue
  ps_right = models.PatchSet.get_by_id(int(ps_right_id), parent=request.issue)
  if ps_right is None:
    return HttpResponseNotFound('No patch set exists with that id (%s)' %
                                ps_right_id)
  ps_right.issue = request.issue
  if patch_id is not None:
    patch_right = models.Patch.get_by_id(int(patch_id), parent=ps_right)
  else:
    patch_right = None
  if patch_right is not None:
    patch_right.patchset = ps_right
    if patch_filename is None:
      patch_filename = patch_right.filename
  # Now find the corresponding patch in ps_left
  patch_left = models.Patch.gql('WHERE patchset = :1 AND filename = :2',
                                ps_left, patch_filename).get()

  if patch_left:
    try:
      new_content_left = patch_left.get_patched_content()
    except engine.FetchError, err:
      return HttpResponseNotFound(str(err))
    lines_left = new_content_left.lines
  elif patch_right:
    lines_left = patch_right.get_content().lines
  else:
    lines_left = []

  if patch_right:
    try:
      new_content_right = patch_right.get_patched_content()
    except engine.FetchError, err:
      return HttpResponseNotFound(str(err))
    lines_right = new_content_right.lines
  elif patch_left:
    lines_right = patch_left.get_content().lines
  else:
    lines_right = []

  rows = engine.RenderDiff2TableRows(request,
                                     lines_left, patch_left,
                                     lines_right, patch_right,
                                     context=context,
                                     colwidth=column_width)
  rows = list(rows)
  if rows and rows[-1] is None:
    del rows[-1]

  return dict(patch_left=patch_left, patch_right=patch_right,
              ps_left=ps_left, ps_right=ps_right, rows=rows)


@issue_required
def diff2(request, ps_left_id, ps_right_id, patch_filename):
  """/<issue>/diff2/... - View the delta between two different patch sets."""
  context = _get_context_for_user(request)
  column_width = _get_column_width_for_user(request)

  ps_right = models.PatchSet.get_by_id(int(ps_right_id), parent=request.issue)
  patch_right = None

  if ps_right:
    patch_right = models.Patch.gql('WHERE patchset = :1 AND filename = :2',
                                   ps_right, patch_filename).get()

  if patch_right:
    patch_id = patch_right.key().id()
  elif patch_filename.isdigit():
    # Perhaps it's an ID that's passed in, based on the old URL scheme.
    patch_id = int(patch_filename)
  else:  # patch doesn't exist in this patchset
    patch_id = None

  data = _get_diff2_data(request, ps_left_id, ps_right_id, patch_id, context,
                         column_width, patch_filename)
  if isinstance(data, HttpResponseNotFound):
    return data

  patchsets = list(request.issue.patchset_set.order('created'))

  if data["patch_right"]:
    _add_next_prev2(data["ps_left"], data["ps_right"], data["patch_right"])
  return respond(request, 'diff2.html',
                 {'issue': request.issue,
                  'ps_left': data["ps_left"],
                  'patch_left': data["patch_left"],
                  'ps_right': data["ps_right"],
                  'patch_right': data["patch_right"],
                  'rows': data["rows"],
                  'patch_id': patch_id,
                  'context': context,
                  'context_values': models.CONTEXT_CHOICES,
                  'column_width': column_width,
                  'patchsets': patchsets,
                  'filename': patch_filename,
                  })


@issue_required
def diff2_skipped_lines(request, ps_left_id, ps_right_id, patch_id,
                        id_before, id_after, where, column_width):
  """/<issue>/diff2/... - Returns a fragment of skipped lines"""
  column_width = _clean_int(column_width, engine.DEFAULT_COLUMN_WIDTH,
                            engine.MIN_COLUMN_WIDTH, engine.MAX_COLUMN_WIDTH)

  if where == 'a':
    context = None
  else:
    context = _get_context_for_user(request) or 100

  data = _get_diff2_data(request, ps_left_id, ps_right_id, patch_id, 10000,
                         column_width)
  if isinstance(data, HttpResponseNotFound):
    return data
  return _get_skipped_lines_response(data["rows"], id_before, id_after,
                                     where, context)


def _get_comment_counts(account, patchset):
  """Helper to get comment counts for all patches in a single query.

  The helper returns two dictionaries comments_by_patch and
  drafts_by_patch with patch key as key and comment count as
  value. Patches without comments or drafts are not present in those
  dictionaries.
  """
  # A key-only query won't work because we need to fetch the patch key
  # in the for loop further down.
  comment_query = models.Comment.all()
  comment_query.ancestor(patchset)

  # Get all comment counts with one query rather than one per patch.
  comments_by_patch = {}
  drafts_by_patch = {}
  for c in comment_query:
    pkey = models.Comment.patch.get_value_for_datastore(c)
    if not c.draft:
      comments_by_patch[pkey] = comments_by_patch.setdefault(pkey, 0) + 1
    elif account and c.author == account.user:
      drafts_by_patch[pkey] = drafts_by_patch.setdefault(pkey, 0) + 1

  return comments_by_patch, drafts_by_patch


def _add_next_prev(patchset, patch):
  """Helper to add .next and .prev attributes to a patch object."""
  patch.prev = patch.next = None
  patches = list(models.Patch.gql("WHERE patchset = :1 ORDER BY filename",
                                  patchset))
  _reorder_patches_by_filename(patches)
  patchset.patches = patches  # Required to render the jump to select.

  comments_by_patch, drafts_by_patch = _get_comment_counts(
     models.Account.current_user_account, patchset)

  last_patch = None
  next_patch = None
  last_patch_with_comment = None
  next_patch_with_comment = None

  found_patch = False
  for p in patches:
      if p.filename == patch.filename:
        found_patch = True
        continue

      p._num_comments = comments_by_patch.get(p.key(), 0)
      p._num_drafts = drafts_by_patch.get(p.key(), 0)

      if not found_patch:
          last_patch = p
          if p.num_comments > 0 or p.num_drafts > 0:
            last_patch_with_comment = p
      else:
          if next_patch is None:
            next_patch = p
          if p.num_comments > 0 or p.num_drafts > 0:
            next_patch_with_comment = p
            # safe to stop scanning now because the next with out a comment
            # will already have been filled in by some earlier patch
            break

  patch.prev = last_patch
  patch.next = next_patch
  patch.prev_with_comment = last_patch_with_comment
  patch.next_with_comment = next_patch_with_comment


def _add_next_prev2(ps_left, ps_right, patch_right):
  """Helper to add .next and .prev attributes to a patch object."""
  patch_right.prev = patch_right.next = None
  patches = list(models.Patch.gql("WHERE patchset = :1 ORDER BY filename",
                                  ps_right))
  ps_right.patches = patches  # Required to render the jump to select.

  n_comments, n_drafts = _get_comment_counts(
    models.Account.current_user_account, ps_right)

  last_patch = None
  next_patch = None
  last_patch_with_comment = None
  next_patch_with_comment = None

  found_patch = False
  for p in patches:
      if p.filename == patch_right.filename:
        found_patch = True
        continue

      p._num_comments = n_comments.get(p.key(), 0)
      p._num_drafts = n_drafts.get(p.key(), 0)

      if not found_patch:
          last_patch = p
          if ((p.num_comments > 0 or p.num_drafts > 0) and
              ps_left.key().id() in p.delta):
            last_patch_with_comment = p
      else:
          if next_patch is None:
            next_patch = p
          if ((p.num_comments > 0 or p.num_drafts > 0) and
              ps_left.key().id() in p.delta):
            next_patch_with_comment = p
            # safe to stop scanning now because the next with out a comment
            # will already have been filled in by some earlier patch
            break

  patch_right.prev = last_patch
  patch_right.next = next_patch
  patch_right.prev_with_comment = last_patch_with_comment
  patch_right.next_with_comment = next_patch_with_comment


@post_required
def inline_draft(request):
  """/inline_draft - Ajax handler to submit an in-line draft comment.

  This wraps _inline_draft(); all exceptions are logged and cause an
  abbreviated response indicating something went wrong.

  Note: creating or editing draft comments is *not* XSRF-protected,
  because it is not unusual to come back after hours; the XSRF tokens
  time out after 1 or 2 hours.  The final submit of the drafts for
  others to view *is* XSRF-protected.
  """
  try:
    return _inline_draft(request)
  except Exception, err:
    logging.exception('Exception in inline_draft processing:')
    # TODO(guido): return some kind of error instead?
    # Return HttpResponse for now because the JS part expects
    # a 200 status code.
    return HttpResponse('<font color="red">Error: %s; please report!</font>' %
                        err.__class__.__name__)


def _inline_draft(request):
  """Helper to submit an in-line draft comment."""
  # TODO(guido): turn asserts marked with XXX into errors
  # Don't use @login_required, since the JS doesn't understand redirects.
  if not request.user:
    # Don't log this, spammers have started abusing this.
    return HttpResponse('Not logged in')
  snapshot = request.POST.get('snapshot')
  assert snapshot in ('old', 'new'), repr(snapshot)
  left = (snapshot == 'old')
  side = request.POST.get('side')
  assert side in ('a', 'b'), repr(side)  # Display left (a) or right (b)
  issue_id = int(request.POST['issue'])
  issue = models.Issue.get_by_id(issue_id)
  assert issue  # XXX
  patchset_id = int(request.POST.get('patchset') or
                    request.POST[side == 'a' and 'ps_left' or 'ps_right'])
  patchset = models.PatchSet.get_by_id(int(patchset_id), parent=issue)
  assert patchset  # XXX
  patch_id = int(request.POST.get('patch') or
                 request.POST[side == 'a' and 'patch_left' or 'patch_right'])
  patch = models.Patch.get_by_id(int(patch_id), parent=patchset)
  assert patch  # XXX
  text = request.POST.get('text')
  lineno = int(request.POST['lineno'])
  message_id = request.POST.get('message_id')
  comment = None
  if message_id:
    comment = models.Comment.get_by_key_name(message_id, parent=patch)
    if comment is None or not comment.draft or comment.author != request.user:
      comment = None
      message_id = None
  if not message_id:
    # Prefix with 'z' to avoid key names starting with digits.
    message_id = 'z' + binascii.hexlify(_random_bytes(16))

  if not text.rstrip():
    if comment is not None:
      assert comment.draft and comment.author == request.user
      comment.delete()  # Deletion
      comment = None
      # Re-query the comment count.
      models.Account.current_user_account.update_drafts(issue)
  else:
    if comment is None:
      comment = models.Comment(key_name=message_id, parent=patch)
    comment.patch = patch
    comment.lineno = lineno
    comment.left = left
    comment.text = db.Text(text)
    comment.message_id = message_id
    comment.put()
    # The actual count doesn't matter, just that there's at least one.
    models.Account.current_user_account.update_drafts(issue, 1)

  query = models.Comment.gql(
      'WHERE patch = :patch AND lineno = :lineno AND left = :left '
      'ORDER BY date',
      patch=patch, lineno=lineno, left=left)
  comments = list(c for c in query if not c.draft or c.author == request.user)
  if comment is not None and comment.author is None:
    # Show anonymous draft even though we don't save it
    comments.append(comment)
  if not comments:
    return HttpResponse(' ')
  for c in comments:
    c.complete(patch)
  return render_to_response('inline_comment.html',
                            {'user': request.user,
                             'patch': patch,
                             'patchset': patchset,
                             'issue': issue,
                             'comments': comments,
                             'lineno': lineno,
                             'snapshot': snapshot,
                             'side': side,
                             },
                            context_instance=RequestContext(request))


def _get_affected_files(issue):
  """Helper to return a list of affected files from the latest patchset.

  Args:
    issue: Issue instance.

  Returns:
    2-tuple containing a list of affected files, and the diff contents if it
    is less than 100 lines (otherwise the second item is an empty string).
  """
  files = []
  modified_count = 0
  diff = ''
  patchsets = list(issue.patchset_set.order('created'))
  if len(patchsets):
    patchset = patchsets[-1]
    patches = list(patchset.patch_set.order('filename'))
    _reorder_patches_by_filename(patches)
    for patch in patches:
      file_str = ''
      if patch.status:
        file_str += patch.status + ' '
      file_str += patch.filename
      files.append(file_str)
      # No point in loading patches if the patchset is too large for email.
      if modified_count < 100:
        modified_count += patch.num_added + patch.num_removed

    if modified_count < 100:
      diff = patchset.data

  return files, diff


def _get_mail_template(request, issue):
  """Helper to return the template and context for an email.

  If this is the first email sent by the owner, a template that lists the
  reviewers, description and files is used.
  """
  context = {}
  template = 'mails/comment.txt'
  if request.user == issue.owner:
    if db.GqlQuery('SELECT * FROM Message WHERE ANCESTOR IS :1 AND sender = :2',
                   issue, db.Email(request.user.email())).count(1) == 0:
      template = 'mails/review.txt'
      files, patch = _get_affected_files(issue)
      context.update({'files': files, 'patch': patch, 'base': issue.base})
  return template, context


@login_required
@issue_required
@xsrf_required
def publish(request):
  """ /<issue>/publish - Publish draft comments and send mail."""
  issue = request.issue
  if request.user == issue.owner:
    form_class = PublishForm
  else:
    form_class = MiniPublishForm
  draft_message = None
  if not request.POST.get('message_only', None):
    query = models.Message.gql(('WHERE issue = :1 AND sender = :2 '
                                'AND draft = TRUE'), issue,
                               request.user.email())
    draft_message = query.get()
  if request.method != 'POST':
    reviewers = issue.reviewers[:]
    cc = issue.cc[:]
    if request.user != issue.owner and (request.user.email()
                                        not in issue.reviewers):
      reviewers.append(request.user.email())
      if request.user.email() in cc:
        cc.remove(request.user.email())
    reviewers = [models.Account.get_nickname_for_email(reviewer,
                                                       default=reviewer)
                 for reviewer in reviewers]
    ccs = [models.Account.get_nickname_for_email(cc, default=cc) for cc in cc]
    tbd, comments = _get_draft_comments(request, issue, True)
    preview = _get_draft_details(request, comments)
    if draft_message is None:
      msg = ''
    else:
      msg = draft_message.text
    form = form_class(initial={'subject': issue.subject,
                               'reviewers': ', '.join(reviewers),
                               'cc': ', '.join(ccs),
                               'send_mail': True,
                               'message': msg,
                               })
    return respond(request, 'publish.html', {'form': form,
                                             'issue': issue,
                                             'preview': preview,
                                             'draft_message': draft_message,
                                             })

  form = form_class(request.POST)
  if not form.is_valid():
    return respond(request, 'publish.html', {'form': form, 'issue': issue})
  if request.user == issue.owner:
    issue.subject = form.cleaned_data['subject']
  if form.is_valid() and not form.cleaned_data.get('message_only', False):
    reviewers = _get_emails(form, 'reviewers')
  else:
    reviewers = issue.reviewers
    if request.user != issue.owner and request.user.email() not in reviewers:
      reviewers.append(db.Email(request.user.email()))
  if form.is_valid() and not form.cleaned_data.get('message_only', False):
    cc = _get_emails(form, 'cc')
  else:
    cc = issue.cc
    # The user is in the reviewer list, remove them from CC if they're there.
    if request.user.email() in cc:
      cc.remove(request.user.email())
  if not form.is_valid():
    return respond(request, 'publish.html', {'form': form, 'issue': issue})
  issue.reviewers = reviewers
  issue.cc = cc
  if not form.cleaned_data.get('message_only', False):
    tbd, comments = _get_draft_comments(request, issue)
  else:
    tbd = []
    comments = []
  issue.update_comment_count(len(comments))
  tbd.append(issue)

  if comments:
    logging.warn('Publishing %d comments', len(comments))
  msg = _make_message(request, issue,
                      form.cleaned_data['message'],
                      comments,
                      form.cleaned_data['send_mail'],
                      draft=draft_message)
  tbd.append(msg)

  for obj in tbd:
    db.put(obj)

  _notify_issue(request, issue, 'Comments published')

  # There are now no comments here (modulo race conditions)
  models.Account.current_user_account.update_drafts(issue, 0)
  if form.cleaned_data.get('no_redirect', False):
    return HttpResponse('OK', content_type='text/plain')
  return HttpResponseRedirect(reverse(show, args=[issue.key().id()]))


def _encode_safely(s):
  """Helper to turn a unicode string into 8-bit bytes."""
  if isinstance(s, unicode):
    s = s.encode('utf-8')
  return s


def _get_draft_comments(request, issue, preview=False):
  """Helper to return objects to put() and a list of draft comments.

  If preview is True, the list of objects to put() is empty to avoid changes
  to the datastore.

  Args:
    request: Django Request object.
    issue: Issue instance.
    preview: Preview flag (default: False).

  Returns:
    2-tuple (put_objects, comments).
  """
  comments = []
  tbd = []
  # XXX Should request all drafts for this issue once, now we can.
  for patchset in issue.patchset_set.order('created'):
    ps_comments = list(models.Comment.gql(
        'WHERE ANCESTOR IS :1 AND author = :2 AND draft = TRUE',
        patchset, request.user))
    if ps_comments:
      patches = dict((p.key(), p) for p in patchset.patch_set)
      for p in patches.itervalues():
        p.patchset = patchset
      for c in ps_comments:
        c.draft = False
        # Get the patch key value without loading the patch entity.
        # NOTE: Unlike the old version of this code, this is the
        # recommended and documented way to do this!
        pkey = models.Comment.patch.get_value_for_datastore(c)
        if pkey in patches:
          patch = patches[pkey]
          c.patch = patch
      if not preview:
        tbd.append(ps_comments)
        patchset.update_comment_count(len(ps_comments))
        tbd.append(patchset)
      ps_comments.sort(key=lambda c: (c.patch.filename, not c.left,
                                      c.lineno, c.date))
      comments += ps_comments
  return tbd, comments


def _get_draft_details(request, comments):
  """Helper to display comments with context in the email message."""
  last_key = None
  output = []
  linecache = {}  # Maps (c.patch.filename, c.left) to list of lines
  modified_patches = []
  for c in comments:
    if (c.patch.filename, c.left) != last_key:
      url = request.build_absolute_uri(
        reverse(diff, args=[request.issue.key().id(),
                            c.patch.patchset.key().id(),
                            c.patch.filename]))
      output.append('\n%s\nFile %s (%s):' % (url, c.patch.filename,
                                             c.left and "left" or "right"))
      last_key = (c.patch.filename, c.left)
      patch = c.patch
      if patch.no_base_file:
        linecache[last_key] = patching.ParsePatchToLines(patch.lines)
      else:
        if c.left:
          old_lines = patch.get_content().text.splitlines(True)
          linecache[last_key] = old_lines
        else:
          new_lines = patch.get_patched_content().text.splitlines(True)
          linecache[last_key] = new_lines
    file_lines = linecache.get(last_key, ())
    context = ''
    if patch.no_base_file:
      for old_line_no, new_line_no, line_text in file_lines:
        if ((c.lineno == old_line_no and c.left) or
            (c.lineno == new_line_no and not c.left)):
          context = line_text.strip()
          break
    else:
      if 1 <= c.lineno <= len(file_lines):
        context = file_lines[c.lineno - 1].strip()
    url = request.build_absolute_uri(
      '%s#%scode%d' % (reverse(diff, args=[request.issue.key().id(),
                                           c.patch.patchset.key().id(),
                                           c.patch.filename]),
                       c.left and "old" or "new",
                       c.lineno))
    output.append('\n%s\n%s:%d: %s\n%s' % (url, c.patch.filename, c.lineno,
                                           context, c.text.rstrip()))
  if modified_patches:
    db.put(modified_patches)
  return '\n'.join(output)


def _make_message(request, issue, message, comments=None, send_mail=False,
                  draft=None):
  """Helper to create a Message instance and optionally send an email."""
  template, context = _get_mail_template(request, issue)
  # Decide who should receive mail
  my_email = db.Email(request.user.email())
  to = [db.Email(issue.owner.email())] + issue.reviewers
  cc = issue.cc[:]
  # Chromium's instance adds reply@chromiumcodereview.appspotmail.com to the
  # Google Group which is CCd on all reviews.
  #cc.append(db.Email(django_settings.RIETVELD_INCOMING_MAIL_ADDRESS))
  #if django_settings.RIETVELD_INCOMING_MAIL_ADDRESS:
  #  cc.append(db.Email(django_settings.RIETVELD_INCOMING_MAIL_ADDRESS))
  reply_to = to + cc
  if my_email in to and len(to) > 1:  # send_mail() wants a non-empty to list
    to.remove(my_email)
  if my_email in cc:
    cc.remove(my_email)
  subject = '%s (issue%d)' % (issue.subject, issue.key().id())
  if issue.message_set.count(1) > 0:
    subject = 'Re: ' + subject
  if comments:
    details = _get_draft_details(request, comments)
  else:
    details = ''
  message = message.replace('\r\n', '\n')
  text = ((message.strip() + '\n\n' + details.strip())).strip()
  if draft is None:
    msg = models.Message(issue=issue,
                         subject=subject,
                         sender=my_email,
                         recipients=reply_to,
                         text=db.Text(text),
                         parent=issue)
  else:
    msg = draft
    msg.subject = subject
    msg.recipients = reply_to
    msg.text = db.Text(text)
    msg.draft = False
    msg.date = datetime.datetime.now()

  if send_mail:
    url = request.build_absolute_uri(reverse(show, args=[issue.key().id()]))
    reviewer_nicknames = ', '.join(library.get_nickname(rev_temp, True,
                                                        request)
                                   for rev_temp in issue.reviewers)
    cc_nicknames = ', '.join(library.get_nickname(cc_temp, True, request)
                             for cc_temp in cc)
    my_nickname = library.get_nickname(request.user, True, request)
    reply_to = ', '.join(reply_to)
    description = (issue.description or '').replace('\r\n', '\n')
    home = request.build_absolute_uri(reverse(index))
    context.update({'reviewer_nicknames': reviewer_nicknames,
                    'cc_nicknames': cc_nicknames,
                    'my_nickname': my_nickname, 'url': url,
                    'message': message, 'details': details,
                    'description': description, 'home': home,
                    })
    body = django.template.loader.render_to_string(
      template, context, context_instance=RequestContext(request))
    logging.warn('Mail: to=%s; cc=%s', ', '.join(to), ', '.join(cc))
    send_args = {'sender': my_email,
                 'to': [_encode_safely(address) for address in to],
                 'subject': _encode_safely(subject),
                 'body': _encode_safely(body),
                 'reply_to': _encode_safely(reply_to)}
    if cc:
      send_args['cc'] = [_encode_safely(address) for address in cc]

    attempts = 0
    while True:
      try:
        mail.send_mail(**send_args)
        break
      except apiproxy_errors.DeadlineExceededError:
        # apiproxy_errors.DeadlineExceededError is raised when the
        # deadline of an API call is reached (e.g. for mail it's
        # something about 5 seconds). It's not the same as the lethal
        # runtime.DeadlineExeededError.
        attempts += 1
        if attempts >= 3:
          raise
    if attempts:
      logging.warning("Retried sending email %s times", attempts)

  return msg


@post_required
@login_required
@xsrf_required
@issue_required
def star(request):
  """Add a star to an Issue."""
  account = models.Account.current_user_account
  account.user_has_selected_nickname()  # This will preserve account.fresh.
  if account.stars is None:
    account.stars = []
  id = request.issue.key().id()
  if id not in account.stars:
    account.stars.append(id)
    account.put()
  return respond(request, 'issue_star.html', {'issue': request.issue})


@post_required
@login_required
@issue_required
@xsrf_required
def unstar(request):
  """Remove the star from an Issue."""
  account = models.Account.current_user_account
  account.user_has_selected_nickname()  # This will preserve account.fresh.
  if account.stars is None:
    account.stars = []
  id = request.issue.key().id()
  if id in account.stars:
    account.stars[:] = [i for i in account.stars if i != id]
    account.put()
  return respond(request, 'issue_star.html', {'issue': request.issue})


@login_required
@issue_required
def draft_message(request):
  """/<issue>/draft_message - Retrieve, modify and delete draft messages.

  Note: creating or editing draft messages is *not* XSRF-protected,
  because it is not unusual to come back after hours; the XSRF tokens
  time out after 1 or 2 hours.  The final submit of the drafts for
  others to view *is* XSRF-protected.
  """
  query = models.Message.gql(('WHERE issue = :1 AND sender = :2 '
                              'AND draft = TRUE'),
                             request.issue, request.user.email())
  if query.count() == 0:
    draft_message = None
  else:
    draft_message = query.get()
  if request.method == 'GET':
    return _get_draft_message(request, draft_message)
  elif request.method == 'POST':
    return _post_draft_message(request, draft_message)
  elif request.method == 'DELETE':
    return _delete_draft_message(request, draft_message)
  return HttpResponse('An error occurred.', content_type='text/plain',
                      status=500)


def _get_draft_message(request, draft):
  """Handles GET requests to /<issue>/draft_message.

  Arguments:
    request: The current request.
    draft: A Message instance or None.

  Returns the content of a draft message or an empty string if draft is None.
  """
  if draft is None:
    return HttpResponse('', content_type='text/plain')
  return HttpResponse(draft.text, content_type='text/plain')


def _post_draft_message(request, draft):
  """Handles POST requests to /<issue>/draft_message.

  If draft is None a new message is created.

  Arguments:
    request: The current request.
    draft: A Message instance or None.
  """
  if draft is None:
    draft = models.Message(issue=request.issue, parent=request.issue,
                           sender=request.user.email(), draft=True)
  draft.text = request.POST.get('reviewmsg')
  draft.put()
  return HttpResponse(draft.text, content_type='text/plain')


def _delete_draft_message(request, draft):
  """Handles DELETE requests to /<issue>/draft_message.

  Deletes a draft message.

  Arguments:
    request: The current request.
    draft: A Message instance or None.
  """
  if draft is not None:
    draft.delete()
  return HttpResponse('OK', content_type='text/plain')


def _lint_patch(patch):
  patch.lint_error_count = 0
  patch.lint_errors = {}

  try:
    import cpplint
  except ImportError:
    return False

  if patch.is_binary or patch.no_base_file:
    return False

  if os.path.splitext(patch.filename)[1] not in ['.c', '.cc', '.cpp', '.h']:
    return False

  try:
    patch.get_patched_content()
  except engine.FetchError, err:
    return False

  patch.parsed_lines = patching.ParsePatchToLines(patch.lines)
  if patch.parsed_lines is None:
    return False

  new_line_numbers = set()
  for old_line_no, new_line_no, line in patch.parsed_lines:
    if old_line_no == 0 and new_line_no != 0:
      # Line is newly added, so check lint errors in it.
      new_line_numbers.add(new_line_no)

  def Error(filename, linenum, category, confidence, message):
    if linenum in new_line_numbers:
      patch.lint_errors.setdefault(linenum, []).append(message)

  file_extension = os.path.splitext(patch.filename)[1]
  lines = patch.get_patched_content().text.splitlines()
  cpplint.ProcessFileData(patch.filename, file_extension, lines, Error)

  return True


@patchset_required
def lint(request):
  """/lint/<issue>_<patchset> - Lint a patch set."""
  patches = list(request.patchset.patch_set)
  for patch in patches:
    if not _lint_patch(patch):
      continue

    for line in patch.lint_errors:
      patch.lint_error_count += len(patch.lint_errors[line])
  db.put(patches)

  return HttpResponse('Done', content_type='text/plain')


@patch_required
def lint_patch(request):
  """/<issue>/lint/<patchset>/<patch> - View lint results for a patch."""
  if not _lint_patch(request.patch):
    return HttpResponseNotFound('Can\'t lint file')

  result = ['<html><head><link type="text/css" rel="stylesheet" href="/static/styles.css" /></head><body>']
  result.append('<div class="code" style="margin-top: .8em; display: table; margin-left: auto; margin-right: auto;">')
  result.append('<table style="padding: 5px;" cellpadding="0" cellspacing="0"')

  error_count = 0
  for old_line_no, new_line_no, line in request.patch.parsed_lines:
    result.append('<tr><td class="udiff">%s</td></tr>' % cgi.escape(line))
    if old_line_no == 0 and new_line_no in request.patch.lint_errors:
      for error in request.patch.lint_errors[new_line_no]:
        result.append('<tr><td style="color:red">%s</td></tr>' % error)
        error_count += 1

  result.append('</table></div>')
  result.append('</body></html>')

  if request.patch.lint_error_count != error_count:
    request.patch.lint_error_count = error_count
    request.patch.put()

  return HttpResponse(''.join(result))


def search(request):
  """/search - Search for issues or patchset."""
  if request.method == 'GET':
    form = SearchForm(request.GET)
    if not form.is_valid() or not request.GET:
      return respond(request, 'search.html', {'form': SearchForm()})
  else:
    form = SearchForm(request.POST)
    if not form.is_valid():
      return HttpResponseBadRequest('Invalid arguments',
          content_type='text/plain')
  logging.info('%s' % form.cleaned_data)
  keys_only = form.cleaned_data['keys_only'] or False
  format = form.cleaned_data.get('format') or 'html'
  if format == 'html':
    keys_only = False
  q = models.Issue.all(keys_only=keys_only)
  if form.cleaned_data.get('cursor'):
    q.with_cursor(form.cleaned_data['cursor'])
  if form.cleaned_data.get('closed') != None:
    q.filter('closed = ', form.cleaned_data['closed'])
  if form.cleaned_data.get('owner'):
    if '@' in form.cleaned_data['owner']:
      user = users.User(form.cleaned_data['owner'])
    else:
      account = models.Account.get_account_for_nickname(
          form.cleaned_data['owner'])
      if not account:
        return HttpResponseBadRequest('Invalid owner',
            content_type='text/plain')
      user = account.user
    q.filter('owner = ', user)
  if form.cleaned_data.get('reviewer'):
    q.filter('reviewers = ', db.Email(form.cleaned_data['reviewer']))
  if form.cleaned_data.get('private') != None:
    q.filter('private = ', form.cleaned_data['private'])
  if form.cleaned_data.get('base'):
    q.filter('base = ', form.cleaned_data['base'])
  if form.cleaned_data.get('commit') != None:
    q.filter('commit = ', form.cleaned_data['commit'])
  # Update the cursor value in the result.
  if format == 'html':
    nav_params = dict(
        (k, v) for k, v in form.cleaned_data.iteritems() if v is not None)
    return _paginate_issues_with_cursor(
        reverse(search),
        request,
        q,
        form.cleaned_data['limit'] or DEFAULT_LIMIT,
        'search_results.html',
        extra_nav_parameters=nav_params)

  results = q.fetch(form.cleaned_data['limit'] or 100)
  form.cleaned_data['cursor'] = q.cursor()
  if keys_only:
    # There's not enough information to filter. The only thing that is leaked is
    # the issue's key.
    filtered_results = results
  else:
    filtered_results = [i for i in results if _can_view_issue(request.user, i)]
  data = {
    'cursor': form.cleaned_data['cursor'],
  }
  if keys_only:
    data['results'] = [i.id() for i in filtered_results]
  else:
    messages = form.cleaned_data['with_messages']
    data['results'] = [_issue_as_dict(i, messages, request)
                      for i in filtered_results],
  if format == 'json_pretty':
    out = simplejson.dumps(data, indent=2, sort_keys=True)
  else:
    out = simplejson.dumps(data, separators=(',',':'))
  return HttpResponse(out, content_type='application/json')


### Repositories and Branches ###


def repos(request):
  """/repos - Show the list of known Subversion repositories."""
  # Clean up garbage created by buggy edits
  bad_branches = list(models.Branch.gql('WHERE owner = :1', None))
  if bad_branches:
    db.delete(bad_branches)
  repo_map = {}
  for repo in list(models.Repository.all()):
    repo_map[str(repo.key())] = repo
  branches = []
  for branch in list(models.Branch.gql('ORDER BY repo, category, name')):
    branch.repository = repo_map[str(branch._repo)]
    branches.append(branch)
  return respond(request, 'repos.html', {'branches': branches})


@login_required
@xsrf_required
def conversions(request):
  """/conversions - Show and edit the list of base=>source code URL maps."""
  rules = models.UrlMap.gql('ORDER BY base_url_template')
  if request.method != 'POST':
    return respond(request, 'conversions.html', {
            'rules': rules})

  if (not request.user.email().endswith('@chromium.org') and
      not request.user.email().endswith('@google.com')):
    # TODO(vbendeb) this domain name should be a configuration item. Or maybe
    # only admins should be allowed to modify the conversions table.
    warning = 'You are not authorized to modify the conversions table.'
    return respond(request, 'conversions.html', {
        'warning': warning,
        'rules': rules,
        })

  for key, value in request.POST.iteritems():
    if key.startswith('del '):
      del_key = key[4:]
      um = models.UrlMap.gql('WHERE base_url_template = :1', del_key)
      if not um:
        logging.error('No map for %s found' % del_key)
        continue
      db.delete(um)
  base_url = request.POST.get('base_url_template')
  src_url = request.POST.get('source_code_url_template')
  if base_url and src_url:
    warning = ''
    try:
      re.compile(r'%s' % base_url)
    except re.error, err:
      warning = 'Regex error "%s"' % err
    if not warning:
      um = models.UrlMap.gql('WHERE base_url_template = :1', base_url)
      if um.count():
        warning = 'Attempt to add a duplicate Base Url'
    if warning:
      rules = models.UrlMap.gql('ORDER BY base_url_template')
      return respond(request, 'conversions.html', {
         'warning': warning,
         'rules': rules,
         'base_url': base_url,
         'src_url': src_url
         })

    new_map = models.UrlMap(base_url_template=base_url,
                            source_code_url_template=src_url)
    logging.info(new_map)
    new_map.put()
  return HttpResponseRedirect(reverse(conversions))

@login_required
@xsrf_required
def repo_new(request):
  """/repo_new - Create a new Subversion repository record."""
  if request.method != 'POST':
    form = RepoForm()
    return respond(request, 'repo_new.html', {'form': form})
  form = RepoForm(request.POST)
  errors = form.errors
  if not errors:
    try:
      repo = form.save(commit=False)
    except ValueError, err:
      errors['__all__'] = unicode(err)
  if errors:
    return respond(request, 'repo_new.html', {'form': form})
  repo.put()
  branch_url = repo.url
  if not branch_url.endswith('/'):
    branch_url += '/'
  branch_url += 'trunk/'
  branch = models.Branch(repo=repo, repo_name=repo.name,
                         category='*trunk*', name='Trunk',
                         url=branch_url)
  branch.put()
  return HttpResponseRedirect(reverse(repos))


SVN_ROOT = 'http://svn.python.org/view/*checkout*/python/'
BRANCHES = [
    # category, name, url suffix
    ('*trunk*', 'Trunk', 'trunk/'),
    ('branch', '2.5', 'branches/release25-maint/'),
    ('branch', 'py3k', 'branches/py3k/'),
    ]


# TODO: Make this a POST request to avoid XSRF attacks.
@admin_required
def repo_init(request):
  """/repo_init - Initialze the list of known Subversion repositories."""
  python = models.Repository.gql("WHERE name = 'Python'").get()
  if python is None:
    python = models.Repository(name='Python', url=SVN_ROOT)
    python.put()
    pybranches = []
  else:
    pybranches = list(models.Branch.gql('WHERE repo = :1', python))
  for category, name, url in BRANCHES:
    url = python.url + url
    for br in pybranches:
      if (br.category, br.name, br.url) == (category, name, url):
        break
    else:
      br = models.Branch(repo=python, repo_name='Python',
                         category=category, name=name, url=url)
      br.put()
  return HttpResponseRedirect(reverse(repos))


@login_required
@xsrf_required
def branch_new(request, repo_id):
  """/branch_new/<repo> - Add a new Branch to a Repository record."""
  repo = models.Repository.get_by_id(int(repo_id))
  if request.method != 'POST':
    # XXX Use repo.key() so that the default gets picked up
    form = BranchForm(initial={'repo': repo.key(),
                               'url': repo.url,
                               'category': 'branch',
                               })
    return respond(request, 'branch_new.html', {'form': form, 'repo': repo})
  form = BranchForm(request.POST)
  errors = form.errors
  if not errors:
    try:
      branch = form.save(commit=False)
    except ValueError, err:
      errors['__all__'] = unicode(err)
  if errors:
    return respond(request, 'branch_new.html', {'form': form, 'repo': repo})
  branch.repo_name = repo.name
  branch.put()
  return HttpResponseRedirect(reverse(repos))


@login_required
@xsrf_required
def branch_edit(request, branch_id):
  """/branch_edit/<branch> - Edit a Branch record."""
  branch = models.Branch.get_by_id(int(branch_id))
  if branch.owner != request.user:
    return HttpResponseForbidden('You do not own this branch')
  if request.method != 'POST':
    form = BranchForm(instance=branch)
    return respond(request, 'branch_edit.html',
                   {'branch': branch, 'form': form})

  form = BranchForm(request.POST, instance=branch)
  errors = form.errors
  if not errors:
    try:
      branch = form.save(commit=False)
    except ValueError, err:
      errors['__all__'] = unicode(err)
  if errors:
    return respond(request, 'branch_edit.html',
                   {'branch': branch, 'form': form})
  branch.repo_name = branch.repo.name
  branch.put()
  return HttpResponseRedirect(reverse(repos))


@post_required
@login_required
@xsrf_required
def branch_delete(request, branch_id):
  """/branch_delete/<branch> - Delete a Branch record."""
  branch = models.Branch.get_by_id(int(branch_id))
  if branch.owner != request.user:
    return HttpResponseForbidden('You do not own this branch')
  repo = branch.repo
  branch.delete()
  num_branches = models.Branch.gql('WHERE repo = :1', repo).count()
  if not num_branches:
    # Even if we don't own the repository?  Yes, I think so!  Empty
    # repositories have no representation on screen.
    repo.delete()
  return HttpResponseRedirect(reverse(repos))


### User Profiles ###


@login_required
@xsrf_required
def settings(request):
  account = models.Account.current_user_account
  if request.method != 'POST':
    nickname = account.nickname
    default_context = account.default_context
    default_column_width = account.default_column_width
    form = SettingsForm(initial={'nickname': nickname,
                                 'context': default_context,
                                 'column_width': default_column_width,
                                 'notify_by_email': account.notify_by_email,
                                 'notify_by_chat': account.notify_by_chat,
                                 })
    chat_status = None
    if account.notify_by_chat:
      try:
        presence = xmpp.get_presence(account.email)
      except Exception, err:
        logging.error('Exception getting XMPP presence: %s', err)
        chat_status = 'Error (%s)' % err
      else:
        if presence:
          chat_status = 'online'
        else:
          chat_status = 'offline'
    return respond(request, 'settings.html', {'form': form,
                                              'chat_status': chat_status})
  form = SettingsForm(request.POST)
  if form.is_valid():
    account.nickname = form.cleaned_data.get('nickname')
    account.default_context = form.cleaned_data.get('context')
    account.default_column_width = form.cleaned_data.get('column_width')
    account.notify_by_email = form.cleaned_data.get('notify_by_email')
    notify_by_chat = form.cleaned_data.get('notify_by_chat')
    must_invite = notify_by_chat and not account.notify_by_chat
    account.notify_by_chat = notify_by_chat
    account.fresh = False
    account.put()
    if must_invite:
      logging.info('Sending XMPP invite to %s', account.email)
      try:
        xmpp.send_invite(account.email)
      except Exception, err:
        # XXX How to tell user it failed?
        logging.error('XMPP invite to %s failed', account.email)
  else:
    return respond(request, 'settings.html', {'form': form})
  return HttpResponseRedirect(reverse(mine))


@post_required
@login_required
@xsrf_required
def account_delete(request):
  account = models.Account.current_user_account
  account.delete()
  return HttpResponseRedirect(users.create_logout_url(reverse(index)))


@user_key_required
def user_popup(request):
  """/user_popup - Pop up to show the user info."""
  try:
    return _user_popup(request)
  except Exception, err:
    logging.exception('Exception in user_popup processing:')
    # Return HttpResponse because the JS part expects a 200 status code.
    return HttpResponse('<font color="red">Error: %s; please report!</font>' %
                        err.__class__.__name__)


def _user_popup(request):
  user = request.user_to_show
  popup_html = memcache.get('user_popup:' + user.email())
  if popup_html is None:
    num_issues_created = db.GqlQuery(
      'SELECT * FROM Issue '
      'WHERE closed = FALSE AND owner = :1',
      user).count()
    num_issues_reviewed = db.GqlQuery(
      'SELECT * FROM Issue '
      'WHERE closed = FALSE AND reviewers = :1',
      user.email()).count()

    user.nickname = models.Account.get_nickname_for_email(user.email())
    popup_html = render_to_response('user_popup.html',
                            {'user': user,
                             'num_issues_created': num_issues_created,
                             'num_issues_reviewed': num_issues_reviewed,
                             },
                             context_instance=RequestContext(request))
    # Use time expired cache because the number of issues will change over time
    memcache.add('user_popup:' + user.email(), popup_html, 60)
  return popup_html


@post_required
def incoming_chat(request):
  """/_ah/xmpp/message/chat/

  This handles incoming XMPP (chat) messages.

  Just reply saying we ignored the chat.
  """
  sender = request.POST.get('from')
  if not sender:
    logging.warn('Incoming chat without "from" key ignored')
  else:
    sts = xmpp.send_message([sender],
                            'Sorry, Rietveld does not support chat input')
    logging.debug('XMPP status %r', sts)
  return HttpResponse('')


@post_required
def incoming_mail(request, recipients):
  """/_ah/mail/(.*)

  Handle incoming mail messages.

  The issue is not modified. No reviewers or CC's will be added or removed.
  """
  try:
    _process_incoming_mail(request.raw_post_data, recipients)
  except InvalidIncomingEmailError, err:
    logging.debug(str(err))
  return HttpResponse('')


def _process_incoming_mail(raw_message, recipients):
  """Process an incoming email message."""
  recipients = [x[1] for x in email.utils.getaddresses([recipients])]

  # We can't use mail.InboundEmailMessage(raw_message) here.
  # See: http://code.google.com/p/googleappengine/issues/detail?id=2326
  # msg = mail.InboundEmailMessage(raw_message)
  # The code below needs to be adjusted when issue2326 is fixed.
  incoming_msg = email.message_from_string(raw_message)

  if 'X-Google-Appengine-App-Id' in incoming_msg:
    raise InvalidIncomingEmailError('Mail sent by App Engine')

  # big hack until Groups lets X-Appengine-App-Id through.  Once that happens,
  # we should use that header instead.  See http://b/issue?id=2257571.
  receivedspf = incoming_msg.get_all('Received-SPF')
  # Groups and AE both add this header, need to look for the AE one if it exists.
  if receivedspf:
    for header in receivedspf:
      if header.find('@apphosting.bounces.google.com') != -1:
        return  # message was sent by us, so don't add it again to the issue

  subject = incoming_msg.get('Subject', '')
  match = re.search(r'\(issue *(?P<id>\d+)\)$', subject)
  if match is None:
    raise InvalidIncomingEmailError('No issue id found: %s', subject)
  issue_id = int(match.groupdict()['id'])
  issue = models.Issue.get_by_id(issue_id)
  if issue is None:
    raise InvalidIncomingEmailError('Unknown issue ID: %d' % issue_id)
  sender = email.utils.parseaddr(incoming_msg.get('From', None))[1]

  body = None
  charset = None
  if incoming_msg.is_multipart():
    for payload in incoming_msg.get_payload():
      if payload.get_content_type() == 'text/plain':
        body = payload.get_payload(decode=True)
        charset = payload.get_content_charset()
        break
  else:
    body = incoming_msg.get_payload(decode=True)
    charset = incoming_msg.get_content_charset()
  if body is None or not body.strip():
    raise InvalidIncomingEmailError('Ignoring empty message.')

  # If the subject is long, this might come wrapped into more than one line.
  subject = ' '.join([x.strip() for x in subject.splitlines()])
  msg = models.Message(issue=issue, parent=issue,
                       subject=subject,
                       sender=db.Email(sender),
                       recipients=[db.Email(x) for x in recipients],
                       date=datetime.datetime.now(),
                       text=db.Text(body, encoding=charset),
                       draft=False)
  msg.put()

  # Add sender to reviewers if needed.
  all_emails = [str(x).lower()
                for x in [issue.owner.email()]+issue.reviewers+issue.cc]
  if sender.lower() not in all_emails:
    query = models.Account.all().filter('lower_email =', sender.lower())
    account = query.get()
    if account is not None:
      issue.reviewers.append(account.email)  # e.g. account.email is CamelCase
    else:
      issue.reviewers.append(db.Email(sender))
    issue.put()


@login_required
def xsrf_token(request):
  """/xsrf_token - Return the user's XSRF token.

  This is used by tools like git-cl that need to be able to interact with the
  site on the user's behalf.  A custom header named X-Requesting-XSRF-Token must
  be included in the HTTP request; an error is returned otherwise.
  """
  if not request.META.has_key('HTTP_X_REQUESTING_XSRF_TOKEN'):
    return HttpResponse('Please include a header named X-Requesting-XSRF-Token '
                        '(its content doesn\'t matter).', status=400)
  return HttpResponse(models.Account.current_user_account.get_xsrf_token(),
                      mimetype='text/plain')


def customized_upload_py(request):
  """/static/upload.py - Return patched upload.py with appropiate auth type and
  default review server setting.

  This is used to let the user download a customized upload.py script
  for hosted Rietveld instances.
  """
  f = open(django_settings.UPLOAD_PY_SOURCE)
  source = f.read()
  f.close()

  # When served from a Google Apps instance, the account namespace needs to be
  # switched to "Google Apps only".
  if ('AUTH_DOMAIN' in request.META
      and request.META['AUTH_DOMAIN'] != 'gmail.com'):
    source = source.replace('AUTH_ACCOUNT_TYPE = "GOOGLE"',
                            'AUTH_ACCOUNT_TYPE = "HOSTED"')

  # On a non-standard instance, the default review server is changed to the
  # current hostname. This might give weird results when using versioned appspot
  # URLs (eg. 1.latest.codereview.appspot.com), but this should only affect
  # testing.
  if request.META['HTTP_HOST'] != 'codereview.appspot.com':
    review_server = request.META['HTTP_HOST']
    if request.is_secure():
      review_server = 'https://' + review_server
    source = source.replace('DEFAULT_REVIEW_SERVER = "codereview.appspot.com"',
                            'DEFAULT_REVIEW_SERVER = "%s"' % review_server)

  return HttpResponse(source, content_type='text/x-python')<|MERGE_RESOLUTION|>--- conflicted
+++ resolved
@@ -2298,8 +2298,8 @@
     'created': str(patchset.created),
     'modified': str(patchset.modified),
     'num_comments': patchset.num_comments,
-<<<<<<< HEAD
     'build_results': [],
+    'files': {},
   }
   for build_result in patchset.build_results:
     platform_id, status, details_url = build_result.split(
@@ -2310,9 +2310,6 @@
           'status': status,
           'details_url': details_url,
         })
-=======
-    'files': {},
-  }
   for patch in models.Patch.gql("WHERE patchset = :1", patchset):
     # num_comments and num_drafts are left out for performance reason:
     # they cause a datastore query on first access. They could be added
@@ -2326,7 +2323,6 @@
         'num_removed': patch.num_removed,
         'status': patch.status,
     }
->>>>>>> c026ee67
   return values
 
 
