--- conflicted
+++ resolved
@@ -42,10 +42,6 @@
   color: #4182fa;
 }
 
-a:visited {
-  color: #A710F9;
-}
-
 a.novisit {
   color: #2a55a3;
 }
@@ -515,7 +511,10 @@
   padding: 2px;
 }
 
-<<<<<<< HEAD
+table#queues a:visited {
+  color:  #a32a91;
+}
+
 #trybot-popup {
   position: fixed;
   overflow: hidden;
@@ -544,10 +543,6 @@
 
 div.trybot-popup-input {
   margin-right: 8px;
-=======
-table#queues a:visited {
-  color:  #a32a91;
->>>>>>> 4a1f6198
 }
 
 
@@ -693,10 +688,6 @@
   margin: 0px;
   padding: 3px;
   padding-left: 0px;
-<<<<<<< HEAD
-
-=======
->>>>>>> 4a1f6198
 }
 
 .issue-list #queues a {
